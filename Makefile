.DEFAULT_GOAL:=help

# Credits: https://github.com/sherifabdlnaby/elastdocker/

# This for future release of Compose that will use Docker Buildkit, which is much efficient.
COMPOSE_PREFIX_CMD := COMPOSE_DOCKER_CLI_BUILD=1

COMPOSE_ALL_FILES := -f docker-compose.yml
SERVICES          := db web proxy redis celery celery-beat
<<<<<<< HEAD
CLOUD_SERVICES := db cloud-web cloud-proxy redis celery celery-beat
=======
CLOUD_SERVICES := cloud-web cloud-proxy redis celery celery-beat
>>>>>>> 8f301a2d

# --------------------------

.PHONY: setup certs up build username pull down stop restart rm logs

certs:		    ## Generate certificates.
	@${COMPOSE_PREFIX_CMD} docker-compose -f docker-compose.setup.yml run --rm certs

setup:			## Generate certificates.
	@make certs

up:				## Build and start all services.
	${COMPOSE_PREFIX_CMD} docker-compose ${COMPOSE_ALL_FILES} up -d --build ${SERVICES}

cloud_up:		## Build and start all services.
	${COMPOSE_PREFIX_CMD} docker-compose ${COMPOSE_ALL_FILES} up -d --build ${CLOUD_SERVICES}

build:			## Build all services.
	${COMPOSE_PREFIX_CMD} docker-compose ${COMPOSE_ALL_FILES} build ${SERVICES}

cloud_build: ## Build all services.
	${COMPOSE_PREFIX_CMD} docker-compose ${COMPOSE_ALL_FILES} build ${CLOUD_SERVICES}

username:		## Generate Username (Use only after make up).
	${COMPOSE_PREFIX_CMD} docker-compose ${COMPOSE_ALL_FILES} exec web python3 manage.py createsuperuser

cloud_username:
	${COMPOSE_PREFIX_CMD} docker-compose ${COMPOSE_ALL_FILES} exec cloud-web python3 manage.py createsuperuser --noinput

pull:			## Pull Docker images.
	docker login docker.pkg.github.com
	${COMPOSE_PREFIX_CMD} docker-compose ${COMPOSE_ALL_FILES} pull

down:			## Down all services.
	${COMPOSE_PREFIX_CMD} docker-compose ${COMPOSE_ALL_FILES} down

stop:			## Stop all services.
	${COMPOSE_PREFIX_CMD} docker-compose ${COMPOSE_ALL_FILES} stop ${SERVICES}

cloud_stop: ## Stop all cloud services.
	${COMPOSE_PREFIX_CMD} docker-compose ${COMPOSE_ALL_FILES} stop ${CLOUD_SERVICES}

restart:		## Restart all services.
	${COMPOSE_PREFIX_CMD} docker-compose ${COMPOSE_ALL_FILES} restart ${SERVICES}

cloud_restart: ## Restart all cloud services.
	${COMPOSE_PREFIX_CMD} docker-compose ${COMPOSE_ALL_FILES} restart ${CLOUD_SERVICES}

rm:				## Remove all services containers.
	${COMPOSE_PREFIX_CMD} docker-compose $(COMPOSE_ALL_FILES) rm -f ${SERVICES}

cloud_rm:		## Remove all cloud services containers.
	${COMPOSE_PREFIX_CMD} docker-compose $(COMPOSE_ALL_FILES) rm -f ${CLOUD_SERVICES}

test:
	${COMPOSE_PREFIX_CMD} docker-compose $(COMPOSE_ALL_FILES) exec celery python3 -m unittest tests/test_scan.py

logs:			## Tail all logs with -n 1000.
	${COMPOSE_PREFIX_CMD} docker-compose $(COMPOSE_ALL_FILES) logs --follow --tail=1000 ${SERVICES}

cloud_logs:			## Tail all logs with -n 1000.
	${COMPOSE_PREFIX_CMD} docker-compose $(COMPOSE_ALL_FILES) logs --follow --tail=1000 ${CLOUD_SERVICES}

images:			## Show all Docker images.
	${COMPOSE_PREFIX_CMD} docker-compose $(COMPOSE_ALL_FILES) images ${SERVICES}

cloud_images:			## Show all Docker cloud images.
	${COMPOSE_PREFIX_CMD} docker-compose $(COMPOSE_ALL_FILES) images ${CLOUD_SERVICES}

prune:			## Remove containers and delete volume data.
	@make stop && make rm && docker volume prune -f

cloud_prune: ## Remove containers and delete volume data.
	@make cloud_stop && make cloud_rm && docker volume prune -f

help:			## Show this help.
	@echo "Make application docker images and manage containers using docker-compose files."
	@awk 'BEGIN {FS = ":.*##"; printf "\nUsage:\n  make \033[36m<target>\033[0m (default: help)\n\nTargets:\n"} /^[a-zA-Z_-]+:.*?##/ { printf "  \033[36m%-12s\033[0m %s\n", $$1, $$2 }' $(MAKEFILE_LIST)<|MERGE_RESOLUTION|>--- conflicted
+++ resolved
@@ -7,11 +7,7 @@
 
 COMPOSE_ALL_FILES := -f docker-compose.yml
 SERVICES          := db web proxy redis celery celery-beat
-<<<<<<< HEAD
-CLOUD_SERVICES := db cloud-web cloud-proxy redis celery celery-beat
-=======
 CLOUD_SERVICES := cloud-web cloud-proxy redis celery celery-beat
->>>>>>> 8f301a2d
 
 # --------------------------
 
