include .env
.DEFAULT_GOAL:=help

# Credits: https://github.com/sherifabdlnaby/elastdocker/

# This for future release of Compose that will use Docker Buildkit, which is much efficient.
COMPOSE_PREFIX_CMD := COMPOSE_DOCKER_CLI_BUILD=1

COMPOSE_ALL_FILES := -f docker-compose.yml
SERVICES          := db web proxy redis celery celery-beat ollama

# --------------------------

.PHONY: setup certs up build username pull down stop restart rm logs

certs:		    ## Generate certificates.
	@${COMPOSE_PREFIX_CMD} docker compose -f docker-compose.setup.yml run --rm certs

setup:			## Generate certificates.
	@make certs

up:				## Build and start all services.
	${COMPOSE_PREFIX_CMD} docker compose ${COMPOSE_ALL_FILES} up -d --build ${SERVICES}

build:			## Build all services.
	${COMPOSE_PREFIX_CMD} docker compose ${COMPOSE_ALL_FILES} build ${SERVICES}

username:		## Generate Username (Use only after make up).
ifeq ($(isNonInteractive), true)
<<<<<<< HEAD
	${COMPOSE_PREFIX_CMD} docker compose ${COMPOSE_ALL_FILES} exec web python3 manage.py createsuperuser --username ${DJANGO_SUPERUSER_USERNAME} --email ${DJANGO_SUPERUSER_EMAIL} --noinput
else
	${COMPOSE_PREFIX_CMD} docker compose ${COMPOSE_ALL_FILES} exec web python3 manage.py createsuperuser
endif

migrate:		## Apply migrations
	${COMPOSE_PREFIX_CMD} docker compose ${COMPOSE_ALL_FILES} exec web python3 manage.py migrate

changepassword:	## Change password for user
	${COMPOSE_PREFIX_CMD} docker compose ${COMPOSE_ALL_FILES} exec web python3 manage.py changepassword

migrate:		## Apply migrations
	${COMPOSE_PREFIX_CMD} docker compose ${COMPOSE_ALL_FILES} exec web python3 manage.py migrate
=======
	${COMPOSE_PREFIX_CMD} docker-compose ${COMPOSE_ALL_FILES} exec web python3 manage.py createsuperuser --username ${DJANGO_SUPERUSER_USERNAME} --email ${DJANGO_SUPERUSER_EMAIL} --noinput
else
	${COMPOSE_PREFIX_CMD} docker-compose ${COMPOSE_ALL_FILES} exec web python3 manage.py createsuperuser
endif

changepassword:	## Change password for user
	${COMPOSE_PREFIX_CMD} docker-compose ${COMPOSE_ALL_FILES} exec web python3 manage.py changepassword

migrate:		## Apply migrations
	${COMPOSE_PREFIX_CMD} docker-compose ${COMPOSE_ALL_FILES} exec web python3 manage.py migrate
>>>>>>> d7641f5e

pull:			## Pull Docker images.
	docker login docker.pkg.github.com
	${COMPOSE_PREFIX_CMD} docker compose ${COMPOSE_ALL_FILES} pull

down:			## Down all services.
	${COMPOSE_PREFIX_CMD} docker compose ${COMPOSE_ALL_FILES} down

stop:			## Stop all services.
	${COMPOSE_PREFIX_CMD} docker compose ${COMPOSE_ALL_FILES} stop ${SERVICES}

restart:		## Restart all services.
	${COMPOSE_PREFIX_CMD} docker compose ${COMPOSE_ALL_FILES} restart ${SERVICES}

rm:				## Remove all services containers.
	${COMPOSE_PREFIX_CMD} docker compose $(COMPOSE_ALL_FILES) rm -f ${SERVICES}

test:
	${COMPOSE_PREFIX_CMD} docker compose $(COMPOSE_ALL_FILES) exec celery python3 -m unittest tests/test_scan.py

logs:			## Tail all logs with -n 1000.
	${COMPOSE_PREFIX_CMD} docker compose $(COMPOSE_ALL_FILES) logs --follow --tail=1000 ${SERVICES}

images:			## Show all Docker images.
	${COMPOSE_PREFIX_CMD} docker compose $(COMPOSE_ALL_FILES) images ${SERVICES}

prune:			## Remove containers and delete volume data.
	@make stop && make rm && docker volume prune -f

help:			## Show this help.
	@echo "Make application Docker images and manage containers using Docker Compose files."
	@awk 'BEGIN {FS = ":.*##"; printf "\nUsage:\n  make \033[36m<target>\033[0m (default: help)\n\nTargets:\n"} /^[a-zA-Z_-]+:.*?##/ { printf "  \033[36m%-12s\033[0m %s\n", $$1, $$2 }' $(MAKEFILE_LIST)<|MERGE_RESOLUTION|>--- conflicted
+++ resolved
@@ -27,21 +27,6 @@
 
 username:		## Generate Username (Use only after make up).
 ifeq ($(isNonInteractive), true)
-<<<<<<< HEAD
-	${COMPOSE_PREFIX_CMD} docker compose ${COMPOSE_ALL_FILES} exec web python3 manage.py createsuperuser --username ${DJANGO_SUPERUSER_USERNAME} --email ${DJANGO_SUPERUSER_EMAIL} --noinput
-else
-	${COMPOSE_PREFIX_CMD} docker compose ${COMPOSE_ALL_FILES} exec web python3 manage.py createsuperuser
-endif
-
-migrate:		## Apply migrations
-	${COMPOSE_PREFIX_CMD} docker compose ${COMPOSE_ALL_FILES} exec web python3 manage.py migrate
-
-changepassword:	## Change password for user
-	${COMPOSE_PREFIX_CMD} docker compose ${COMPOSE_ALL_FILES} exec web python3 manage.py changepassword
-
-migrate:		## Apply migrations
-	${COMPOSE_PREFIX_CMD} docker compose ${COMPOSE_ALL_FILES} exec web python3 manage.py migrate
-=======
 	${COMPOSE_PREFIX_CMD} docker-compose ${COMPOSE_ALL_FILES} exec web python3 manage.py createsuperuser --username ${DJANGO_SUPERUSER_USERNAME} --email ${DJANGO_SUPERUSER_EMAIL} --noinput
 else
 	${COMPOSE_PREFIX_CMD} docker-compose ${COMPOSE_ALL_FILES} exec web python3 manage.py createsuperuser
@@ -52,7 +37,6 @@
 
 migrate:		## Apply migrations
 	${COMPOSE_PREFIX_CMD} docker-compose ${COMPOSE_ALL_FILES} exec web python3 manage.py migrate
->>>>>>> d7641f5e
 
 pull:			## Pull Docker images.
 	docker login docker.pkg.github.com
