--- conflicted
+++ resolved
@@ -30,11 +30,7 @@
 if [[ $REPLY =~ ^[Yy]$ ]]
 then
   echo "Removing all Docker images related to reNgine"
-<<<<<<< HEAD
   docker rmi rengine_celery-beat rengine_celery docker.pkg.github.com/yogeshojha/rengine/rengine rengine_certs redis:alpine nginx:alpine peterdavehello/tor-socks-proxy postgres:12.3-alpine
-=======
-  docker rmi rengine_celery_beat rengine_celery docker.pkg.github.com/yogeshojha/rengine/rengine rengine_certs redis nginx peterdavehello/tor_socks_proxy postgres
->>>>>>> 8213588e
   echo "Removed all Docker images"
 else
   echo "Skipping removal of Docker images"
