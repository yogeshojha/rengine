#!/bin/bash

cat ../web/art/reNgine.txt
echo "Uninstalling reNgine"

if [ "$EUID" -ne 0 ]
  then
  echo "Error uninstalling reNgine, Please run this script as root!"
  echo "Example: sudo ./uninstall.sh"
  exit
fi

read -p "This action will remove all containers, volumes and networks of reNgine. Do you want to continue? [y/n] " -n 1 -r
echo ""

if [[ $REPLY =~ ^[Yy]$ ]]
then
  echo "Stopping reNgine"
  docker stop rengine-web-1 rengine-db-1 rengine-celery-1 rengine-celery-beat-1 rengine-redis-1 rengine-tor-1 rengine-proxy-1

<<<<<<< HEAD
echo "Removing All volumes related to reNgine"
docker volume rm rengine_gf_patterns rengine_github_repos rengine_nuclei_templates rengine_postgres_data rengine_scan_results rengine_tool_config rengine_static_volume rengine_wordlist
echo "Removed all Volumes"
=======
  echo "Removing all containers related to reNgine"
  docker rm rengine-web-1 rengine-db-1 rengine-celery-1 rengine-celery-beat-1 rengine-redis-1 rengine-tor-1 rengine-proxy-1
  echo "Removed all containers"
>>>>>>> 685c297a

  echo "Removing All volumes related to reNgine"
  docker volume rm rengine_gf_patterns rengine_github_repos rengine_nuclei_templates rengine_postgres_data rengine_scan_results rengine_tool_config rengine_static_volume rengine_wordlist
  echo "Removed all Volumes"

  echo "Removing all networks related to reNgine"
  docker network rm rengine_rengine_network rengine_default
else
  exit 1
fi

read -p "Do you want to remove Docker images related to reNgine? [y/n] " -n 1 -r
echo ""

if [[ $REPLY =~ ^[Yy]$ ]]
then
  echo "Removing all Docker images related to reNgine"
  docker rmi rengine_celery-beat rengine_celery docker.pkg.github.com/yogeshojha/rengine/rengine rengine_certs redis:alpine nginx:alpine peterdavehello/tor-socks-proxy postgres:12.3-alpine
  echo "Removed all Docker images"
else
  echo "Skipping removal of Docker images"
fi

read -p "Do you want to remove all Docker-related leftovers? [y/n] " -n 1 -r
echo ""

if [[ $REPLY =~ ^[Yy]$ ]]
then
  echo "Removing all Docker-related leftovers"
  docker system prune -a -f
  echo "Removed all Docker-related leftovers"
else
  echo "Skipping removal of Docker-related leftovers"
fi

echo "Finished uninstalling."<|MERGE_RESOLUTION|>--- conflicted
+++ resolved
@@ -17,20 +17,14 @@
 then
   echo "Stopping reNgine"
   docker stop rengine-web-1 rengine-db-1 rengine-celery-1 rengine-celery-beat-1 rengine-redis-1 rengine-tor-1 rengine-proxy-1
-
-<<<<<<< HEAD
-echo "Removing All volumes related to reNgine"
-docker volume rm rengine_gf_patterns rengine_github_repos rengine_nuclei_templates rengine_postgres_data rengine_scan_results rengine_tool_config rengine_static_volume rengine_wordlist
-echo "Removed all Volumes"
-=======
+  
   echo "Removing all containers related to reNgine"
   docker rm rengine-web-1 rengine-db-1 rengine-celery-1 rengine-celery-beat-1 rengine-redis-1 rengine-tor-1 rengine-proxy-1
   echo "Removed all containers"
->>>>>>> 685c297a
 
-  echo "Removing All volumes related to reNgine"
+  echo "Removing all volumes related to reNgine"
   docker volume rm rengine_gf_patterns rengine_github_repos rengine_nuclei_templates rengine_postgres_data rengine_scan_results rengine_tool_config rengine_static_volume rengine_wordlist
-  echo "Removed all Volumes"
+  echo "Removed all volumes"
 
   echo "Removing all networks related to reNgine"
   docker network rm rengine_rengine_network rengine_default
