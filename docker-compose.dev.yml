version: '3.8'

services:
  db:
    restart: always
    image: "postgres:12.3-alpine"
    environment:
      - POSTGRES_DB=${POSTGRES_DB}
      - POSTGRES_USER=${POSTGRES_USER}
      - POSTGRES_PASSWORD=${POSTGRES_PASSWORD}
      - POSTGRES_PORT=${POSTGRES_PORT}
    volumes:
      - postgres_data:/var/lib/postgresql/data/
    networks:
      - rengine_network
    ports:
      - "5432:5432"

  redis:
    image: "redis:alpine"
    hostname: redis
    networks:
      - rengine_network

  celery:
    build:
      context: ./web
    restart: always
    entrypoint: /usr/src/app/celery-entrypoint.sh
    # command: watchmedo auto-restart --recursive --pattern="*.py" --directory="/usr/src/app/reNgine/" -- celery -A reNgine.tasks worker --autoscale=10,0 -l INFO
    volumes:
      - ./web:/usr/src/app
      - github_repos:/usr/src/github
      - wordlist:/usr/src/wordlist
      - scan_results:/usr/src/scan_results
      - gf_patterns:/root/.gf
      - nuclei_templates:/root/nuclei-templates
      - tool_config:/root/.config
    environment:
      - DEBUG=1
      - CELERY_BROKER=redis://redis:6379/0
      - CELERY_BACKEND=redis://redis:6379/0
      - DOMAIN_NAME=${DOMAIN_NAME}
      - POSTGRES_DB=${POSTGRES_DB}
      - POSTGRES_USER=${POSTGRES_USER}
      - POSTGRES_PASSWORD=${POSTGRES_PASSWORD}
      - POSTGRES_PORT=${POSTGRES_PORT}
      - POSTGRES_HOST=${POSTGRES_HOST}
      - MAX_CONCURRENCY=${MAX_CONCURRENCY}
      - MIN_CONCURRENCY=${MIN_CONCURRENCY}
    depends_on:
      - db
      - redis
    networks:
      - rengine_network

  celery-beat:
    build: ./web
    entrypoint: /usr/src/app/beat-entrypoint.sh
    command: celery -A reNgine beat -l INFO --scheduler django_celery_beat.schedulers:DatabaseScheduler
    depends_on:
      - celery
    environment:
      - DEBUG=1
      - CELERY_BROKER=redis://redis:6379/0
      - CELERY_BACKEND=redis://redis:6379/0
      - POSTGRES_DB=${POSTGRES_DB}
      - POSTGRES_USER=${POSTGRES_USER}
      - POSTGRES_PASSWORD=${POSTGRES_PASSWORD}
      - POSTGRES_PORT=${POSTGRES_PORT}
      - POSTGRES_HOST=${POSTGRES_HOST}
    volumes:
      - ./web:/usr/src/app
      - github_repos:/usr/src/github
      - wordlist:/usr/src/wordlist
      - scan_results:/usr/src/scan_results
      - gf_patterns:/root/.gf
      - nuclei_templates:/root/nuclei-templates
      - tool_config:/root/.config
    networks:
      - rengine_network

  web:
    build:
      context: ./web
    entrypoint: /usr/src/app/entrypoint.sh
    restart: always
    image: docker.pkg.github.com/yogeshojha/rengine/rengine:latest
    environment:
      - DEBUG=1
      - CELERY_BROKER=redis://redis:6379/0
      - CELERY_BACKEND=redis://redis:6379/0
      - DOMAIN_NAME=${DOMAIN_NAME}
      - POSTGRES_DB=${POSTGRES_DB}
      - POSTGRES_USER=${POSTGRES_USER}
      - POSTGRES_PASSWORD=${POSTGRES_PASSWORD}
      - POSTGRES_PORT=${POSTGRES_PORT}
      - POSTGRES_HOST=${POSTGRES_HOST}
      # THIS IS A MUST FOR CHECKING UPDATE, EVERYTIME A COMMIT IS MERGED INTO
      # MASTER, UPDATE THIS!!! MAJOR.MINOR.PATCH https://semver.org/
<<<<<<< HEAD
      - RENGINE_CURRENT_VERSION='2.0.3'
=======
      - RENGINE_CURRENT_VERSION='2.0.6'
>>>>>>> 21ce0d89
    volumes:
      - ./web:/usr/src/app
      - github_repos:/usr/src/github
      - wordlist:/usr/src/wordlist
      - scan_results:/usr/src/scan_results
      - gf_patterns:/root/.gf
      - nuclei_templates:/root/nuclei-templates
      - tool_config:/root/.config
    ports:
      - "8000:8000"
    depends_on:
      - db
      - celery
      - celery-beat
    networks:
      - rengine_network

networks:
  rengine_network:
volumes:
  tool_config:
  postgres_data:
  gf_patterns:
  nuclei_templates:
  github_repos:
  wordlist:
  scan_results:<|MERGE_RESOLUTION|>--- conflicted
+++ resolved
@@ -98,11 +98,7 @@
       - POSTGRES_HOST=${POSTGRES_HOST}
       # THIS IS A MUST FOR CHECKING UPDATE, EVERYTIME A COMMIT IS MERGED INTO
       # MASTER, UPDATE THIS!!! MAJOR.MINOR.PATCH https://semver.org/
-<<<<<<< HEAD
-      - RENGINE_CURRENT_VERSION='2.0.3'
-=======
       - RENGINE_CURRENT_VERSION='2.0.6'
->>>>>>> 21ce0d89
     volumes:
       - ./web:/usr/src/app
       - github_repos:/usr/src/github
