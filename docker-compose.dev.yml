services:
  db:
    restart: unless-stopped
    image: "postgres:12.3-alpine"
    environment:
      - POSTGRES_DB=${POSTGRES_DB}
      - POSTGRES_USER=${POSTGRES_USER}
      - POSTGRES_PASSWORD=${POSTGRES_PASSWORD}
      - POSTGRES_PORT=${POSTGRES_PORT}
    volumes:
      - ./data/postgres_data:/var/lib/postgresql/data/
    networks:
      - rengine_network
    ports:
      - "5432:5432"

  redis:
    image: "redis:alpine"
    hostname: redis
    networks:
      - rengine_network

  celery:
    build:
      context: docker
      dockerfile: celery/Dockerfile
    restart: unless-stopped
    volumes:
      - ./web:/home/rengine/rengine
      - ./scan_results:/home/rengine/scan_results
      # - ./data/reNgine/github_repos:/usr/src/github
      # - ./data/reNgine/wordlist:/usr/src/wordlist
      # - ./data/reNgine/scan_results:/usr/src/scan_results
      # - ./data/reNgine/gf_patterns:/root/.gf
      # - ./data/reNgine/nuclei_templates:/root/nuclei-templates
      # - ./data/reNgine/tool_config:/root/.config
    environment:
      - DEBUG=1
      - CELERY_BROKER=redis://redis:6379/0
      - CELERY_BACKEND=redis://redis:6379/0
      - DOMAIN_NAME=${DOMAIN_NAME}
      - POSTGRES_DB=${POSTGRES_DB}
      - POSTGRES_USER=${POSTGRES_USER}
      - POSTGRES_PASSWORD=${POSTGRES_PASSWORD}
      - POSTGRES_PORT=${POSTGRES_PORT}
      - POSTGRES_HOST=${POSTGRES_HOST}
      - MAX_CONCURRENCY=${MAX_CONCURRENCY}
      - MIN_CONCURRENCY=${MIN_CONCURRENCY}
    depends_on:
      - db
      - redis
    networks:
      - rengine_network

  web:
    build:
      context: docker
      dockerfile: web/Dockerfile
    restart: unless-stopped
    environment:
      - DEBUG=1
      - CELERY_BROKER=redis://redis:6379/0
      - CELERY_BACKEND=redis://redis:6379/0
      - DOMAIN_NAME=${DOMAIN_NAME}
      - POSTGRES_DB=${POSTGRES_DB}
      - POSTGRES_USER=${POSTGRES_USER}
      - POSTGRES_PASSWORD=${POSTGRES_PASSWORD}
      - POSTGRES_PORT=${POSTGRES_PORT}
      - POSTGRES_HOST=${POSTGRES_HOST}
      # THIS IS A MUST FOR CHECKING UPDATE, EVERYTIME A COMMIT IS MERGED INTO
      # MASTER, UPDATE THIS!!! MAJOR.MINOR.PATCH https://semver.org/
      - RENGINE_CURRENT_VERSION='2.1.0'
    volumes:
      - ./web:/home/rengine/app
      - ./scan_results:/home/rengine/scan_results
      # - ./data/reNgine/github_repos:/usr/src/github
      # - ./data/reNgine/wordlist:/usr/src/wordlist
      # - ./data/reNgine/scan_results:/usr/src/scan_results
      # - ./data/reNgine/gf_patterns:/root/.gf
      # - ./data/reNgine/nuclei_templates:/root/nuclei-templates
      # - ./data/reNgine/tool_config:/root/.config
    ports:
      - "8000:8000"
    depends_on:
      - db
      - celery
    networks:
      - rengine_network
  ollama:
    image: ollama/ollama
    container_name: ollama
    volumes:
      - ollama_data:/root/.ollama
    # ports:
    #   - "11434:11434"
    networks:
      - rengine_network
    restart: always
    # command: ["ollama", "run", "llama2-uncensored"]

networks:
<<<<<<< HEAD
  rengine_network:
=======
  rengine_network:
volumes:
  tool_config:
  postgres_data:
  gf_patterns:
  nuclei_templates:
  github_repos:
  wordlist:
  scan_results:
  ollama_data:
>>>>>>> aec0bfc6
<|MERGE_RESOLUTION|>--- conflicted
+++ resolved
@@ -86,23 +86,22 @@
       - celery
     networks:
       - rengine_network
+
   ollama:
     image: ollama/ollama
     container_name: ollama
     volumes:
       - ollama_data:/root/.ollama
-    # ports:
-    #   - "11434:11434"
+    ports:
+      - "11434:11434"
     networks:
       - rengine_network
     restart: always
     # command: ["ollama", "run", "llama2-uncensored"]
 
 networks:
-<<<<<<< HEAD
   rengine_network:
-=======
-  rengine_network:
+
 volumes:
   tool_config:
   postgres_data:
@@ -111,5 +110,4 @@
   github_repos:
   wordlist:
   scan_results:
-  ollama_data:
->>>>>>> aec0bfc6
+  ollama_data: