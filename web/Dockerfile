--- conflicted
+++ resolved
@@ -30,12 +30,9 @@
 RUN apt install -y  --no-install-recommends \
     build-essential \
     cmake \
-<<<<<<< HEAD
-=======
     firefox \
     geoip-bin \
     geoip-database \
->>>>>>> f60ab878
     gcc \
     git \
     libpq-dev \
@@ -44,25 +41,9 @@
     libpcap-dev \
     netcat \
     nmap \
-<<<<<<< HEAD
-    python3 \
-    python3-dev \
-    python3-pip \
-    python3-netaddr \
-    wget \
-    x11-utils \
-    xvfb \
-    python3-cffi \
-    python3-brotli \
-    libpango-1.0-0 \
-    libpangoft2-1.0-0 \
-    geoip-bin \
-    geoip-database
-=======
     x11-utils \
     xvfb \
     wget
->>>>>>> f60ab878
 
 # Download and install go 1.18
 RUN wget https://golang.org/dl/go1.18.2.linux-amd64.tar.gz
@@ -70,15 +51,12 @@
 RUN rm go1.18.2.linux-amd64.tar.gz
 RUN mv go /usr/local
 
-<<<<<<< HEAD
-=======
 # Download geckodriver
 RUN wget https://github.com/mozilla/geckodriver/releases/download/v0.32.0/geckodriver-v0.32.0-linux64.tar.gz
 RUN tar -xvf geckodriver-v0.32.0-linux64.tar.gz
 RUN rm geckodriver-v0.32.0-linux64.tar.gz
 RUN mv geckodriver /usr/bin
 
->>>>>>> f60ab878
 # Make directory for app
 WORKDIR /usr/src/app
 
