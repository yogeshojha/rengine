--- conflicted
+++ resolved
@@ -1,7 +1,4 @@
 # Base image
-<<<<<<< HEAD
-FROM --platform=$BUILDPLATFORM ubuntu:22.04
-=======
 FROM ubuntu:22.04
 
 ARG version=0.33.0
@@ -12,7 +9,6 @@
 ARG go_amd=go${go_version}.linux-amd64.tar.gz
 ARG go_arm=go${go_version}.linux-arm64.tar.gz
 
->>>>>>> 3c6bb238
 
 # Labels and Credits
 LABEL \
@@ -30,11 +26,7 @@
 ENV PATH="${PATH}:${GOROOT}/bin:${GOPATH}/bin"
 
 # Install Python
-<<<<<<< HEAD
-RUN apt update && \
-=======
 RUN apt update -y && \
->>>>>>> 3c6bb238
     apt install -y \
     python3.10 \
     python3-dev \
@@ -63,21 +55,6 @@
 
 RUN add-apt-repository ppa:mozillateam/ppa
 
-<<<<<<< HEAD
-# Download and install go
-ARG GOVERSION="1.21.4"
-RUN echo "GOVERSION: $GOVERSION"
-ARG TARGETARCH
-RUN echo "TARGETARCH: $TARGETARCH"
-RUN wget https://golang.org/dl/go$GOVERSION.linux-$TARGETARCH.tar.gz && \
-    tar -xvf go$GOVERSION.linux-$TARGETARCH.tar.gz -C /usr/local && \
-    rm go$GOVERSION.linux-$TARGETARCH.tar.gz
-
-# Download geckodriver
-RUN wget https://github.com/mozilla/geckodriver/releases/download/v0.32.0/geckodriver-v0.32.0-linux64.tar.gz && \
-    tar -xvf geckodriver-v0.32.0-linux64.tar.gz -C /usr/bin/ && \
-    rm geckodriver-v0.32.0-linux64.tar.gz
-=======
 RUN  ARCH=$(dpkg --print-architecture) \
     && if [ "${ARCH}" = "arm64" ]; then \
         wget https://go.dev/dl/${go_arm} \
@@ -112,7 +89,6 @@
     exit 1; \
   fi
 
->>>>>>> 3c6bb238
 
 # Make directory for app
 WORKDIR /usr/src/app
@@ -122,29 +98,6 @@
 ENV PYTHONUNBUFFERED 1
 
 # Download Go packages
-<<<<<<< HEAD
-ENV GO111MODULE=on 
-RUN printf "\
-    github.com/jaeles-project/gospider@latest\n\
-    github.com/tomnomnom/gf@latest\n\
-    github.com/tomnomnom/unfurl@latest\n\
-    github.com/tomnomnom/waybackurls@latest\n\
-    github.com/projectdiscovery/httpx/cmd/httpx@latest\n\
-    github.com/projectdiscovery/subfinder/v2/cmd/subfinder@latest\n\
-    github.com/projectdiscovery/nuclei/v3/cmd/nuclei@latest\n\
-    github.com/projectdiscovery/naabu/v2/cmd/naabu@latest\n\
-    github.com/hakluke/hakrawler@latest\n\
-    github.com/lc/gau/v2/cmd/gau@latest\n\
-    github.com/owasp-amass/amass/v3/...@latest\n\
-    github.com/ffuf/ffuf@latest\n\
-    github.com/projectdiscovery/tlsx/cmd/tlsx@latest\n\
-    github.com/hahwul/dalfox/v2@latest\n\
-    github.com/projectdiscovery/katana/cmd/katana@latest\n\
-    github.com/dwisiswant0/crlfuzz/cmd/crlfuzz@latest\n\
-    github.com/sa7mon/s3scanner@latest\n" | \
-    xargs -L1 go install -ldflags="-s -w" -v && \
-    rm -rf /go/pkg/* && rm -rf /root/.cache/go-build
-=======
 
 
 
@@ -172,7 +125,6 @@
         exit 1; \
     fi
 
->>>>>>> 3c6bb238
 
 # Update Nuclei and Nuclei-Templates
 RUN nuclei -update-templates
