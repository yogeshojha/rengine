--- conflicted
+++ resolved
@@ -64,25 +64,6 @@
 ENV PYTHONUNBUFFERED 1
 
 # Download Go packages
-<<<<<<< HEAD
-RUN go install -v github.com/jaeles-project/gospider@latest
-RUN go install -v github.com/tomnomnom/gf@latest
-RUN go install -v github.com/tomnomnom/unfurl@latest
-RUN go install -v github.com/tomnomnom/waybackurls@latest
-RUN go install -v github.com/projectdiscovery/httpx/cmd/httpx@latest
-RUN go install -v github.com/projectdiscovery/subfinder/v2/cmd/subfinder@latest
-RUN go install -v github.com/projectdiscovery/nuclei/v3/cmd/nuclei@latest
-RUN go install -v github.com/projectdiscovery/naabu/v2/cmd/naabu@latest
-RUN go install -v github.com/hakluke/hakrawler@latest
-RUN go install -v github.com/lc/gau/v2/cmd/gau@latest
-RUN go install -v github.com/owasp-amass/amass/v3/...@latest
-RUN go install -v github.com/ffuf/ffuf@latest
-RUN go install -v github.com/projectdiscovery/tlsx/cmd/tlsx@latest
-RUN go install -v github.com/hahwul/dalfox/v2@latest
-RUN go install -v github.com/projectdiscovery/katana/cmd/katana@latest
-RUN go install -v github.com/dwisiswant0/crlfuzz/cmd/crlfuzz@latest
-RUN go install -v github.com/sa7mon/s3scanner@latest
-=======
 ENV GO111MODULE=on 
 RUN printf "\
     github.com/jaeles-project/gospider@latest\n\
@@ -105,7 +86,6 @@
     github.com/sa7mon/s3scanner@latest\n" | \
     xargs -L1 go install -ldflags="-s -w" -v && \
     rm -rf /go/pkg/* && rm -rf /root/.cache/go-build
->>>>>>> a9bc2a21
 
 # Update Nuclei and Nuclei-Templates
 RUN nuclei -update-templates
