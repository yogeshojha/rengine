# Base image
FROM ubuntu:22.04

ARG GECKOVERSION=0.33.0
ARG GOVERSION=1.21.5

RUN ARCH=$(dpkg --print-architecture) \ 
    && if [ "${ARCH}" != "arm64" ] && [ "${ARCH}" != "amd64" ] && [ "${ARCH}" != "armhf" ]; then \
      echo "reNgine not supported, encountered unknown architecture: ${ARCH}" \
      && exit 1; \
    fi

# Labels and Credits
LABEL \
    name="reNgine" \
    author="Yogesh Ojha <yogesh.ojha11@gmail.com>" \
    description="reNgine is a automated pipeline of recon process, useful for information gathering during web application penetration testing."

# Environment Variables
ENV DEBIAN_FRONTEND="noninteractive" \
    DATABASE="postgres"
ENV PYTHONDONTWRITEBYTECODE 1
ENV PYTHONUNBUFFERED 1
ENV GOROOT="/usr/local/go"
ENV GOPATH=$HOME/go
ENV PATH="${PATH}:${GOROOT}/bin:${GOPATH}/bin"

# Install Python
RUN apt update -y && \
    apt install -y \
    python3.10 \
    python3-dev \
    python3-pip 

# Install essential packages
RUN apt install -y --no-install-recommends \
    build-essential \
    cmake \
    geoip-bin \
    geoip-database \
    gcc \
    git \
    libpq-dev \
    libpango-1.0-0 \
    libpangoft2-1.0-0 \
    libpcap-dev \
    netcat \
    nmap \
    x11-utils \
    xvfb \
    wget \
    curl \
    python3-netaddr \
    software-properties-common

RUN add-apt-repository ppa:mozillateam/ppa

<<<<<<< HEAD
# Download and install Go
RUN ARCH=$(dpkg --print-architecture) \
    && if [ "${ARCH}" = "arm64" ]; then \
      GOFILE="go${GOVERSION}.linux-arm64.tar.gz"; \
    elif [ "${ARCH}" = "amd64" ]; then \
      GOFILE="go${GOVERSION}.linux-amd64.tar.gz"; \
    elif [ "${ARCH}" = "armhf" ]; then \
      GOFILE="go${GOVERSION}.linux-armv6l.tar.gz"; \
    fi \
    && wget https://go.dev/dl/${GOFILE} \
    && tar -xvf ${GOFILE} -C /usr/local \
    && rm ${GOFILE}
=======
RUN ARCH=$(dpkg --print-architecture) \ 
    && curl -L https://go.dev/dl/go${GOVERSION}.linux-${ARCH}.tar.gz | tar -xzC /usr/local
>>>>>>> 5ea26739

# Download and install Geckodriver
RUN ARCH=$(dpkg --print-architecture) \ 
    && if [ "${ARCH}" = "arm64" ]; then \
      GECKOPATH="geckodriver-v${GECKOVERSION}-linux-aarch64.tar.gz"; \
    elif [ "${ARCH}" = "amd64" ]; then \
      GECKOPATH="geckodriver-v${GECKOVERSION}-linux64.tar.gz"; \
    elif [ "${ARCH}" = "armhf" ]; then \
      GECKOPATH="geckodriver-v${GECKOVERSION}-linux-aarch64.tar.gz"; \
    fi \
    && wget https://github.com/mozilla/geckodriver/releases/download/v${GECKOVERSION}/${GECKOPATH} \
    && tar -xvf ${GECKOPATH} \
    && rm ${GECKOPATH} \
    && mv geckodriver /usr/bin

# Install Rust for orjson
RUN set -e; curl --proto '=https' --tlsv1.2 -sSf https://sh.rustup.rs | sh -s -- -y
ENV PATH="/root/.cargo/bin:${PATH}"
RUN pip3 install maturin

# Make directory for app
WORKDIR /usr/src/app

# Set environment variables
ENV PYTHONDONTWRITEBYTECODE 1
ENV PYTHONUNBUFFERED 1

ENV GO111MODULE=on 
RUN printf "\
    github.com/jaeles-project/gospider@latest\n\
    github.com/tomnomnom/gf@latest\n\
    github.com/tomnomnom/unfurl@latest\n\
    github.com/tomnomnom/waybackurls@latest\n\
    github.com/projectdiscovery/httpx/cmd/httpx@latest\n\
    github.com/projectdiscovery/subfinder/v2/cmd/subfinder@latest\n\
    github.com/projectdiscovery/nuclei/v3/cmd/nuclei@latest\n\
    github.com/projectdiscovery/naabu/v2/cmd/naabu@latest\n\
    github.com/hakluke/hakrawler@latest\n\
    github.com/lc/gau/v2/cmd/gau@latest\n\
    github.com/owasp-amass/amass/v3/...@latest\n\
    github.com/ffuf/ffuf@latest\n\
    github.com/projectdiscovery/tlsx/cmd/tlsx@latest\n\
    github.com/hahwul/dalfox/v2@latest\n\
    github.com/projectdiscovery/katana/cmd/katana@latest\n\
    github.com/dwisiswant0/crlfuzz/cmd/crlfuzz@latest\n\
    github.com/sa7mon/s3scanner@latest\n" | \
    xargs -L1 go install -ldflags="-s -w" -v && \
    rm -rf /go/pkg/* && rm -rf /root/.cache/go-build


# Update Nuclei and Nuclei-Templates
RUN nuclei -update-templates

# Copy requirements
COPY ./requirements.txt /tmp/requirements.txt
RUN pip3 install --upgrade setuptools==72.1.0 && \
    pip3 install -r /tmp/requirements.txt --no-cache-dir

# install eyewitness
RUN pip3 install --no-cache-dir fuzzywuzzy \
    selenium==4.9.1 \
    python-Levenshtein \
    pyvirtualdisplay \
    netaddr

# Copy source code
COPY . /usr/src/app/<|MERGE_RESOLUTION|>--- conflicted
+++ resolved
@@ -55,7 +55,6 @@
 
 RUN add-apt-repository ppa:mozillateam/ppa
 
-<<<<<<< HEAD
 # Download and install Go
 RUN ARCH=$(dpkg --print-architecture) \
     && if [ "${ARCH}" = "arm64" ]; then \
@@ -68,10 +67,6 @@
     && wget https://go.dev/dl/${GOFILE} \
     && tar -xvf ${GOFILE} -C /usr/local \
     && rm ${GOFILE}
-=======
-RUN ARCH=$(dpkg --print-architecture) \ 
-    && curl -L https://go.dev/dl/go${GOVERSION}.linux-${ARCH}.tar.gz | tar -xzC /usr/local
->>>>>>> 5ea26739
 
 # Download and install Geckodriver
 RUN ARCH=$(dpkg --print-architecture) \ 
