--- conflicted
+++ resolved
@@ -159,8 +159,7 @@
 		if subdomain in self.plain_patterns:
 			return True
 		return any(pattern.search(subdomain) for pattern in self.regex_patterns)
-<<<<<<< HEAD
-=======
+
 
 
 def sorting_key(subdomain):
@@ -173,5 +172,4 @@
 	elif 400 <= status <= 499:
 		return 3
 	else:
-		return 4
->>>>>>> df02d56d
+		return 4