--- conflicted
+++ resolved
@@ -1,1225 +1,1247 @@
-import whatportis
-import socket
-import json
-import os
-import pickle
-import random
-import shutil
-import traceback
-from time import sleep
-
-import humanize
-import redis
-import requests
-import tldextract
-import xmltodict
-
-from bs4 import BeautifulSoup
-from urllib.parse import urlparse
-from celery.utils.log import get_task_logger
-from discord_webhook import DiscordEmbed, DiscordWebhook
-from django.db.models import Q
-
-from reNgine.common_serializers import *
-from reNgine.definitions import *
-from reNgine.settings import *
-from scanEngine.models import *
-from dashboard.models import *
-from startScan.models import *
-from targetApp.models import *
-from reNgine.utilities import is_valid_url
-
-
-logger = get_task_logger(__name__)
-DISCORD_WEBHOOKS_CACHE = redis.Redis.from_url(CELERY_BROKER_URL)
-
-#------------------#
-# EngineType utils #
-#------------------#
-def dump_custom_scan_engines(results_dir):
-	"""Dump custom scan engines to YAML files.
-
-	Args:
-		results_dir (str): Results directory (will be created if non-existent).
-	"""
-	custom_engines = EngineType.objects.filter(default_engine=False)
-	if not os.path.exists(results_dir):
-		os.makedirs(results_dir, exist_ok=True)
-	for engine in custom_engines:
-		with open(os.path.join(results_dir, f"{engine.engine_name}.yaml"), 'w') as f:
-			f.write(engine.yaml_configuration)
-
-def load_custom_scan_engines(results_dir):
-	"""Load custom scan engines from YAML files. The filename without .yaml will
-	be used as the engine name.
-
-	Args:
-		results_dir (str): Results directory containing engines configs.
-	"""
-	config_paths = [
-		f for f in os.listdir(results_dir)
-		if os.path.isfile(os.path.join(results_dir, f)) and f.endswith('.yaml')
-	]
-	for path in config_paths:
-		engine_name = os.path.splitext(os.path.basename(path))[0]
-		full_path = os.path.join(results_dir, path)
-		with open(full_path, 'r') as f:
-			yaml_configuration = f.read()
-
-		engine, _ = EngineType.objects.get_or_create(engine_name=engine_name)
-		engine.yaml_configuration = yaml_configuration
-		engine.save()
-
-
-#--------------------------------#
-# InterestingLookupModel queries #
-#--------------------------------#
-def get_lookup_keywords():
-	"""Get lookup keywords from InterestingLookupModel.
-
-	Returns:
-		list: Lookup keywords.
-	"""
-	lookup_model = InterestingLookupModel.objects.first()
-	lookup_obj = InterestingLookupModel.objects.filter(custom_type=True).order_by('-id').first()
-	custom_lookup_keywords = []
-	default_lookup_keywords = []
-	if lookup_model:
-		default_lookup_keywords = [
-			key.strip()
-			for key in lookup_model.keywords.split(',')]
-	if lookup_obj:
-		custom_lookup_keywords = [
-			key.strip()
-			for key in lookup_obj.keywords.split(',')
-		]
-	lookup_keywords = default_lookup_keywords + custom_lookup_keywords
-	lookup_keywords = list(filter(None, lookup_keywords)) # remove empty strings from list
-	return lookup_keywords
-
-
-#-------------------#
-# SubDomain queries #
-#-------------------#
-
-def get_subdomains(write_filepath=None, exclude_subdomains=False, ctx={}):
-	"""Get Subdomain objects from DB.
-
-	Args:
-		write_filepath (str): Write info back to a file.
-		exclude_subdomains (bool): Exclude subdomains, only return subdomain matching domain.
-		ctx (dict): ctx
-
-	Returns:
-		list: List of subdomains matching query.
-	"""
-	domain_id = ctx.get('domain_id')
-	scan_id = ctx.get('scan_history_id')
-	subdomain_id = ctx.get('subdomain_id')
-	exclude_subdomains = ctx.get('exclude_subdomains', False)
-	url_filter = ctx.get('url_filter', '')
-	domain = Domain.objects.filter(pk=domain_id).first()
-	scan = ScanHistory.objects.filter(pk=scan_id).first()
-
-	query = Subdomain.objects
-	if domain:
-		query = query.filter(target_domain=domain)
-	if scan:
-		query = query.filter(scan_history=scan)
-	if subdomain_id:
-		query = query.filter(pk=subdomain_id)
-	elif domain and exclude_subdomains:
-		query = query.filter(name=domain.name)
-	subdomain_query = query.distinct('name').order_by('name')
-	subdomains = [
-		subdomain.name
-		for subdomain in subdomain_query.all()
-		if subdomain.name
-	]
-	if not subdomains:
-		logger.error('No subdomains were found in query !')
-
-	if url_filter:
-		subdomains = [f'{subdomain}/{url_filter}' for subdomain in subdomains]
-
-	if write_filepath:
-		with open(write_filepath, 'w') as f:
-			f.write('\n'.join(subdomains))
-
-	return subdomains
-
-def get_new_added_subdomain(scan_id, domain_id):
-	"""Find domains added during the last scan.
-
-	Args:
-		scan_id (int): startScan.models.ScanHistory ID.
-		domain_id (int): startScan.models.Domain ID.
-
-	Returns:
-		django.models.querysets.QuerySet: query of newly added subdomains.
-	"""
-	scan = (
-		ScanHistory.objects
-		.filter(domain=domain_id)
-		.filter(tasks__overlap=['subdomain_discovery'])
-		.filter(id__lte=scan_id)
-	)
-	if not scan.count() > 1:
-		return
-	last_scan = scan.order_by('-start_scan_date')[1]
-	scanned_host_q1 = (
-		Subdomain.objects
-		.filter(scan_history__id=scan_id)
-		.values('name')
-	)
-	scanned_host_q2 = (
-		Subdomain.objects
-		.filter(scan_history__id=last_scan.id)
-		.values('name')
-	)
-	added_subdomain = scanned_host_q1.difference(scanned_host_q2)
-	return (
-		Subdomain.objects
-		.filter(scan_history=scan_id)
-		.filter(name__in=added_subdomain)
-	)
-
-
-def get_removed_subdomain(scan_id, domain_id):
-	"""Find domains removed during the last scan.
-
-	Args:
-		scan_id (int): startScan.models.ScanHistory ID.
-		domain_id (int): startScan.models.Domain ID.
-
-	Returns:
-		django.models.querysets.QuerySet: query of newly added subdomains.
-	"""
-	scan_history = (
-		ScanHistory.objects
-		.filter(domain=domain_id)
-		.filter(tasks__overlap=['subdomain_discovery'])
-		.filter(id__lte=scan_id)
-	)
-	if not scan_history.count() > 1:
-		return
-	last_scan = scan_history.order_by('-start_scan_date')[1]
-	scanned_host_q1 = (
-		Subdomain.objects
-		.filter(scan_history__id=scan_id)
-		.values('name')
-	)
-	scanned_host_q2 = (
-		Subdomain.objects
-		.filter(scan_history__id=last_scan.id)
-		.values('name')
-	)
-	removed_subdomains = scanned_host_q2.difference(scanned_host_q1)
-	return (
-		Subdomain.objects
-		.filter(scan_history=last_scan)
-		.filter(name__in=removed_subdomains)
-	)
-
-
-def get_interesting_subdomains(scan_history=None, domain_id=None):
-	"""Get Subdomain objects matching InterestingLookupModel conditions.
-
-	Args:
-		scan_history (startScan.models.ScanHistory, optional): Scan history.
-		domain_id (int, optional): Domain id.
-
-	Returns:
-		django.db.Q: QuerySet object.
-	"""
-	lookup_keywords = get_lookup_keywords()
-	lookup_obj = (
-		InterestingLookupModel.objects
-		.filter(custom_type=True)
-		.order_by('-id').first())
-	if not lookup_obj:
-		return Subdomain.objects.none()
-
-	url_lookup = lookup_obj.url_lookup
-	title_lookup = lookup_obj.title_lookup
-	condition_200_http_lookup = lookup_obj.condition_200_http_lookup
-
-	# Filter on domain_id, scan_history_id
-	query = Subdomain.objects
-	if domain_id:
-		query = query.filter(target_domain__id=domain_id)
-	elif scan_history:
-		query = query.filter(scan_history__id=scan_history)
-
-	# Filter on HTTP status code 200
-	if condition_200_http_lookup:
-		query = query.filter(http_status__exact=200)
-
-	# Build subdomain lookup / page title lookup queries
-	url_lookup_query = Q()
-	title_lookup_query = Q()
-	for key in lookup_keywords:
-		if url_lookup:
-			url_lookup_query |= Q(name__icontains=key)
-		if title_lookup:
-			title_lookup_query |= Q(page_title__iregex=f"\\y{key}\\y")
-
-	# Filter on url / title queries
-	url_lookup_query = query.filter(url_lookup_query)
-	title_lookup_query = query.filter(title_lookup_query)
-
-	# Return OR query
-	return url_lookup_query | title_lookup_query
-
-
-#------------------#
-# EndPoint queries #
-#------------------#
-
-def get_http_urls(
-		is_alive=False,
-		is_uncrawled=False,
-		strict=False,
-		ignore_files=False,
-		write_filepath=None,
-		exclude_subdomains=False,
-		get_only_default_urls=False,
-		ctx={}):
-	"""Get HTTP urls from EndPoint objects in DB. Support filtering out on a
-	specific path.
-
-	Args:
-		is_alive (bool): If True, select only alive urls.
-		is_uncrawled (bool): If True, select only urls that have not been crawled.
-		write_filepath (str): Write info back to a file.
-		get_only_default_urls (bool):
-
-	Returns:
-		list: List of URLs matching query.
-	"""
-	domain_id = ctx.get('domain_id')
-	scan_id = ctx.get('scan_history_id')
-	subdomain_id = ctx.get('subdomain_id')
-	url_filter = ctx.get('url_filter', '')
-	domain = Domain.objects.filter(pk=domain_id).first()
-	scan = ScanHistory.objects.filter(pk=scan_id).first()
-
-	query = EndPoint.objects
-	if domain:
-		query = query.filter(target_domain=domain)
-	if scan:
-		query = query.filter(scan_history=scan)
-	if subdomain_id:
-		query = query.filter(subdomain__id=subdomain_id)
-	elif exclude_subdomains and domain:
-		query = query.filter(http_url=domain.http_url)
-	if get_only_default_urls:
-		query = query.filter(is_default=True)
-
-	# If is_uncrawled is True, select only endpoints that have not been crawled
-	# yet (no status)
-	if is_uncrawled:
-		query = query.filter(http_status__isnull=True)
-
-	# If a path is passed, select only endpoints that contains it
-	if url_filter and domain:
-		url = f'{domain.name}{url_filter}'
-		if strict:
-			query = query.filter(http_url=url)
-		else:
-			query = query.filter(http_url__contains=url)
-
-	# Select distinct endpoints and order
-	endpoints = query.distinct('http_url').order_by('http_url').all()
-
-	# If is_alive is True, select only endpoints that are alive
-	if is_alive:
-		endpoints = [e for e in endpoints if e.is_alive]
-
-	# Grab only http_url from endpoint objects
-	endpoints = [e.http_url for e in endpoints if is_valid_url(e.http_url)]
-	if ignore_files: # ignore all files
-		extensions_path = f'{RENGINE_HOME}/fixtures/extensions.txt'
-		with open(extensions_path, 'r') as f:
-			extensions = tuple(f.strip() for f in f.readlines())
-		endpoints = [e for e in endpoints if not urlparse(e).path.endswith(extensions)]
-
-	if not endpoints:
-		logger.error(f'No endpoints were found in query !')
-
-	if write_filepath:
-		with open(write_filepath, 'w') as f:
-			f.write('\n'.join(endpoints))
-
-	return endpoints
-
-def get_interesting_endpoints(scan_history=None, target=None):
-	"""Get EndPoint objects matching InterestingLookupModel conditions.
-
-	Args:
-		scan_history (startScan.models.ScanHistory): Scan history.
-		target (str): Domain id.
-
-	Returns:
-		django.db.Q: QuerySet object.
-	"""
-
-	lookup_keywords = get_lookup_keywords()
-	lookup_obj = InterestingLookupModel.objects.filter(custom_type=True).order_by('-id').first()
-	if not lookup_obj:
-		return EndPoint.objects.none()
-	url_lookup = lookup_obj.url_lookup
-	title_lookup = lookup_obj.title_lookup
-	condition_200_http_lookup = lookup_obj.condition_200_http_lookup
-
-	# Filter on domain_id, scan_history_id
-	query = EndPoint.objects
-	if target:
-		query = query.filter(target_domain__id=target)
-	elif scan_history:
-		query = query.filter(scan_history__id=scan_history)
-
-	# Filter on HTTP status code 200
-	if condition_200_http_lookup:
-		query = query.filter(http_status__exact=200)
-
-	# Build subdomain lookup / page title lookup queries
-	url_lookup_query = Q()
-	title_lookup_query = Q()
-	for key in lookup_keywords:
-		if url_lookup:
-			url_lookup_query |= Q(http_url__icontains=key)
-		if title_lookup:
-			title_lookup_query |= Q(page_title__iregex=f"\\y{key}\\y")
-
-	# Filter on url / title queries
-	url_lookup_query = query.filter(url_lookup_query)
-	title_lookup_query = query.filter(title_lookup_query)
-
-	# Return OR query
-	return url_lookup_query | title_lookup_query
-
-
-#-----------#
-# URL utils #
-#-----------#
-
-def get_subdomain_from_url(url):
-	"""Get subdomain from HTTP URL.
-
-	Args:
-		url (str): HTTP URL.
-
-	Returns:
-		str: Subdomain name.
-	"""
-	# Check if the URL has a scheme. If not, add a temporary one to prevent empty netloc.
-	if "://" not in url:
-		url = "http://" + url
-
-	url_obj = urlparse(url.strip())
-	return url_obj.netloc.split(':')[0]
-
-
-def get_domain_from_subdomain(subdomain):
-	"""Get domain from subdomain.
-
-	Args:
-		subdomain (str): Subdomain name.
-
-	Returns:
-		str: Domain name.
-	"""
-	ext = tldextract.extract(subdomain)
-	return '.'.join(ext[1:3])
-
-
-def sanitize_url(http_url):
-	"""Removes HTTP ports 80 and 443 from HTTP URL because it's ugly.
-
-	Args:
-		http_url (str): Input HTTP URL.
-
-	Returns:
-		str: Stripped HTTP URL.
-	"""
-	# Check if the URL has a scheme. If not, add a temporary one to prevent empty netloc.
-	if "://" not in http_url:
-		http_url = "http://" + http_url
-	url = urlparse(http_url)
-
-	if url.netloc.endswith(':80'):
-		url = url._replace(netloc=url.netloc.replace(':80', ''))
-	elif url.netloc.endswith(':443'):
-		url = url._replace(scheme=url.scheme.replace('http', 'https'))
-		url = url._replace(netloc=url.netloc.replace(':443', ''))
-	return url.geturl().rstrip('/')
-
-def extract_path_from_url(url):
-	parsed_url = urlparse(url)
-
-	# Reconstruct the URL without scheme and netloc
-	reconstructed_url = parsed_url.path
-
-	if reconstructed_url.startswith('/'):
-		reconstructed_url = reconstructed_url[1:]  # Remove the first slash
-
-	if parsed_url.params:
-		reconstructed_url += ';' + parsed_url.params
-	if parsed_url.query:
-		reconstructed_url += '?' + parsed_url.query
-	if parsed_url.fragment:
-		reconstructed_url += '#' + parsed_url.fragment
-
-	return reconstructed_url
-
-#-------#
-# Utils #
-#-------#
-
-
-def get_random_proxy():
-	"""Get a random proxy from the list of proxies input by user in the UI.
-
-	Returns:
-		str: Proxy name or '' if no proxy defined in db or use_proxy is False.
-	"""
-	if not Proxy.objects.all().exists():
-		return ''
-	proxy = Proxy.objects.first()
-	if not proxy.use_proxy:
-		return ''
-	proxy_name = random.choice(proxy.proxies.splitlines())
-	logger.warning('Using proxy: ' + proxy_name)
-	# os.environ['HTTP_PROXY'] = proxy_name
-	# os.environ['HTTPS_PROXY'] = proxy_name
-	return proxy_name
-
-def remove_ansi_escape_sequences(text):
-	# Regular expression to match ANSI escape sequences
-	ansi_escape_pattern = r'\x1b\[.*?m'
-
-	# Use re.sub() to replace the ANSI escape sequences with an empty string
-	plain_text = re.sub(ansi_escape_pattern, '', text)
-	return plain_text
-
-def get_cms_details(url):
-	"""Get CMS details using cmseek.py.
-
-	Args:
-		url (str): HTTP URL.
-
-	Returns:
-		dict: Response.
-	"""
-	# this function will fetch cms details using cms_detector
-	response = {}
-	cms_detector_command = f'python3 /usr/src/github/CMSeeK/cmseek.py --random-agent --batch --follow-redirect -u {url}'
-	os.system(cms_detector_command)
-
-	response['status'] = False
-	response['message'] = 'Could not detect CMS!'
-
-	parsed_url = urlparse(url)
-
-	domain_name = parsed_url.hostname
-	port = parsed_url.port
-
-	find_dir = domain_name
-
-	if port:
-		find_dir += f'_{port}'
-
-	# subdomain may also have port number, and is stored in dir as _port
-
-	cms_dir_path =  f'/usr/src/github/CMSeeK/Result/{find_dir}'
-	cms_json_path =  cms_dir_path + '/cms.json'
-
-	if os.path.isfile(cms_json_path):
-		cms_file_content = json.loads(open(cms_json_path, 'r').read())
-		if not cms_file_content.get('cms_id'):
-			return response
-		response = {}
-		response = cms_file_content
-		response['status'] = True
-		# remove cms dir path
-		try:
-			shutil.rmtree(cms_dir_path)
-		except Exception as e:
-			print(e)
-
-	return response
-
-
-#--------------------#
-# NOTIFICATION UTILS #
-#--------------------#
-
-def send_telegram_message(message):
-	"""Send Telegram message.
-
-	Args:
-		message (str): Message.
-	"""
-	notif = Notification.objects.first()
-	do_send = (
-		notif and
-		notif.send_to_telegram and
-		notif.telegram_bot_token and
-		notif.telegram_bot_chat_id)
-	if not do_send:
-		return
-	telegram_bot_token = notif.telegram_bot_token
-	telegram_bot_chat_id = notif.telegram_bot_chat_id
-	send_url = f'https://api.telegram.org/bot{telegram_bot_token}/sendMessage?chat_id={telegram_bot_chat_id}&parse_mode=Markdown&text={message}'
-	requests.get(send_url)
-
-
-def send_slack_message(message):
-	"""Send Slack message.
-
-	Args:
-		message (str): Message.
-	"""
-	headers = {'content-type': 'application/json'}
-	message = {'text': message}
-	notif = Notification.objects.first()
-	do_send = (
-		notif and
-		notif.send_to_slack and
-		notif.slack_hook_url)
-	if not do_send:
-		return
-	hook_url = notif.slack_hook_url
-	requests.post(url=hook_url, data=json.dumps(message), headers=headers)
-
-def send_lark_message(message):
-	"""Send lark message.
-
-	Args:
-		message (str): Message.
-	"""
-	headers = {'content-type': 'application/json'}
-	message = {"msg_type":"interactive","card":{"elements":[{"tag":"div","text":{"content":message,"tag":"lark_md"}}]}}
-	notif = Notification.objects.first()
-	do_send = (
-		notif and
-		notif.send_to_lark and
-		notif.lark_hook_url)
-	if not do_send:
-		return
-	hook_url = notif.lark_hook_url
-	requests.post(url=hook_url, data=json.dumps(message), headers=headers)
-
-def send_discord_message(
-		message,
-		title='',
-		severity=None,
-		url=None,
-		files=None,
-		fields={},
-		fields_append=[]):
-	"""Send Discord message.
-
-	If title and fields are specified, ignore the 'message' and create a Discord
-	embed that can be updated later if specifying the same title (title is the
-	cache key).
-
-	Args:
-		message (str): Message to send. If an embed is used, this is ignored.
-		severity (str, optional): Severity. Colors are picked based on severity.
-		files (list, optional): List of files to attach to message.
-		title (str, optional): Discord embed title.
-		url (str, optional): Discord embed URL.
-		fields (dict, optional): Discord embed fields.
-		fields_append (list, optional): Discord embed field names to update
-			instead of overwrite.
-	"""
-
-	# Check if do send
-	notif = Notification.objects.first()
-	if not (notif and notif.send_to_discord and notif.discord_hook_url):
-		return False
-
-	# If fields and title, use an embed
-	use_discord_embed = fields and title
-	if use_discord_embed:
-		message = '' # no need for message in embeds
-
-	# Check for cached response in cache, using title as key
-	cached_response = DISCORD_WEBHOOKS_CACHE.get(title) if title else None
-	if cached_response:
-		cached_response = pickle.loads(cached_response)
-
-	# Get existing webhook if found in cache
-	cached_webhook = DISCORD_WEBHOOKS_CACHE.get(title + '_webhook') if title else None
-	if cached_webhook:
-		webhook = pickle.loads(cached_webhook)
-		webhook.remove_embeds()
-	else:
-		webhook = DiscordWebhook(
-			url=notif.discord_hook_url,
-			rate_limit_retry=False,
-			content=message)
-
-	# Get existing embed if found in cache
-	embed = None
-	cached_embed = DISCORD_WEBHOOKS_CACHE.get(title + '_embed') if title else None
-	if cached_embed:
-		embed = pickle.loads(cached_embed)
-	elif use_discord_embed:
-		embed = DiscordEmbed(title=title)
-
-	# Set embed fields
-	if embed:
-		if url:
-			embed.set_url(url)
-		if severity:
-			embed.set_color(DISCORD_SEVERITY_COLORS[severity])
-		embed.set_description(message)
-		embed.set_timestamp()
-		existing_fields_dict = {field['name']: field['value'] for field in embed.fields}
-		logger.debug(''.join([f'\n\t{k}: {v}' for k, v in fields.items()]))
-		for name, value in fields.items():
-			if not value: # cannot send empty field values to Discord [error 400]
-				continue
-			value = str(value)
-			new_field = {'name': name, 'value': value, 'inline': False}
-
-			# If field already existed in previous embed, update it.
-			if name in existing_fields_dict.keys():
-				field = [f for f in embed.fields if f['name'] == name][0]
-
-				# Append to existing field value
-				if name in fields_append:
-					existing_val = field['value']
-					existing_val = str(existing_val)
-					if value not in existing_val:
-						value = f'{existing_val}\n{value}'
-
-					if len(value) > 1024: # character limit for embed field
-						value = value[0:1016] + '\n[...]'
-
-				# Update existing embed
-				ix = embed.fields.index(field)
-				embed.fields[ix]['value'] = value
-
-			else:
-				embed.add_embed_field(**new_field)
-
-		webhook.add_embed(embed)
-
-		# Add webhook and embed objects to cache, so we can pick them up later
-		DISCORD_WEBHOOKS_CACHE.set(title + '_webhook', pickle.dumps(webhook))
-		DISCORD_WEBHOOKS_CACHE.set(title + '_embed', pickle.dumps(embed))
-
-	# Add files to webhook
-	if files:
-		for (path, name) in files:
-			with open(path, 'r') as f:
-				content = f.read()
-			webhook.add_file(content, name)
-
-	# Edit webhook if it already existed, otherwise send new webhook
-	if cached_response:
-		response = webhook.edit(cached_response)
-	else:
-		response = webhook.execute()
-		if use_discord_embed and response.status_code == 200:
-			DISCORD_WEBHOOKS_CACHE.set(title, pickle.dumps(response))
-
-	# Get status code
-	if response.status_code == 429:
-		errors = json.loads(
-			response.content.decode('utf-8'))
-		wh_sleep = (int(errors['retry_after']) / 1000) + 0.15
-		sleep(wh_sleep)
-		send_discord_message(
-				message,
-				title,
-				severity,
-				url,
-				files,
-				fields,
-				fields_append)
-	elif response.status_code != 200:
-		logger.error(
-			f'Error while sending webhook data to Discord.'
-			f'\n\tHTTP code: {response.status_code}.'
-			f'\n\tDetails: {response.content}')
-
-
-def enrich_notification(message, scan_history_id, subscan_id):
-	"""Add scan id / subscan id to notification message.
-
-	Args:
-		message (str): Original notification message.
-		scan_history_id (int): Scan history id.
-		subscan_id (int): Subscan id.
-
-	Returns:
-		str: Message.
-	"""
-	if scan_history_id is not None:
-		if subscan_id:
-			message = f'`#{scan_history_id}_{subscan_id}`: {message}'
-		else:
-			message = f'`#{scan_history_id}`: {message}'
-	return message
-
-
-def get_scan_title(scan_id, subscan_id=None, task_name=None):
-	return f'Subscan #{subscan_id} summary' if subscan_id else f'Scan #{scan_id} summary'
-
-
-def get_scan_url(scan_id=None, subscan_id=None):
-	if scan_id:
-		return f'https://{DOMAIN_NAME}/scan/detail/{scan_id}'
-	return None
-
-
-def get_scan_fields(engine, scan, subscan=None, status='RUNNING', tasks=[]):
-	scan_obj = subscan if subscan else scan
-	if subscan:
-		tasks_h = f'`{subscan.type}`'
-		host = subscan.subdomain.name
-		scan_obj = subscan
-	else:
-		tasks_h = '• ' + '\n• '.join(f'`{task.name}`' for task in tasks) if tasks else ''
-		host = scan.domain.name
-		scan_obj = scan
-
-	# Find scan elapsed time
-	duration = None
-	if scan_obj and status in ['ABORTED', 'FAILED', 'SUCCESS']:
-		td = scan_obj.stop_scan_date - scan_obj.start_scan_date
-		duration = humanize.naturaldelta(td)
-	elif scan_obj:
-		td = timezone.now() - scan_obj.start_scan_date
-		duration = humanize.naturaldelta(td)
-
-	# Build fields
-	url = get_scan_url(scan.id)
-	fields = {
-		'Status': f'**{status}**',
-		'Engine': engine.engine_name,
-		'Scan ID': f'[#{scan.id}]({url})'
-	}
-
-	if subscan:
-		url = get_scan_url(scan.id, subscan.id)
-		fields['Subscan ID'] = f'[#{subscan.id}]({url})'
-
-	if duration:
-		fields['Duration'] = duration
-
-	fields['Host'] = host
-	if tasks:
-		fields['Tasks'] = tasks_h
-
-	return fields
-
-
-def get_task_title(task_name, scan_id=None, subscan_id=None):
-	if scan_id:
-		prefix = f'#{scan_id}'
-		if subscan_id:
-			prefix += f'-#{subscan_id}'
-		return f'`{prefix}` - `{task_name}`'
-	return f'`{task_name}` [unbound]'
-
-
-def get_task_header_message(name, scan_history_id, subscan_id):
-	msg = f'`{name}` [#{scan_history_id}'
-	if subscan_id:
-		msg += f'_#{subscan_id}]'
-	msg += 'status'
-	return msg
-
-
-def get_task_cache_key(func_name, *args, **kwargs):
-	args_str = '_'.join([str(arg) for arg in args])
-	kwargs_str = '_'.join([f'{k}={v}' for k, v in kwargs.items() if k not in RENGINE_TASK_IGNORE_CACHE_KWARGS])
-	return f'{func_name}__{args_str}__{kwargs_str}'
-
-
-def get_output_file_name(scan_history_id, subscan_id, filename):
-	title = f'#{scan_history_id}'
-	if subscan_id:
-		title += f'-{subscan_id}'
-	title += f'_{filename}'
-	return title
-
-
-def get_traceback_path(task_name, results_dir, scan_history_id=None, subscan_id=None):
-	path = results_dir
-	if scan_history_id:
-		path += f'/#{scan_history_id}'
-		if subscan_id:
-			path += f'-#{subscan_id}'
-	path += f'-{task_name}.txt'
-	return path
-
-
-def fmt_traceback(exc):
-	return '\n'.join(traceback.format_exception(None, exc, exc.__traceback__))
-
-
-#--------------#
-# CLI BUILDERS #
-#--------------#
-
-def _build_cmd(cmd, options, flags, sep=" "):
-	for k,v in options.items():
-		if not v:
-			continue
-		cmd += f" {k}{sep}{v}"
-
-	for flag in flags:
-		if not flag:
-			continue
-		cmd += f" --{flag}"
-
-	return cmd
-
-def get_nmap_cmd(
-		input_file,
-		cmd=None,
-		host=None,
-		ports=None,
-		output_file=None,
-		script=None,
-		script_args=None,
-		max_rate=None,
-		service_detection=True,
-		flags=[]):
-	if not cmd:
-		cmd = 'nmap'
-
-	options = {
-		"-sV": service_detection,
-		"-p": ports,
-		"--script": script,
-		"--script-args": script_args,
-		"--max-rate": max_rate,
-		"-oX": output_file
-	}
-	cmd = _build_cmd(cmd, options, flags)
-
-	if not input_file:
-		cmd += f" {host}" if host else ""
-	else:
-		cmd += f" -iL {input_file}"
-
-	return cmd
-
-
-def xml2json(xml):
-	with open(xml) as xml_file:
-		xml_content = xml_file.read()
-	return xmltodict.parse(xml_content)
-
-
-def reverse_whois(lookup_keyword):
-	domains = []
-	'''
-		This function will use viewdns to fetch reverse whois info
-		Input: lookup keyword like email or registrar name
-		Returns a list of domains as string.
-	'''
-	url = f"https://viewdns.info:443/reversewhois/?q={lookup_keyword}"
-	headers = {
-		"Sec-Ch-Ua": "\" Not A;Brand\";v=\"99\", \"Chromium\";v=\"104\"",
-		"Sec-Ch-Ua-Mobile": "?0",
-		"Sec-Ch-Ua-Platform": "\"Linux\"",
-		"Upgrade-Insecure-Requests": "1",
-		"User-Agent": "Mozilla/5.0 (Windows NT 10.0; Win64; x64) AppleWebKit/537.36 (KHTML, like Gecko) Chrome/104.0.5112.102 Safari/537.36",
-		"Accept": "text/html,application/xhtml+xml,application/xml;q=0.9,image/avif,image/webp,image/apng,*/*;q=0.8,application/signed-exchange;v=b3;q=0.9",
-		"Sec-Fetch-Site": "same-origin",
-		"Sec-Fetch-Mode": "navigate",
-		"Sec-Fetch-User": "?1",
-		"Sec-Fetch-Dest": "document",
-		"Referer": "https://viewdns.info/",
-		"Accept-Encoding": "gzip, deflate",
-		"Accept-Language": "en-GB,en-US;q=0.9,en;q=0.8"
-	}
-	response = requests.get(url, headers=headers)
-	soup = BeautifulSoup(response.content, 'lxml')
-	table = soup.find("table", {"border" : "1"})
-	for row in table or []:
-		dom = row.findAll('td')[0].getText()
-		created_on = row.findAll('td')[1].getText()
-		if dom == 'Domain Name':
-			continue
-		domains.append({'name': dom, 'created_on': created_on})
-	return domains
-
-
-def get_domain_historical_ip_address(domain):
-	ips = []
-	'''
-		This function will use viewdns to fetch historical IP address
-		for a domain
-	'''
-	url = f"https://viewdns.info/iphistory/?domain={domain}"
-	headers = {
-		"Sec-Ch-Ua": "\" Not A;Brand\";v=\"99\", \"Chromium\";v=\"104\"",
-		"Sec-Ch-Ua-Mobile": "?0",
-		"Sec-Ch-Ua-Platform": "\"Linux\"",
-		"Upgrade-Insecure-Requests": "1",
-		"User-Agent": "Mozilla/5.0 (Windows NT 10.0; Win64; x64) AppleWebKit/537.36 (KHTML, like Gecko) Chrome/104.0.5112.102 Safari/537.36",
-		"Accept": "text/html,application/xhtml+xml,application/xml;q=0.9,image/avif,image/webp,image/apng,*/*;q=0.8,application/signed-exchange;v=b3;q=0.9",
-		"Sec-Fetch-Site": "same-origin",
-		"Sec-Fetch-Mode": "navigate",
-		"Sec-Fetch-User": "?1",
-		"Sec-Fetch-Dest": "document",
-		"Referer": "https://viewdns.info/",
-		"Accept-Encoding": "gzip, deflate",
-		"Accept-Language": "en-GB,en-US;q=0.9,en;q=0.8"
-	}
-	response = requests.get(url, headers=headers)
-	soup = BeautifulSoup(response.content, 'lxml')
-	table = soup.find("table", {"border" : "1"})					   
-	for row in table or []:
-		ip = row.findAll('td')[0].getText()
-		location = row.findAll('td')[1].getText()
-		owner = row.findAll('td')[2].getText()
-		last_seen = row.findAll('td')[2].getText()
-		if ip == 'IP Address':
-			continue
-		ips.append(
-			{
-				'ip': ip,
-				'location': location,
-				'owner': owner,
-				'last_seen': last_seen,
-			}
-		)
-	return ips
-
-
-def get_open_ai_key():
-	openai_key = OpenAiAPIKey.objects.all()
-	return openai_key[0] if openai_key else None
-
-
-def get_netlas_key():
-	netlas_key = NetlasAPIKey.objects.all()
-	return netlas_key[0] if netlas_key else None
-
-def parse_llm_vulnerability_report(report):
-	report = report.replace('**', '')
-	data = {}
-	sections = re.split(r'\n(?=(?:Description|Impact|Remediation|References):)', report.strip())
-	
-	try:
-		for section in sections:
-			if not section.strip():
-				continue
-			
-			section_title, content = re.split(r':\n', section.strip(), maxsplit=1)
-			
-			if section_title == 'Description':
-				data['description'] = content.strip()
-			elif section_title == 'Impact':
-				data['impact'] = content.strip()
-			elif section_title == 'Remediation':
-				data['remediation'] = content.strip()
-			elif section_title == 'References':
-				data['references'] = [ref.strip() for ref in content.split('\n') if ref.strip()]
-	except Exception as e:
-		return data
-	
-	return data
-
-
-<<<<<<< HEAD
-def get_port_service_description(port):
-	"""
-		Retrieves the standard service name and description for a given port 
-		number using whatportis and the builtin socket library as fallback.
-
-		Args:
-			port (int or str): The port number to look up. 
-				Can be an integer or a string representation of an integer.
-
-		Returns:
-			dict: A dictionary containing the service name and description for the port number.
-	"""
-	logger.info('Fetching Port Service Name and Description')
-	try:
-		port = int(port)
-		whatportis_result = whatportis.get_ports(str(port))
-		
-		if whatportis_result and whatportis_result[0].name:
-			return {
-				"service_name": whatportis_result[0].name,
-				"description": whatportis_result[0].description
-			}
-		else:
-			try:
-				service = socket.getservbyport(port)
-				return {
-					"service_name": service,
-					"description": "" # Keep description blank when using socket
-				}
-			except OSError:
-				# If both whatportis and socket fail
-				return {
-					"service_name": "",
-					"description": ""
-				}
-	except:
-		# port is not a valid int or any other exception
-		return {
-			"service_name": "",
-			"description": ""
-		}
-
-
-def update_or_create_port(port_number, service_name=None, description=None):
-	"""
-		Updates or creates a new Port object with the provided information to 
-		avoid storing duplicate entries when service or description information is updated.
-
-		Args:
-			port_number (int): The port number to update or create.
-			service_name (str, optional): The name of the service associated with the port.
-			description (str, optional): A description of the service associated with the port.
-
-		Returns:
-			Tuple: A tuple containing the Port object and a boolean indicating whether the object was created.
-	"""
-	created = False
-	try:
-		port = Port.objects.get(number=port_number)
-		
-		# avoid updating None values in service and description if they already exist
-		if service_name is not None and port.service_name != service_name:
-			port.service_name = service_name
-		if description is not None and port.description != description:
-			port.description = description
-		port.save()	
-	except Port.DoesNotExist:
-		# for cases if the port doesn't exist, create a new one
-		port = Port.objects.create(
-			number=port_number,
-			service_name=service_name,
-			description=description
-		)
-		created = True
-	finally:
-		return port, created
-
-
-=======
->>>>>>> 3c3430da
-def create_scan_object(host_id, engine_id, initiated_by_id=None):
-	'''
-	create task with pending status so that celery task will execute when
-	threads are free
-	Args:
-		host_id: int: id of Domain model
-		engine_id: int: id of EngineType model
-		initiated_by_id: int : id of User model (Optional)
-	'''
-	# get current time
-	current_scan_time = timezone.now()
-	# fetch engine and domain object
-	engine = EngineType.objects.get(pk=engine_id)
-	domain = Domain.objects.get(pk=host_id)
-	scan = ScanHistory()
-	scan.scan_status = INITIATED_TASK
-	scan.domain = domain
-	scan.scan_type = engine
-	scan.start_scan_date = current_scan_time
-	if initiated_by_id:
-		user = User.objects.get(pk=initiated_by_id)
-		scan.initiated_by = user
-	scan.save()
-	# save last scan date for domain model
-	domain.start_scan_date = current_scan_time
-	domain.save()
-<<<<<<< HEAD
-	return scan.id
-
-
-def get_port_service_description(port):
-	"""
-		Retrieves the standard service name and description for a given port 
-		number using whatportis and the builtin socket library as fallback.
-
-		Args:
-			port (int or str): The port number to look up. 
-				Can be an integer or a string representation of an integer.
-
-		Returns:
-			dict: A dictionary containing the service name and description for the port number.
-	"""
-	logger.info('Fetching Port Service Name and Description')
-	try:
-		port = int(port)
-		whatportis_result = whatportis.get_ports(str(port))
-		
-		if whatportis_result and whatportis_result[0].name:
-			return {
-				"service_name": whatportis_result[0].name,
-				"description": whatportis_result[0].description
-			}
-		else:
-			try:
-				service = socket.getservbyport(port)
-				return {
-					"service_name": service,
-					"description": "" # Keep description blank when using socket
-				}
-			except OSError:
-				# If both whatportis and socket fail
-				return {
-					"service_name": "",
-					"description": ""
-				}
-	except:
-		# port is not a valid int or any other exception
-		return {
-			"service_name": "",
-			"description": ""
-		}
-
-
-def update_or_create_port(port_number, service_name=None, description=None):
-	"""
-		Updates or creates a new Port object with the provided information to 
-		avoid storing duplicate entries when service or description information is updated.
-
-		Args:
-			port_number (int): The port number to update or create.
-			service_name (str, optional): The name of the service associated with the port.
-			description (str, optional): A description of the service associated with the port.
-
-		Returns:
-			Tuple: A tuple containing the Port object and a boolean indicating whether the object was created.
-	"""
-	created = False
-	try:
-		port = Port.objects.get(number=port_number)
-		
-		# avoid updating None values in service and description if they already exist
-		if service_name is not None and port.service_name != service_name:
-			port.service_name = service_name
-		if description is not None and port.description != description:
-			port.description = description
-		port.save()	
-	except Port.DoesNotExist:
-		# for cases if the port doesn't exist, create a new one
-		port = Port.objects.create(
-			number=port_number,
-			service_name=service_name,
-			description=description
-		)
-		created = True
-	finally:
-		return port, created
-=======
-	return scan.id
->>>>>>> 3c3430da
+import whatportis
+import socket
+import json
+import os
+import pickle
+import random
+import shutil
+import traceback
+from time import sleep
+
+import humanize
+import redis
+import requests
+import tldextract
+import xmltodict
+
+from bs4 import BeautifulSoup
+from urllib.parse import urlparse
+from celery.utils.log import get_task_logger
+from discord_webhook import DiscordEmbed, DiscordWebhook
+from django.db.models import Q
+
+from reNgine.common_serializers import *
+from reNgine.definitions import *
+from reNgine.settings import *
+from scanEngine.models import *
+from dashboard.models import *
+from startScan.models import *
+from targetApp.models import *
+from reNgine.utilities import is_valid_url
+
+
+logger = get_task_logger(__name__)
+DISCORD_WEBHOOKS_CACHE = redis.Redis.from_url(CELERY_BROKER_URL)
+
+#------------------#
+# EngineType utils #
+#------------------#
+def dump_custom_scan_engines(results_dir):
+	"""Dump custom scan engines to YAML files.
+
+	Args:
+		results_dir (str): Results directory (will be created if non-existent).
+	"""
+	custom_engines = EngineType.objects.filter(default_engine=False)
+	if not os.path.exists(results_dir):
+		os.makedirs(results_dir, exist_ok=True)
+	for engine in custom_engines:
+		with open(os.path.join(results_dir, f"{engine.engine_name}.yaml"), 'w') as f:
+			f.write(engine.yaml_configuration)
+
+def load_custom_scan_engines(results_dir):
+	"""Load custom scan engines from YAML files. The filename without .yaml will
+	be used as the engine name.
+
+	Args:
+		results_dir (str): Results directory containing engines configs.
+	"""
+	config_paths = [
+		f for f in os.listdir(results_dir)
+		if os.path.isfile(os.path.join(results_dir, f)) and f.endswith('.yaml')
+	]
+	for path in config_paths:
+		engine_name = os.path.splitext(os.path.basename(path))[0]
+		full_path = os.path.join(results_dir, path)
+		with open(full_path, 'r') as f:
+			yaml_configuration = f.read()
+
+		engine, _ = EngineType.objects.get_or_create(engine_name=engine_name)
+		engine.yaml_configuration = yaml_configuration
+		engine.save()
+
+
+#--------------------------------#
+# InterestingLookupModel queries #
+#--------------------------------#
+def get_lookup_keywords():
+	"""Get lookup keywords from InterestingLookupModel.
+
+	Returns:
+		list: Lookup keywords.
+	"""
+	lookup_model = InterestingLookupModel.objects.first()
+	lookup_obj = InterestingLookupModel.objects.filter(custom_type=True).order_by('-id').first()
+	custom_lookup_keywords = []
+	default_lookup_keywords = []
+	if lookup_model:
+		default_lookup_keywords = [
+			key.strip()
+			for key in lookup_model.keywords.split(',')]
+	if lookup_obj:
+		custom_lookup_keywords = [
+			key.strip()
+			for key in lookup_obj.keywords.split(',')
+		]
+	lookup_keywords = default_lookup_keywords + custom_lookup_keywords
+	lookup_keywords = list(filter(None, lookup_keywords)) # remove empty strings from list
+	return lookup_keywords
+
+
+#-------------------#
+# SubDomain queries #
+#-------------------#
+
+def get_subdomains(write_filepath=None, exclude_subdomains=False, ctx={}):
+	"""Get Subdomain objects from DB.
+
+	Args:
+		write_filepath (str): Write info back to a file.
+		exclude_subdomains (bool): Exclude subdomains, only return subdomain matching domain.
+		ctx (dict): ctx
+
+	Returns:
+		list: List of subdomains matching query.
+	"""
+	domain_id = ctx.get('domain_id')
+	scan_id = ctx.get('scan_history_id')
+	subdomain_id = ctx.get('subdomain_id')
+	exclude_subdomains = ctx.get('exclude_subdomains', False)
+	url_filter = ctx.get('url_filter', '')
+	domain = Domain.objects.filter(pk=domain_id).first()
+	scan = ScanHistory.objects.filter(pk=scan_id).first()
+
+	query = Subdomain.objects
+	if domain:
+		query = query.filter(target_domain=domain)
+	if scan:
+		query = query.filter(scan_history=scan)
+	if subdomain_id:
+		query = query.filter(pk=subdomain_id)
+	elif domain and exclude_subdomains:
+		query = query.filter(name=domain.name)
+	subdomain_query = query.distinct('name').order_by('name')
+	subdomains = [
+		subdomain.name
+		for subdomain in subdomain_query.all()
+		if subdomain.name
+	]
+	if not subdomains:
+		logger.error('No subdomains were found in query !')
+
+	if url_filter:
+		subdomains = [f'{subdomain}/{url_filter}' for subdomain in subdomains]
+
+	if write_filepath:
+		with open(write_filepath, 'w') as f:
+			f.write('\n'.join(subdomains))
+
+	return subdomains
+
+def get_new_added_subdomain(scan_id, domain_id):
+	"""Find domains added during the last scan.
+
+	Args:
+		scan_id (int): startScan.models.ScanHistory ID.
+		domain_id (int): startScan.models.Domain ID.
+
+	Returns:
+		django.models.querysets.QuerySet: query of newly added subdomains.
+	"""
+	scan = (
+		ScanHistory.objects
+		.filter(domain=domain_id)
+		.filter(tasks__overlap=['subdomain_discovery'])
+		.filter(id__lte=scan_id)
+	)
+	if not scan.count() > 1:
+		return
+	last_scan = scan.order_by('-start_scan_date')[1]
+	scanned_host_q1 = (
+		Subdomain.objects
+		.filter(scan_history__id=scan_id)
+		.values('name')
+	)
+	scanned_host_q2 = (
+		Subdomain.objects
+		.filter(scan_history__id=last_scan.id)
+		.values('name')
+	)
+	added_subdomain = scanned_host_q1.difference(scanned_host_q2)
+	return (
+		Subdomain.objects
+		.filter(scan_history=scan_id)
+		.filter(name__in=added_subdomain)
+	)
+
+
+def get_removed_subdomain(scan_id, domain_id):
+	"""Find domains removed during the last scan.
+
+	Args:
+		scan_id (int): startScan.models.ScanHistory ID.
+		domain_id (int): startScan.models.Domain ID.
+
+	Returns:
+		django.models.querysets.QuerySet: query of newly added subdomains.
+	"""
+	scan_history = (
+		ScanHistory.objects
+		.filter(domain=domain_id)
+		.filter(tasks__overlap=['subdomain_discovery'])
+		.filter(id__lte=scan_id)
+	)
+	if not scan_history.count() > 1:
+		return
+	last_scan = scan_history.order_by('-start_scan_date')[1]
+	scanned_host_q1 = (
+		Subdomain.objects
+		.filter(scan_history__id=scan_id)
+		.values('name')
+	)
+	scanned_host_q2 = (
+		Subdomain.objects
+		.filter(scan_history__id=last_scan.id)
+		.values('name')
+	)
+	removed_subdomains = scanned_host_q2.difference(scanned_host_q1)
+	return (
+		Subdomain.objects
+		.filter(scan_history=last_scan)
+		.filter(name__in=removed_subdomains)
+	)
+
+
+def get_interesting_subdomains(scan_history=None, domain_id=None):
+	"""Get Subdomain objects matching InterestingLookupModel conditions.
+
+	Args:
+		scan_history (startScan.models.ScanHistory, optional): Scan history.
+		domain_id (int, optional): Domain id.
+
+	Returns:
+		django.db.Q: QuerySet object.
+	"""
+	lookup_keywords = get_lookup_keywords()
+	lookup_obj = (
+		InterestingLookupModel.objects
+		.filter(custom_type=True)
+		.order_by('-id').first())
+	if not lookup_obj:
+		return Subdomain.objects.none()
+
+	url_lookup = lookup_obj.url_lookup
+	title_lookup = lookup_obj.title_lookup
+	condition_200_http_lookup = lookup_obj.condition_200_http_lookup
+
+	# Filter on domain_id, scan_history_id
+	query = Subdomain.objects
+	if domain_id:
+		query = query.filter(target_domain__id=domain_id)
+	elif scan_history:
+		query = query.filter(scan_history__id=scan_history)
+
+	# Filter on HTTP status code 200
+	if condition_200_http_lookup:
+		query = query.filter(http_status__exact=200)
+
+	# Build subdomain lookup / page title lookup queries
+	url_lookup_query = Q()
+	title_lookup_query = Q()
+	for key in lookup_keywords:
+		if url_lookup:
+			url_lookup_query |= Q(name__icontains=key)
+		if title_lookup:
+			title_lookup_query |= Q(page_title__iregex=f"\\y{key}\\y")
+
+	# Filter on url / title queries
+	url_lookup_query = query.filter(url_lookup_query)
+	title_lookup_query = query.filter(title_lookup_query)
+
+	# Return OR query
+	return url_lookup_query | title_lookup_query
+
+
+#------------------#
+# EndPoint queries #
+#------------------#
+
+def get_http_urls(
+		is_alive=False,
+		is_uncrawled=False,
+		strict=False,
+		ignore_files=False,
+		write_filepath=None,
+		exclude_subdomains=False,
+		get_only_default_urls=False,
+		ctx={}):
+	"""Get HTTP urls from EndPoint objects in DB. Support filtering out on a
+	specific path.
+
+	Args:
+		is_alive (bool): If True, select only alive urls.
+		is_uncrawled (bool): If True, select only urls that have not been crawled.
+		write_filepath (str): Write info back to a file.
+		get_only_default_urls (bool):
+
+	Returns:
+		list: List of URLs matching query.
+	"""
+	domain_id = ctx.get('domain_id')
+	scan_id = ctx.get('scan_history_id')
+	subdomain_id = ctx.get('subdomain_id')
+	url_filter = ctx.get('url_filter', '')
+	domain = Domain.objects.filter(pk=domain_id).first()
+	scan = ScanHistory.objects.filter(pk=scan_id).first()
+
+	query = EndPoint.objects
+	if domain:
+		query = query.filter(target_domain=domain)
+	if scan:
+		query = query.filter(scan_history=scan)
+	if subdomain_id:
+		query = query.filter(subdomain__id=subdomain_id)
+	elif exclude_subdomains and domain:
+		query = query.filter(http_url=domain.http_url)
+	if get_only_default_urls:
+		query = query.filter(is_default=True)
+
+	# If is_uncrawled is True, select only endpoints that have not been crawled
+	# yet (no status)
+	if is_uncrawled:
+		query = query.filter(http_status__isnull=True)
+
+	# If a path is passed, select only endpoints that contains it
+	if url_filter and domain:
+		url = f'{domain.name}{url_filter}'
+		if strict:
+			query = query.filter(http_url=url)
+		else:
+			query = query.filter(http_url__contains=url)
+
+	# Select distinct endpoints and order
+	endpoints = query.distinct('http_url').order_by('http_url').all()
+
+	# If is_alive is True, select only endpoints that are alive
+	if is_alive:
+		endpoints = [e for e in endpoints if e.is_alive]
+
+	# Grab only http_url from endpoint objects
+	endpoints = [e.http_url for e in endpoints if is_valid_url(e.http_url)]
+	if ignore_files: # ignore all files
+		extensions_path = f'{RENGINE_HOME}/fixtures/extensions.txt'
+		with open(extensions_path, 'r') as f:
+			extensions = tuple(f.strip() for f in f.readlines())
+		endpoints = [e for e in endpoints if not urlparse(e).path.endswith(extensions)]
+
+	if not endpoints:
+		logger.error(f'No endpoints were found in query !')
+
+	if write_filepath:
+		with open(write_filepath, 'w') as f:
+			f.write('\n'.join(endpoints))
+
+	return endpoints
+
+def get_interesting_endpoints(scan_history=None, target=None):
+	"""Get EndPoint objects matching InterestingLookupModel conditions.
+
+	Args:
+		scan_history (startScan.models.ScanHistory): Scan history.
+		target (str): Domain id.
+
+	Returns:
+		django.db.Q: QuerySet object.
+	"""
+
+	lookup_keywords = get_lookup_keywords()
+	lookup_obj = InterestingLookupModel.objects.filter(custom_type=True).order_by('-id').first()
+	if not lookup_obj:
+		return EndPoint.objects.none()
+	url_lookup = lookup_obj.url_lookup
+	title_lookup = lookup_obj.title_lookup
+	condition_200_http_lookup = lookup_obj.condition_200_http_lookup
+
+	# Filter on domain_id, scan_history_id
+	query = EndPoint.objects
+	if target:
+		query = query.filter(target_domain__id=target)
+	elif scan_history:
+		query = query.filter(scan_history__id=scan_history)
+
+	# Filter on HTTP status code 200
+	if condition_200_http_lookup:
+		query = query.filter(http_status__exact=200)
+
+	# Build subdomain lookup / page title lookup queries
+	url_lookup_query = Q()
+	title_lookup_query = Q()
+	for key in lookup_keywords:
+		if url_lookup:
+			url_lookup_query |= Q(http_url__icontains=key)
+		if title_lookup:
+			title_lookup_query |= Q(page_title__iregex=f"\\y{key}\\y")
+
+	# Filter on url / title queries
+	url_lookup_query = query.filter(url_lookup_query)
+	title_lookup_query = query.filter(title_lookup_query)
+
+	# Return OR query
+	return url_lookup_query | title_lookup_query
+
+
+#-----------#
+# URL utils #
+#-----------#
+
+def get_subdomain_from_url(url):
+	"""Get subdomain from HTTP URL.
+
+	Args:
+		url (str): HTTP URL.
+
+	Returns:
+		str: Subdomain name.
+	"""
+	# Check if the URL has a scheme. If not, add a temporary one to prevent empty netloc.
+	if "://" not in url:
+		url = "http://" + url
+
+	url_obj = urlparse(url.strip())
+	return url_obj.netloc.split(':')[0]
+
+
+def get_domain_from_subdomain(subdomain):
+	"""Get domain from subdomain.
+
+	Args:
+		subdomain (str): Subdomain name.
+
+	Returns:
+		str: Domain name.
+	"""
+	ext = tldextract.extract(subdomain)
+	return '.'.join(ext[1:3])
+
+
+def sanitize_url(http_url):
+	"""Removes HTTP ports 80 and 443 from HTTP URL because it's ugly.
+
+	Args:
+		http_url (str): Input HTTP URL.
+
+	Returns:
+		str: Stripped HTTP URL.
+	"""
+	# Check if the URL has a scheme. If not, add a temporary one to prevent empty netloc.
+	if "://" not in http_url:
+		http_url = "http://" + http_url
+	url = urlparse(http_url)
+
+	if url.netloc.endswith(':80'):
+		url = url._replace(netloc=url.netloc.replace(':80', ''))
+	elif url.netloc.endswith(':443'):
+		url = url._replace(scheme=url.scheme.replace('http', 'https'))
+		url = url._replace(netloc=url.netloc.replace(':443', ''))
+	return url.geturl().rstrip('/')
+
+def extract_path_from_url(url):
+	parsed_url = urlparse(url)
+
+	# Reconstruct the URL without scheme and netloc
+	reconstructed_url = parsed_url.path
+
+	if reconstructed_url.startswith('/'):
+		reconstructed_url = reconstructed_url[1:]  # Remove the first slash
+
+	if parsed_url.params:
+		reconstructed_url += ';' + parsed_url.params
+	if parsed_url.query:
+		reconstructed_url += '?' + parsed_url.query
+	if parsed_url.fragment:
+		reconstructed_url += '#' + parsed_url.fragment
+
+	return reconstructed_url
+
+#-------#
+# Utils #
+#-------#
+
+
+def get_random_proxy():
+	"""Get a random proxy from the list of proxies input by user in the UI.
+
+	Returns:
+		str: Proxy name or '' if no proxy defined in db or use_proxy is False.
+	"""
+	if not Proxy.objects.all().exists():
+		return ''
+	proxy = Proxy.objects.first()
+	if not proxy.use_proxy:
+		return ''
+	proxy_name = random.choice(proxy.proxies.splitlines())
+	logger.warning('Using proxy: ' + proxy_name)
+	# os.environ['HTTP_PROXY'] = proxy_name
+	# os.environ['HTTPS_PROXY'] = proxy_name
+	return proxy_name
+
+def remove_ansi_escape_sequences(text):
+	# Regular expression to match ANSI escape sequences
+	ansi_escape_pattern = r'\x1b\[.*?m'
+
+	# Use re.sub() to replace the ANSI escape sequences with an empty string
+	plain_text = re.sub(ansi_escape_pattern, '', text)
+	return plain_text
+
+def get_cms_details(url):
+	"""Get CMS details using cmseek.py.
+
+	Args:
+		url (str): HTTP URL.
+
+	Returns:
+		dict: Response.
+	"""
+	# this function will fetch cms details using cms_detector
+	response = {}
+	cms_detector_command = f'python3 /usr/src/github/CMSeeK/cmseek.py --random-agent --batch --follow-redirect -u {url}'
+	os.system(cms_detector_command)
+
+	response['status'] = False
+	response['message'] = 'Could not detect CMS!'
+
+	parsed_url = urlparse(url)
+
+	domain_name = parsed_url.hostname
+	port = parsed_url.port
+
+	find_dir = domain_name
+
+	if port:
+		find_dir += f'_{port}'
+
+	# subdomain may also have port number, and is stored in dir as _port
+
+	cms_dir_path =  f'/usr/src/github/CMSeeK/Result/{find_dir}'
+	cms_json_path =  cms_dir_path + '/cms.json'
+
+	if os.path.isfile(cms_json_path):
+		cms_file_content = json.loads(open(cms_json_path, 'r').read())
+		if not cms_file_content.get('cms_id'):
+			return response
+		response = {}
+		response = cms_file_content
+		response['status'] = True
+		# remove cms dir path
+		try:
+			shutil.rmtree(cms_dir_path)
+		except Exception as e:
+			print(e)
+
+	return response
+
+
+#--------------------#
+# NOTIFICATION UTILS #
+#--------------------#
+
+def send_telegram_message(message):
+	"""Send Telegram message.
+
+	Args:
+		message (str): Message.
+	"""
+	notif = Notification.objects.first()
+	do_send = (
+		notif and
+		notif.send_to_telegram and
+		notif.telegram_bot_token and
+		notif.telegram_bot_chat_id)
+	if not do_send:
+		return
+	telegram_bot_token = notif.telegram_bot_token
+	telegram_bot_chat_id = notif.telegram_bot_chat_id
+	send_url = f'https://api.telegram.org/bot{telegram_bot_token}/sendMessage?chat_id={telegram_bot_chat_id}&parse_mode=Markdown&text={message}'
+	requests.get(send_url)
+
+
+def send_slack_message(message):
+	"""Send Slack message.
+
+	Args:
+		message (str): Message.
+	"""
+	headers = {'content-type': 'application/json'}
+	message = {'text': message}
+	notif = Notification.objects.first()
+	do_send = (
+		notif and
+		notif.send_to_slack and
+		notif.slack_hook_url)
+	if not do_send:
+		return
+	hook_url = notif.slack_hook_url
+	requests.post(url=hook_url, data=json.dumps(message), headers=headers)
+
+def send_lark_message(message):
+	"""Send lark message.
+
+	Args:
+		message (str): Message.
+	"""
+	headers = {'content-type': 'application/json'}
+	message = {"msg_type":"interactive","card":{"elements":[{"tag":"div","text":{"content":message,"tag":"lark_md"}}]}}
+	notif = Notification.objects.first()
+	do_send = (
+		notif and
+		notif.send_to_lark and
+		notif.lark_hook_url)
+	if not do_send:
+		return
+	hook_url = notif.lark_hook_url
+	requests.post(url=hook_url, data=json.dumps(message), headers=headers)
+
+def send_discord_message(
+		message,
+		title='',
+		severity=None,
+		url=None,
+		files=None,
+		fields={},
+		fields_append=[]):
+	"""Send Discord message.
+
+	If title and fields are specified, ignore the 'message' and create a Discord
+	embed that can be updated later if specifying the same title (title is the
+	cache key).
+
+	Args:
+		message (str): Message to send. If an embed is used, this is ignored.
+		severity (str, optional): Severity. Colors are picked based on severity.
+		files (list, optional): List of files to attach to message.
+		title (str, optional): Discord embed title.
+		url (str, optional): Discord embed URL.
+		fields (dict, optional): Discord embed fields.
+		fields_append (list, optional): Discord embed field names to update
+			instead of overwrite.
+	"""
+
+	# Check if do send
+	notif = Notification.objects.first()
+	if not (notif and notif.send_to_discord and notif.discord_hook_url):
+		return False
+
+	# If fields and title, use an embed
+	use_discord_embed = fields and title
+	if use_discord_embed:
+		message = '' # no need for message in embeds
+
+	# Check for cached response in cache, using title as key
+	cached_response = DISCORD_WEBHOOKS_CACHE.get(title) if title else None
+	if cached_response:
+		cached_response = pickle.loads(cached_response)
+
+	# Get existing webhook if found in cache
+	cached_webhook = DISCORD_WEBHOOKS_CACHE.get(title + '_webhook') if title else None
+	if cached_webhook:
+		webhook = pickle.loads(cached_webhook)
+		webhook.remove_embeds()
+	else:
+		webhook = DiscordWebhook(
+			url=notif.discord_hook_url,
+			rate_limit_retry=False,
+			content=message)
+
+	# Get existing embed if found in cache
+	embed = None
+	cached_embed = DISCORD_WEBHOOKS_CACHE.get(title + '_embed') if title else None
+	if cached_embed:
+		embed = pickle.loads(cached_embed)
+	elif use_discord_embed:
+		embed = DiscordEmbed(title=title)
+
+	# Set embed fields
+	if embed:
+		if url:
+			embed.set_url(url)
+		if severity:
+			embed.set_color(DISCORD_SEVERITY_COLORS[severity])
+		embed.set_description(message)
+		embed.set_timestamp()
+		existing_fields_dict = {field['name']: field['value'] for field in embed.fields}
+		logger.debug(''.join([f'\n\t{k}: {v}' for k, v in fields.items()]))
+		for name, value in fields.items():
+			if not value: # cannot send empty field values to Discord [error 400]
+				continue
+			value = str(value)
+			new_field = {'name': name, 'value': value, 'inline': False}
+
+			# If field already existed in previous embed, update it.
+			if name in existing_fields_dict.keys():
+				field = [f for f in embed.fields if f['name'] == name][0]
+
+				# Append to existing field value
+				if name in fields_append:
+					existing_val = field['value']
+					existing_val = str(existing_val)
+					if value not in existing_val:
+						value = f'{existing_val}\n{value}'
+
+					if len(value) > 1024: # character limit for embed field
+						value = value[0:1016] + '\n[...]'
+
+				# Update existing embed
+				ix = embed.fields.index(field)
+				embed.fields[ix]['value'] = value
+
+			else:
+				embed.add_embed_field(**new_field)
+
+		webhook.add_embed(embed)
+
+		# Add webhook and embed objects to cache, so we can pick them up later
+		DISCORD_WEBHOOKS_CACHE.set(title + '_webhook', pickle.dumps(webhook))
+		DISCORD_WEBHOOKS_CACHE.set(title + '_embed', pickle.dumps(embed))
+
+	# Add files to webhook
+	if files:
+		for (path, name) in files:
+			with open(path, 'r') as f:
+				content = f.read()
+			webhook.add_file(content, name)
+
+	# Edit webhook if it already existed, otherwise send new webhook
+	if cached_response:
+		response = webhook.edit(cached_response)
+	else:
+		response = webhook.execute()
+		if use_discord_embed and response.status_code == 200:
+			DISCORD_WEBHOOKS_CACHE.set(title, pickle.dumps(response))
+
+	# Get status code
+	if response.status_code == 429:
+		errors = json.loads(
+			response.content.decode('utf-8'))
+		wh_sleep = (int(errors['retry_after']) / 1000) + 0.15
+		sleep(wh_sleep)
+		send_discord_message(
+				message,
+				title,
+				severity,
+				url,
+				files,
+				fields,
+				fields_append)
+	elif response.status_code != 200:
+		logger.error(
+			f'Error while sending webhook data to Discord.'
+			f'\n\tHTTP code: {response.status_code}.'
+			f'\n\tDetails: {response.content}')
+
+
+def enrich_notification(message, scan_history_id, subscan_id):
+	"""Add scan id / subscan id to notification message.
+
+	Args:
+		message (str): Original notification message.
+		scan_history_id (int): Scan history id.
+		subscan_id (int): Subscan id.
+
+	Returns:
+		str: Message.
+	"""
+	if scan_history_id is not None:
+		if subscan_id:
+			message = f'`#{scan_history_id}_{subscan_id}`: {message}'
+		else:
+			message = f'`#{scan_history_id}`: {message}'
+	return message
+
+
+def get_scan_title(scan_id, subscan_id=None, task_name=None):
+	return f'Subscan #{subscan_id} summary' if subscan_id else f'Scan #{scan_id} summary'
+
+
+def get_scan_url(scan_id=None, subscan_id=None):
+	if scan_id:
+		return f'https://{DOMAIN_NAME}/scan/detail/{scan_id}'
+	return None
+
+
+def get_scan_fields(engine, scan, subscan=None, status='RUNNING', tasks=[]):
+	scan_obj = subscan if subscan else scan
+	if subscan:
+		tasks_h = f'`{subscan.type}`'
+		host = subscan.subdomain.name
+		scan_obj = subscan
+	else:
+		tasks_h = '• ' + '\n• '.join(f'`{task.name}`' for task in tasks) if tasks else ''
+		host = scan.domain.name
+		scan_obj = scan
+
+	# Find scan elapsed time
+	duration = None
+	if scan_obj and status in ['ABORTED', 'FAILED', 'SUCCESS']:
+		td = scan_obj.stop_scan_date - scan_obj.start_scan_date
+		duration = humanize.naturaldelta(td)
+	elif scan_obj:
+		td = timezone.now() - scan_obj.start_scan_date
+		duration = humanize.naturaldelta(td)
+
+	# Build fields
+	url = get_scan_url(scan.id)
+	fields = {
+		'Status': f'**{status}**',
+		'Engine': engine.engine_name,
+		'Scan ID': f'[#{scan.id}]({url})'
+	}
+
+	if subscan:
+		url = get_scan_url(scan.id, subscan.id)
+		fields['Subscan ID'] = f'[#{subscan.id}]({url})'
+
+	if duration:
+		fields['Duration'] = duration
+
+	fields['Host'] = host
+	if tasks:
+		fields['Tasks'] = tasks_h
+
+	return fields
+
+
+def get_task_title(task_name, scan_id=None, subscan_id=None):
+	if scan_id:
+		prefix = f'#{scan_id}'
+		if subscan_id:
+			prefix += f'-#{subscan_id}'
+		return f'`{prefix}` - `{task_name}`'
+	return f'`{task_name}` [unbound]'
+
+
+def get_task_header_message(name, scan_history_id, subscan_id):
+	msg = f'`{name}` [#{scan_history_id}'
+	if subscan_id:
+		msg += f'_#{subscan_id}]'
+	msg += 'status'
+	return msg
+
+
+def get_task_cache_key(func_name, *args, **kwargs):
+	args_str = '_'.join([str(arg) for arg in args])
+	kwargs_str = '_'.join([f'{k}={v}' for k, v in kwargs.items() if k not in RENGINE_TASK_IGNORE_CACHE_KWARGS])
+	return f'{func_name}__{args_str}__{kwargs_str}'
+
+
+def get_output_file_name(scan_history_id, subscan_id, filename):
+	title = f'#{scan_history_id}'
+	if subscan_id:
+		title += f'-{subscan_id}'
+	title += f'_{filename}'
+	return title
+
+
+def get_traceback_path(task_name, results_dir, scan_history_id=None, subscan_id=None):
+	path = results_dir
+	if scan_history_id:
+		path += f'/#{scan_history_id}'
+		if subscan_id:
+			path += f'-#{subscan_id}'
+	path += f'-{task_name}.txt'
+	return path
+
+
+def fmt_traceback(exc):
+	return '\n'.join(traceback.format_exception(None, exc, exc.__traceback__))
+
+
+#--------------#
+# CLI BUILDERS #
+#--------------#
+
+def _build_cmd(cmd, options, flags, sep=" "):
+	for k,v in options.items():
+		if not v:
+			continue
+		cmd += f" {k}{sep}{v}"
+
+	for flag in flags:
+		if not flag:
+			continue
+		cmd += f" --{flag}"
+
+	return cmd
+
+def get_nmap_cmd(
+		input_file,
+		cmd=None,
+		host=None,
+		ports=None,
+		output_file=None,
+		script=None,
+		script_args=None,
+		max_rate=None,
+		service_detection=True,
+		flags=[]):
+	if not cmd:
+		cmd = 'nmap'
+
+	options = {
+		"-sV": service_detection,
+		"-p": ports,
+		"--script": script,
+		"--script-args": script_args,
+		"--max-rate": max_rate,
+		"-oX": output_file
+	}
+	cmd = _build_cmd(cmd, options, flags)
+
+	if not input_file:
+		cmd += f" {host}" if host else ""
+	else:
+		cmd += f" -iL {input_file}"
+
+	return cmd
+
+
+def xml2json(xml):
+	with open(xml) as xml_file:
+		xml_content = xml_file.read()
+	return xmltodict.parse(xml_content)
+
+
+def reverse_whois(lookup_keyword):
+	domains = []
+	'''
+		This function will use viewdns to fetch reverse whois info
+		Input: lookup keyword like email or registrar name
+		Returns a list of domains as string.
+	'''
+	url = f"https://viewdns.info:443/reversewhois/?q={lookup_keyword}"
+	headers = {
+		"Sec-Ch-Ua": "\" Not A;Brand\";v=\"99\", \"Chromium\";v=\"104\"",
+		"Sec-Ch-Ua-Mobile": "?0",
+		"Sec-Ch-Ua-Platform": "\"Linux\"",
+		"Upgrade-Insecure-Requests": "1",
+		"User-Agent": "Mozilla/5.0 (Windows NT 10.0; Win64; x64) AppleWebKit/537.36 (KHTML, like Gecko) Chrome/104.0.5112.102 Safari/537.36",
+		"Accept": "text/html,application/xhtml+xml,application/xml;q=0.9,image/avif,image/webp,image/apng,*/*;q=0.8,application/signed-exchange;v=b3;q=0.9",
+		"Sec-Fetch-Site": "same-origin",
+		"Sec-Fetch-Mode": "navigate",
+		"Sec-Fetch-User": "?1",
+		"Sec-Fetch-Dest": "document",
+		"Referer": "https://viewdns.info/",
+		"Accept-Encoding": "gzip, deflate",
+		"Accept-Language": "en-GB,en-US;q=0.9,en;q=0.8"
+	}
+	response = requests.get(url, headers=headers)
+	soup = BeautifulSoup(response.content, 'lxml')
+	table = soup.find("table", {"border" : "1"})
+	for row in table or []:
+		dom = row.findAll('td')[0].getText()
+		created_on = row.findAll('td')[1].getText()
+		if dom == 'Domain Name':
+			continue
+		domains.append({'name': dom, 'created_on': created_on})
+	return domains
+
+
+def get_domain_historical_ip_address(domain):
+	ips = []
+	'''
+		This function will use viewdns to fetch historical IP address
+		for a domain
+	'''
+	url = f"https://viewdns.info/iphistory/?domain={domain}"
+	headers = {
+		"Sec-Ch-Ua": "\" Not A;Brand\";v=\"99\", \"Chromium\";v=\"104\"",
+		"Sec-Ch-Ua-Mobile": "?0",
+		"Sec-Ch-Ua-Platform": "\"Linux\"",
+		"Upgrade-Insecure-Requests": "1",
+		"User-Agent": "Mozilla/5.0 (Windows NT 10.0; Win64; x64) AppleWebKit/537.36 (KHTML, like Gecko) Chrome/104.0.5112.102 Safari/537.36",
+		"Accept": "text/html,application/xhtml+xml,application/xml;q=0.9,image/avif,image/webp,image/apng,*/*;q=0.8,application/signed-exchange;v=b3;q=0.9",
+		"Sec-Fetch-Site": "same-origin",
+		"Sec-Fetch-Mode": "navigate",
+		"Sec-Fetch-User": "?1",
+		"Sec-Fetch-Dest": "document",
+		"Referer": "https://viewdns.info/",
+		"Accept-Encoding": "gzip, deflate",
+		"Accept-Language": "en-GB,en-US;q=0.9,en;q=0.8"
+	}
+	response = requests.get(url, headers=headers)
+	soup = BeautifulSoup(response.content, 'lxml')
+	table = soup.find("table", {"border" : "1"})					   
+	for row in table or []:
+		ip = row.findAll('td')[0].getText()
+		location = row.findAll('td')[1].getText()
+		owner = row.findAll('td')[2].getText()
+		last_seen = row.findAll('td')[2].getText()
+		if ip == 'IP Address':
+			continue
+		ips.append(
+			{
+				'ip': ip,
+				'location': location,
+				'owner': owner,
+				'last_seen': last_seen,
+			}
+		)
+	return ips
+
+
+def get_open_ai_key():
+	openai_key = OpenAiAPIKey.objects.all()
+	return openai_key[0] if openai_key else None
+
+
+def get_netlas_key():
+	netlas_key = NetlasAPIKey.objects.all()
+	return netlas_key[0] if netlas_key else None
+
+def parse_llm_vulnerability_report(report):
+	report = report.replace('**', '')
+	data = {}
+	sections = re.split(r'\n(?=(?:Description|Impact|Remediation|References):)', report.strip())
+	
+	try:
+		for section in sections:
+			if not section.strip():
+				continue
+			
+			section_title, content = re.split(r':\n', section.strip(), maxsplit=1)
+			
+			if section_title == 'Description':
+				data['description'] = content.strip()
+			elif section_title == 'Impact':
+				data['impact'] = content.strip()
+			elif section_title == 'Remediation':
+				data['remediation'] = content.strip()
+			elif section_title == 'References':
+				data['references'] = [ref.strip() for ref in content.split('\n') if ref.strip()]
+	except Exception as e:
+		return data
+	
+	return data
+
+
+def create_scan_object(host_id, engine_id, initiated_by_id=None):
+	'''
+	create task with pending status so that celery task will execute when
+	threads are free
+	Args:
+		host_id: int: id of Domain model
+		engine_id: int: id of EngineType model
+		initiated_by_id: int : id of User model (Optional)
+	'''
+	# get current time
+	current_scan_time = timezone.now()
+	# fetch engine and domain object
+	engine = EngineType.objects.get(pk=engine_id)
+	domain = Domain.objects.get(pk=host_id)
+	scan = ScanHistory()
+	scan.scan_status = INITIATED_TASK
+	scan.domain = domain
+	scan.scan_type = engine
+	scan.start_scan_date = current_scan_time
+	if initiated_by_id:
+		user = User.objects.get(pk=initiated_by_id)
+		scan.initiated_by = user
+	scan.save()
+	# save last scan date for domain model
+	domain.start_scan_date = current_scan_time
+	domain.save()
+	return scan.id
+
+
+def get_port_service_description(port):
+	"""
+		Retrieves the standard service name and description for a given port 
+		number using whatportis and the builtin socket library as fallback.
+
+		Args:
+			port (int or str): The port number to look up. 
+				Can be an integer or a string representation of an integer.
+
+		Returns:
+			dict: A dictionary containing the service name and description for the port number.
+	"""
+	logger.info('Fetching Port Service Name and Description')
+	try:
+		port = int(port)
+		whatportis_result = whatportis.get_ports(str(port))
+		
+		if whatportis_result and whatportis_result[0].name:
+			return {
+				"service_name": whatportis_result[0].name,
+				"description": whatportis_result[0].description
+			}
+		else:
+			try:
+				service = socket.getservbyport(port)
+				return {
+					"service_name": service,
+					"description": "" # Keep description blank when using socket
+				}
+			except OSError:
+				# If both whatportis and socket fail
+				return {
+					"service_name": "",
+					"description": ""
+				}
+	except:
+		# port is not a valid int or any other exception
+		return {
+			"service_name": "",
+			"description": ""
+		}
+
+
+def update_or_create_port(port_number, service_name=None, description=None):
+	"""
+		Updates or creates a new Port object with the provided information to 
+		avoid storing duplicate entries when service or description information is updated.
+
+		Args:
+			port_number (int): The port number to update or create.
+			service_name (str, optional): The name of the service associated with the port.
+			description (str, optional): A description of the service associated with the port.
+
+		Returns:
+			Tuple: A tuple containing the Port object and a boolean indicating whether the object was created.
+	"""
+	created = False
+	try:
+		port = Port.objects.get(number=port_number)
+		
+		# avoid updating None values in service and description if they already exist
+		if service_name is not None and port.service_name != service_name:
+			port.service_name = service_name
+		if description is not None and port.description != description:
+			port.description = description
+		port.save()	
+	except Port.DoesNotExist:
+		# for cases if the port doesn't exist, create a new one
+		port = Port.objects.create(
+			number=port_number,
+			service_name=service_name,
+			description=description
+		)
+		created = True
+	finally:
+		return port, created
+
+
+def create_scan_object(host_id, engine_id, initiated_by_id=None):
+	'''
+	create task with pending status so that celery task will execute when
+	threads are free
+	Args:
+		host_id: int: id of Domain model
+		engine_id: int: id of EngineType model
+		initiated_by_id: int : id of User model (Optional)
+	'''
+	# get current time
+	current_scan_time = timezone.now()
+	# fetch engine and domain object
+	engine = EngineType.objects.get(pk=engine_id)
+	domain = Domain.objects.get(pk=host_id)
+	scan = ScanHistory()
+	scan.scan_status = INITIATED_TASK
+	scan.domain = domain
+	scan.scan_type = engine
+	scan.start_scan_date = current_scan_time
+	if initiated_by_id:
+		user = User.objects.get(pk=initiated_by_id)
+		scan.initiated_by = user
+	scan.save()
+	# save last scan date for domain model
+	domain.start_scan_date = current_scan_time
+	domain.save()
+	return scan.id
+
+
+def get_port_service_description(port):
+	"""
+		Retrieves the standard service name and description for a given port 
+		number using whatportis and the builtin socket library as fallback.
+
+		Args:
+			port (int or str): The port number to look up. 
+				Can be an integer or a string representation of an integer.
+
+		Returns:
+			dict: A dictionary containing the service name and description for the port number.
+	"""
+	logger.info('Fetching Port Service Name and Description')
+	try:
+		port = int(port)
+		whatportis_result = whatportis.get_ports(str(port))
+		
+		if whatportis_result and whatportis_result[0].name:
+			return {
+				"service_name": whatportis_result[0].name,
+				"description": whatportis_result[0].description
+			}
+		else:
+			try:
+				service = socket.getservbyport(port)
+				return {
+					"service_name": service,
+					"description": "" # Keep description blank when using socket
+				}
+			except OSError:
+				# If both whatportis and socket fail
+				return {
+					"service_name": "",
+					"description": ""
+				}
+	except:
+		# port is not a valid int or any other exception
+		return {
+			"service_name": "",
+			"description": ""
+		}
+
+
+def update_or_create_port(port_number, service_name=None, description=None):
+	"""
+		Updates or creates a new Port object with the provided information to 
+		avoid storing duplicate entries when service or description information is updated.
+
+		Args:
+			port_number (int): The port number to update or create.
+			service_name (str, optional): The name of the service associated with the port.
+			description (str, optional): A description of the service associated with the port.
+
+		Returns:
+			Tuple: A tuple containing the Port object and a boolean indicating whether the object was created.
+	"""
+	created = False
+	try:
+		port = Port.objects.get(number=port_number)
+		
+		# avoid updating None values in service and description if they already exist
+		if service_name is not None and port.service_name != service_name:
+			port.service_name = service_name
+		if description is not None and port.description != description:
+			port.description = description
+		port.save()	
+	except Port.DoesNotExist:
+		# for cases if the port doesn't exist, create a new one
+		port = Port.objects.create(
+			number=port_number,
+			service_name=service_name,
+			description=description
+		)
+		created = True
+	finally:
+		return port, created