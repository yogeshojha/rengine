import os
import traceback
import yaml
import json
import csv
import validators
import random
import requests
import time
import logging
import metafinder.extractor as metadata_extractor
import whatportis
import subprocess


from selenium.webdriver.firefox.options import Options as FirefoxOptions
from selenium import webdriver
from emailfinder.extractor import *
from dotted_dict import DottedDict
from celery import shared_task
from discord_webhook import DiscordWebhook
from reNgine.celery import app
from startScan.models import *
from targetApp.models import Domain
from scanEngine.models import EngineType
from django.conf import settings
from django.shortcuts import get_object_or_404

from celery import shared_task
from datetime import datetime
from degoogle import degoogle

from django.conf import settings
from django.utils import timezone, dateformat
from django.shortcuts import get_object_or_404
from django.core.exceptions import ObjectDoesNotExist

from reNgine.celery import app
from reNgine.definitions import *

from startScan.models import *
from targetApp.models import Domain
from scanEngine.models import EngineType, Configuration, Wordlist

from .common_func import *


'''
    All the background tasks to be executed in celery will be here
'''

@app.task
def run_system_commands(system_command):
    '''
        This function will run system commands in celery container
    '''
    os.system(system_command)


@app.task
def initiate_subtask(
        subdomain_id,
        port_scan=False,
        osint=False,
        endpoint=False,
        dir_fuzz=False,
        vuln_scan=False,
        engine_id=None
    ):
    # TODO: OSINT IS NOT Currently SUPPORTED!, make it available in later releases
    logger.info('Initiating Subtask')
    # get scan history and yaml Configuration for this subdomain
    subdomain = Subdomain.objects.get(id=subdomain_id)
    scan_history = ScanHistory.objects.get(id=subdomain.scan_history.id)

    # create scan activity of SubScan Model
    current_scan_time = timezone.now()
    sub_scan = SubScan()
    sub_scan.start_scan_date = current_scan_time
    sub_scan.celery_id = initiate_subtask.request.id
    sub_scan.scan_history = scan_history
    sub_scan.subdomain = subdomain
    sub_scan.port_scan = port_scan
    sub_scan.osint = osint
    sub_scan.fetch_url = endpoint
    sub_scan.dir_file_fuzz = dir_fuzz
    sub_scan.vulnerability_scan = vuln_scan
    sub_scan.status = INITIATED_TASK
    sub_scan.save()

    if engine_id:
        engine = EngineType.objects.get(id=engine_id)
    else:
        engine = EngineType.objects.get(id=scan_history.scan_type.id)

    sub_scan.engine = engine
    sub_scan.save()

    results_dir = '/usr/src/scan_results/' + scan_history.results_dir

    # if not results_dir exists, create one
    if not os.path.exists(results_dir):
        os.mkdir(results_dir)

    try:
        yaml_configuration = yaml.load(
            engine.yaml_configuration,
            Loader=yaml.FullLoader)

        sub_scan.start_scan_date = current_scan_time
        sub_scan.status = RUNNING_TASK
        sub_scan.save()

        if port_scan:
            # delete any existing ports.json
            rand_name = str(time.time()).split('.')[0]
            file_name = 'ports_{}_{}.json'.format(subdomain.name, rand_name)
            scan_history.port_scan = True
            scan_history.save()
            port_scanning(
                scan_history,
                0,
                yaml_configuration,
                results_dir,
                subdomain=subdomain.name,
                file_name=file_name,
                subscan=sub_scan
            )
        elif dir_fuzz:
            rand_name = str(time.time()).split('.')[0]
            file_name = 'dir_fuzz_{}_{}.json'.format(subdomain.name, rand_name)
            scan_history.dir_file_fuzz = True
            scan_history.save()
            directory_fuzz(
                scan_history,
                0,
                yaml_configuration,
                results_dir,
                subdomain=subdomain.name,
                file_name=file_name,
                subscan=sub_scan
            )
        elif endpoint:
            rand_name = str(time.time()).split('.')[0]
            file_name = 'endpoints_{}_{}.txt'.format(subdomain.name, rand_name)
            scan_history.fetch_url = True
            scan_history.save()
            fetch_endpoints(
                scan_history,
                0,
                yaml_configuration,
                results_dir,
                subdomain=subdomain,
                file_name=file_name,
                subscan=sub_scan
            )
        elif vuln_scan:
            rand_name = str(time.time()).split('.')[0]
            file_name = 'vuln_{}_{}.txt'.format(subdomain.name, rand_name)
            scan_history.vulnerability_scan = True
            scan_history.save()
            vulnerability_scan(
                scan_history,
                0,
                yaml_configuration,
                results_dir,
                subdomain=subdomain,
                file_name=file_name,
                subscan=sub_scan
            )
        task_status = SUCCESS_TASK


    except Exception as e:
        logger.error(e)
        task_status = FAILED_TASK
        sub_scan.error_message = str(e)
    finally:
        sub_scan.stop_scan_date = timezone.now()
        sub_scan.status = task_status
        sub_scan.save()


@app.task
def initiate_scan(
        domain_id,
        scan_history_id,
        scan_type,
        engine_type,
        imported_subdomains=None,
        out_of_scope_subdomains=[]
        ):
    '''
    scan_type = 0 -> immediate scan, need not create scan object
    scan_type = 1 -> scheduled scan
    '''
    engine_object = EngineType.objects.get(pk=engine_type)
    domain = Domain.objects.get(pk=domain_id)
    if scan_type == 1:
        task = ScanHistory()
        task.scan_status = -1
    elif scan_type == 0:
        task = ScanHistory.objects.get(pk=scan_history_id)

    # save the last scan date for domain model
    domain.last_scan_date = timezone.now()
    domain.save()

    # once the celery task starts, change the task status to Started
    task.scan_type = engine_object
    task.celery_id = initiate_scan.request.id
    task.domain = domain
    task.scan_status = 1
    task.start_scan_date = timezone.now()
    task.subdomain_discovery = True if engine_object.subdomain_discovery else False
    task.dir_file_fuzz = True if engine_object.dir_file_fuzz else False
    task.port_scan = True if engine_object.port_scan else False
    task.fetch_url = True if engine_object.fetch_url else False
    task.osint = True if engine_object.osint else False
    task.screenshot = True if engine_object.screenshot else False
    task.vulnerability_scan = True if engine_object.vulnerability_scan else False
    task.save()

    activity_id = create_scan_activity(task, "Scanning Started", 2)
    results_dir = '/usr/src/scan_results/'
    os.chdir(results_dir)

    notification = Notification.objects.all()

    if notification and notification[0].send_scan_status_notif:
        send_notification('reNgine has initiated recon for target {} with engine type {}'.format(domain.name, engine_object.engine_name))

    try:
        current_scan_dir = domain.name + '_' + str(random.randint(100000000000, 999999999999))
        os.mkdir(current_scan_dir)
        task.results_dir = current_scan_dir
        task.save()
    except Exception as exception:
        logger.error(exception)
        scan_failed(task)

    yaml_configuration = None
    excluded_subdomains = ''

    try:
        yaml_configuration = yaml.load(
            task.scan_type.yaml_configuration,
            Loader=yaml.FullLoader)
    except Exception as exception:
        logger.error(exception)
        # TODO: Put failed reason on db

    '''
    Add GF patterns name to db for dynamic URLs menu
    '''
    if engine_object.fetch_url and GF_PATTERNS in yaml_configuration[FETCH_URL]:
        task.used_gf_patterns = ','.join(
            pattern for pattern in yaml_configuration[FETCH_URL][GF_PATTERNS])
        task.save()

    results_dir = results_dir + current_scan_dir

    # put all imported subdomains into txt file and also in Subdomain model
    if imported_subdomains:
        extract_imported_subdomain(
            imported_subdomains, task, domain, results_dir)

    if yaml_configuration:
        '''
        a target in itself is a subdomain, some tool give subdomains as
        www.yogeshojha.com but url and everything else resolves to yogeshojha.com
        In that case, we would already need to store target itself as subdomain
        '''
        initial_subdomain_file = '/target_domain.txt' if task.subdomain_discovery else '/sorted_subdomain_collection.txt'

        subdomain_file = open(results_dir + initial_subdomain_file, "w")
        subdomain_file.write(domain.name + "\n")
        subdomain_file.close()

        if(task.subdomain_discovery):
            activity_id = create_scan_activity(task, "Subdomain Scanning", 1)
            try:
                subdomain_scan(
                    task,
                    domain,
                    yaml_configuration,
                    results_dir,
                    activity_id,
                    out_of_scope_subdomains
                    )
            except Exception as e:
                logger.error(e)
                update_last_activity(activity_id, 0, error_message=str(e))
        else:
            skip_subdomain_scan(task, domain, results_dir)

        update_last_activity(activity_id, 2)
        activity_id = create_scan_activity(task, "HTTP Crawler", 1)
        http_crawler(
            task,
            domain,
            results_dir,
            activity_id)
        update_last_activity(activity_id, 2)

        try:
            if task.screenshot:
                activity_id = create_scan_activity(
                    task, "Visual Recon - Screenshot", 1)
                grab_screenshot(
                    task,
                    domain,
                    yaml_configuration,
                    current_scan_dir,
                    activity_id)
                update_last_activity(activity_id, 2)
        except Exception as e:
            logger.error(e)
            update_last_activity(activity_id, 0, error_message=str(e))
            task.error_message = str(e)
            task.save()

        try:
            if(task.port_scan):
                activity_id = create_scan_activity(task, "Port Scanning", 1)
                port_scanning(task, activity_id, yaml_configuration, results_dir, domain)
                update_last_activity(activity_id, 2)
        except Exception as e:
            logger.error(e)
            update_last_activity(activity_id, 0, error_message=str(e))
            task.error_message = str(e)
            task.save()

        try:
            if task.osint:
                activity_id = create_scan_activity(task, "OSINT Running", 1)
                perform_osint(task, domain, yaml_configuration, results_dir)
                update_last_activity(activity_id, 2)
        except Exception as e:
            logger.error(e)
            update_last_activity(activity_id, 0, error_message=str(e))
            task.error_message = str(e)
            task.save()


        try:
            if task.dir_file_fuzz:
                activity_id = create_scan_activity(task, "Directory Search", 1)
                directory_fuzz(
                    task,
                    activity_id,
                    yaml_configuration,
                    results_dir,
                    domain=domain,
                )
                update_last_activity(activity_id, 2)
        except Exception as e:
            logger.error(e)
            update_last_activity(activity_id, 0, error_message=str(e))
            task.error_message = str(e)
            task.save()

        try:
            if task.fetch_url:
                activity_id = create_scan_activity(task, "Fetching endpoints", 1)
                fetch_endpoints(
                    task,
                    activity_id,
                    yaml_configuration,
                    results_dir,
                    domain=domain,
                    )
                update_last_activity(activity_id, 2)
        except Exception as e:
            logger.error(e)
            update_last_activity(activity_id, 0, error_message=str(e))
            task.error_message = str(e)
            task.save()

        try:
            if task.vulnerability_scan:
                activity_id = create_scan_activity(task, "Vulnerability Scan", 1)
                vulnerability_scan(
                    task,
                    activity_id,
                    yaml_configuration,
                    results_dir,
                    domain=domain,
                )
                update_last_activity(activity_id, 2)
        except Exception as e:
            logger.error(e)
            update_last_activity(activity_id, 0, error_message=str(e))
            task.error_message = str(e)
            task.save()

    activity_id = create_scan_activity(task, "Scan Completed", 2)
    if notification and notification[0].send_scan_status_notif:
        send_notification('*Scan Completed*\nreNgine has finished performing recon on target {}.'.format(domain.name))

    '''
    Once the scan is completed, save the status to successful
    '''
    if ScanActivity.objects.filter(scan_of=task).filter(status=0).all():
        task.scan_status = 0
    else:
        task.scan_status = 2
    task.stop_scan_date = timezone.now()
    task.save()
    # cleanup results
    delete_scan_data(results_dir)
    return {"status": True}


def skip_subdomain_scan(task, domain, results_dir):
    # store default target as subdomain
    '''
    If the imported subdomain already has target domain saved, we can skip this
    '''
    if not Subdomain.objects.filter(
            scan_history=task,
            name=domain.name).exists():

        subdomain_dict = DottedDict({
            'name': domain.name,
            'scan_history': task,
            'target_domain': domain
        })
        save_subdomain(subdomain_dict)

    # Save target into target_domain.txt
    with open('{}/target_domain.txt'.format(results_dir), 'w+') as file:
        file.write(domain.name + '\n')

    file.close()

    '''
    We can have two conditions, either subdomain scan happens, or subdomain scan
    does not happen, in either cases, because we are using import subdomain, we
    need to collect and sort all the subdomains

    Write target domain into subdomain_collection
    '''

    os.system(
        'cat {0}/target_domain.txt > {0}/subdomain_collection.txt'.format(results_dir))

    os.system(
        'cat {0}/from_imported.txt > {0}/subdomain_collection.txt'.format(results_dir))

    os.system('rm -f {}/from_imported.txt'.format(results_dir))

    '''
    Sort all Subdomains
    '''
    os.system(
        'sort -u {0}/subdomain_collection.txt -o {0}/sorted_subdomain_collection.txt'.format(results_dir))

    os.system('rm -f {}/subdomain_collection.txt'.format(results_dir))


def extract_imported_subdomain(imported_subdomains, task, domain, results_dir):
    valid_imported_subdomains = [subdomain for subdomain in imported_subdomains if validators.domain(
        subdomain) and domain.name == get_domain_from_subdomain(subdomain)]

    # remove any duplicate
    valid_imported_subdomains = list(set(valid_imported_subdomains))

    with open('{}/from_imported.txt'.format(results_dir), 'w+') as file:
        for subdomain_name in valid_imported_subdomains:
            # save _subdomain to Subdomain model db
            if not Subdomain.objects.filter(
                    scan_history=task, name=subdomain_name).exists():

                subdomain_dict = DottedDict({
                    'scan_history': task,
                    'target_domain': domain,
                    'name': subdomain_name,
                    'is_imported_subdomain': True
                })
                save_subdomain(subdomain_dict)
                # save subdomain to file
                file.write('{}\n'.format(subdomain_name))

    file.close()


def subdomain_scan(
        task,
        domain,
        yaml_configuration,
        results_dir,
        activity_id,
        out_of_scope_subdomains=None,
        subscan=None
    ):

    # get all external subdomain enum tools
    default_subdomain_tools = [tool.name.lower() for tool in InstalledExternalTool.objects.filter(is_default=True).filter(is_subdomain_gathering=True)]
    custom_subdomain_tools = [tool.name.lower() for tool in InstalledExternalTool.objects.filter(is_default=False).filter(is_subdomain_gathering=True)]

    notification = Notification.objects.all()
    if notification and notification[0].send_scan_status_notif:
        send_notification('Subdomain Gathering for target {} has been started'.format(domain.name))

    subdomain_scan_results_file = results_dir + '/sorted_subdomain_collection.txt'

    # check for all the tools and add them into string
    # if tool selected is all then make string, no need for loop
    if ALL in yaml_configuration[SUBDOMAIN_DISCOVERY][USES_TOOLS]:
        tools = 'amass-active amass-passive assetfinder sublist3r subfinder oneforall github-subdomains'
        # also put all custom subdomain tools
        custom_tools = ' '.join(tool for tool in custom_subdomain_tools)
        if custom_tools:
            tools = tools + ' ' + custom_subdomain_tools
    else:
        tools = ' '.join(
            str(tool).lower() for tool in yaml_configuration[SUBDOMAIN_DISCOVERY][USES_TOOLS])

    logging.info(tools)
    logging.info(default_subdomain_tools)
    logging.info(custom_subdomain_tools)

    # check for THREADS, by default 10
    threads = 10
    if THREADS in yaml_configuration[SUBDOMAIN_DISCOVERY]:
        _threads = yaml_configuration[SUBDOMAIN_DISCOVERY][THREADS]
        if _threads > 0:
            threads = _threads


    try:
        for tool in tools.split(' '):
            if tool in default_subdomain_tools:
                if tool == 'amass-passive':
                    amass_command = 'amass enum -passive -d {} -o {}/from_amass.txt'.format(
                            domain.name, results_dir)

                    if USE_AMASS_CONFIG in yaml_configuration[SUBDOMAIN_DISCOVERY] and yaml_configuration[SUBDOMAIN_DISCOVERY][USE_AMASS_CONFIG]:
                        amass_command += ' -config /root/.config/amass.ini'
                    # Run Amass Passive
                    logging.info(amass_command)
                    os.system(amass_command)

                elif tool == 'amass-active':
                    amass_command = 'amass enum -active -d {} -o {}/from_amass_active.txt'.format(
                            domain.name, results_dir)

                    if USE_AMASS_CONFIG in yaml_configuration[SUBDOMAIN_DISCOVERY] and yaml_configuration[SUBDOMAIN_DISCOVERY][USE_AMASS_CONFIG]:
                        amass_command += ' -config /root/.config/amass.ini'

                    if AMASS_WORDLIST in yaml_configuration[SUBDOMAIN_DISCOVERY]:
                        wordlist = yaml_configuration[SUBDOMAIN_DISCOVERY][AMASS_WORDLIST]
                        if wordlist == 'default':
                            wordlist_path = '/usr/src/wordlist/deepmagic.com-prefixes-top50000.txt'
                        else:
                            wordlist_path = '/usr/src/wordlist/' + wordlist + '.txt'
                            if not os.path.exists(wordlist_path):
                                wordlist_path = '/usr/src/' + AMASS_WORDLIST
                        amass_command = amass_command + \
                            ' -brute -w {}'.format(wordlist_path)
                        #fix amass active
                       # 2 times add config in line 536 and 552 with wrong path
                 #   if amass_config_path:
                  #      amass_command = amass_command + \
                   #         ' -config {}'.format('/usr/src/scan_results/' + amass_config_path)

                    # Run Amass Active
                    logging.info(amass_command)
                    os.system(amass_command)

                elif tool == 'assetfinder':
                    assetfinder_command = 'assetfinder --subs-only {} > {}/from_assetfinder.txt'.format(
                        domain.name, results_dir)

                    # Run Assetfinder
                    logging.info(assetfinder_command)
                    os.system(assetfinder_command)

                elif tool == 'sublist3r':
                    sublist3r_command = 'python3 /usr/src/github/Sublist3r/sublist3r.py -d {} -t {} -o {}/from_sublister.txt'.format(
                        domain.name, threads, results_dir)

                    # Run sublist3r
                    logging.info(sublist3r_command)
                    os.system(sublist3r_command)

                elif tool == 'subfinder':
                    subfinder_command = 'subfinder -d {} -t {} -o {}/from_subfinder.txt'.format(
                        domain.name, threads, results_dir)

                    if USE_SUBFINDER_CONFIG in yaml_configuration[SUBDOMAIN_DISCOVERY] and yaml_configuration[SUBDOMAIN_DISCOVERY][USE_SUBFINDER_CONFIG]:
                        subfinder_command += ' -config /root/.config/subfinder/config.yaml'

                    # Run Subfinder
                    logging.info(subfinder_command)
                    os.system(subfinder_command)

                elif tool == 'oneforall':
                    oneforall_command = 'python3 /usr/src/github/OneForAll/oneforall.py --target {} run'.format(
                        domain.name, results_dir)

                    # Run OneForAll
                    logging.info(oneforall_command)
                    os.system(oneforall_command)

                    extract_subdomain = "cut -d',' -f6 /usr/src/github/OneForAll/results/{}.csv >> {}/from_oneforall.txt".format(
                        domain.name, results_dir)

                    os.system(extract_subdomain)

                    # remove the results from oneforall directory
                    os.system(
                        'rm -rf /usr/src/github/OneForAll/results/{}.*'.format(domain.name))
                    
                try:
                        if 'github-subdomains' in tools:
                            github_command = 'github-subdomains -d {} -o {}/from_github.txt'.format(
                                             domain.name, results_dir)
                        if GITHUB in yaml_configuration[APIKEY] and yaml_configuration[APIKEY][GITHUB]:
                           github_api = yaml_configuration[APIKEY][GITHUB]
                           github_command += ' -t {}'.format(github_api)
                        if GITHUB1 in yaml_configuration[APIKEY] and yaml_configuration[APIKEY][GITHUB1]:
                           github1_api = yaml_configuration[APIKEY][GITHUB1]
                           github_command += ',{}'.format(github1_api)
                        if GITHUB2 in yaml_configuration[APIKEY] and yaml_configuration[APIKEY][GITHUB2]:
                           github2_api = yaml_configuration[APIKEY][GITHUB2]
                           github_command += ',{}'.format(github2_api)
                         # Run github subdomain
                        logging.info(github_command)
                        os.system(github_command)
                except Exception as e:
                          logger.error(e)

            elif tool in custom_subdomain_tools:
                # this is for all the custom tools, and tools runs based on instalaltion steps provided
                if InstalledExternalTool.objects.filter(name__icontains=tool).exists():
                    custom_tool = InstalledExternalTool.objects.get(name__icontains=tool)
                    execution_command = custom_tool.subdomain_gathering_command
                    print(execution_command)
                    # replace syntax with actual commands and path
                    if '{TARGET}' in execution_command and '{OUTPUT}' in execution_command:
                        execution_command = execution_command.replace('{TARGET}', domain.name)
                        execution_command = execution_command.replace('{OUTPUT}', '{}/from_{}.txt'.format(results_dir, tool))
                        execution_command = execution_command.replace('{PATH}', custom_tool.github_clone_path) if '{PATH}' in execution_command else execution_command
                        logger.info('Custom tool {} running with command {}'.format(tool, execution_command))
                        os.system(execution_command)
                    else:
                        logger.error('Sorry can not run this tool! because TARGET and OUTPUT are not available!')
    except Exception as e:
        logger.error(e)

    '''
    All tools have gathered the list of subdomains with filename
    initials as from_*
    We will gather all the results in one single file, sort them and
    remove the older results from_*
    '''
    os.system(
        'cat {0}/*.txt > {0}/subdomain_collection.txt'.format(results_dir))

    '''
    Write target domain into subdomain_collection
    '''
    os.system(
        'cat {0}/target_domain.txt >> {0}/subdomain_collection.txt'.format(results_dir))

    '''
    Remove all the from_* files
    '''
    os.system('rm -f {}/from*'.format(results_dir))

    '''
    Sort all Subdomains
    '''
    os.system(
        'sort -u {0}/subdomain_collection.txt -o {0}/sorted_subdomain_collection.txt'.format(results_dir))

    os.system('rm -f {}/subdomain_collection.txt'.format(results_dir))

    '''
    The final results will be stored in sorted_subdomain_collection.
    '''
    # parse the subdomain list file and store in db
    with open(subdomain_scan_results_file) as subdomain_list:
        for _subdomain in subdomain_list:
            __subdomain = _subdomain.rstrip('\n')
            if not Subdomain.objects.filter(scan_history=task, name=__subdomain).exists(
            ) and validators.domain(__subdomain) and __subdomain not in out_of_scope_subdomains:
                subdomain_dict = DottedDict({
                    'scan_history': task,
                    'target_domain': domain,
                    'name': __subdomain,
                })
                save_subdomain(subdomain_dict)

    notification = Notification.objects.all()
    if notification and notification[0].send_scan_status_notif:
        subdomains_count = Subdomain.objects.filter(scan_history=task).count()
        send_notification('Subdomain Gathering for target {} has been completed and has discovered *{}* subdomains.'.format(domain.name, subdomains_count))
    if notification and notification[0].send_scan_output_file:
        send_files_to_discord(results_dir + '/sorted_subdomain_collection.txt')

    # check for any subdomain changes and send notif if any
    if notification and notification[0].send_subdomain_changes_notif:
        newly_added_subdomain = get_new_added_subdomain(task.id, domain.id)
        if newly_added_subdomain:
            message = "**{} New Subdomains Discovered on domain {}**".format(newly_added_subdomain.count(), domain.name)
            for subdomain in newly_added_subdomain:
                message += "\n• {}".format(subdomain.name)
            send_notification(message)

        removed_subdomain = get_removed_subdomain(task.id, domain.id)
        if removed_subdomain:
            message = "**{} Subdomains are no longer available on domain {}**".format(removed_subdomain.count(), domain.name)
            for subdomain in removed_subdomain:
                message += "\n• {}".format(subdomain.name)
            send_notification(message)

    # check for interesting subdomains and send notif if any
    if notification and notification[0].send_interesting_notif:
        interesting_subdomain = get_interesting_subdomains(task.id, domain.id)
        print(interesting_subdomain)
        if interesting_subdomain:
            message = "**{} Interesting Subdomains Found on domain {}**".format(interesting_subdomain.count(), domain.name)
            for subdomain in interesting_subdomain:
                message += "\n• {}".format(subdomain.name)
            send_notification(message)


def get_new_added_subdomain(scan_id, domain_id):
    scan_history = ScanHistory.objects.filter(
        domain=domain_id).filter(
            subdomain_discovery=True).filter(
                id__lte=scan_id)
    if scan_history.count() > 1:
        last_scan = scan_history.order_by('-start_scan_date')[1]
        scanned_host_q1 = Subdomain.objects.filter(
            scan_history__id=scan_id).values('name')
        scanned_host_q2 = Subdomain.objects.filter(
            scan_history__id=last_scan.id).values('name')
        added_subdomain = scanned_host_q1.difference(scanned_host_q2)

        return Subdomain.objects.filter(
            scan_history=scan_id).filter(
                name__in=added_subdomain)

def get_removed_subdomain(scan_id, domain_id):
    scan_history = ScanHistory.objects.filter(
        domain=domain_id).filter(
            subdomain_discovery=True).filter(
                id__lte=scan_id)
    if scan_history.count() > 1:
        last_scan = scan_history.order_by('-start_scan_date')[1]
        scanned_host_q1 = Subdomain.objects.filter(
            scan_history__id=scan_id).values('name')
        scanned_host_q2 = Subdomain.objects.filter(
            scan_history__id=last_scan.id).values('name')
        removed_subdomains = scanned_host_q2.difference(scanned_host_q1)

        print()

        return Subdomain.objects.filter(
            scan_history=last_scan).filter(
                name__in=removed_subdomains)


def http_crawler(task, domain, results_dir, activity_id):
    '''
    This function is runs right after subdomain gathering, and gathers important
    like page title, http status, etc
    HTTP Crawler runs by default
    '''
    notification = Notification.objects.all()
    if notification and notification[0].send_scan_status_notif:
        send_notification('HTTP Crawler for target {} has been initiated.'.format(domain.name))

    alive_file_location = results_dir + '/alive.txt'
    httpx_results_file = results_dir + '/httpx.json'

    subdomain_scan_results_file = results_dir + '/sorted_subdomain_collection.txt'
    httpx_command = 'httpx -status-code -content-length -title -tech-detect -cdn -ip -follow-host-redirects -random-agent'

    proxy = get_random_proxy()

    if proxy:
        httpx_command += " --http-proxy '{}' ".format(proxy)

    if CUSTOM_HEADER in yaml_configuration and yaml_configuration[CUSTOM_HEADER]:
        httpx_command += ' -H {} '.format(yaml_configuration[CUSTOM_HEADER])

    httpx_command += ' -json -o {} '.format(
        httpx_results_file
    )
    httpx_command = 'cat {} | {}'.format(subdomain_scan_results_file, httpx_command)
    print(httpx_command)
    os.system(httpx_command)

    # alive subdomains from httpx
    alive_file = open(alive_file_location, 'w')

    # writing httpx results
    if os.path.isfile(httpx_results_file):
        httpx_json_result = open(httpx_results_file, 'r')
        lines = httpx_json_result.readlines()
        for line in lines:
            json_st = json.loads(line.strip())
            try:
                # fallback for older versions of httpx
                if 'url' in json_st:
                    subdomain = Subdomain.objects.get(
                    scan_history=task, name=json_st['input'])
                else:
                    subdomain = Subdomain.objects.get(
                        scan_history=task, name=json_st['url'].split("//")[-1])
                '''
                Saving Default http urls to EndPoint
                '''
                endpoint = EndPoint()
                endpoint.scan_history = task
                endpoint.target_domain = domain
                endpoint.subdomain = subdomain
                if 'url' in json_st:
                    endpoint.http_url = json_st['url']
                    subdomain.http_url = json_st['url']
                if 'status-code' in json_st:
                    endpoint.http_status = json_st['status-code']
                    subdomain.http_status = json_st['status-code']
                if 'title' in json_st:
                    endpoint.page_title = json_st['title']
                    subdomain.page_title = json_st['title']
                if 'content-length' in json_st:
                    endpoint.content_length = json_st['content-length']
                    subdomain.content_length = json_st['content-length']
                if 'content-type' in json_st:
                    endpoint.content_type = json_st['content-type']
                    subdomain.content_type = json_st['content-type']
                if 'webserver' in json_st:
                    endpoint.webserver = json_st['webserver']
                    subdomain.webserver = json_st['webserver']
                if 'response-time' in json_st:
                    response_time = float(
                        ''.join(
                            ch for ch in json_st['response-time'] if not ch.isalpha()))
                    if json_st['response-time'][-2:] == 'ms':
                        response_time = response_time / 1000
                    endpoint.response_time = response_time
                    subdomain.response_time = response_time
                if 'cnames' in json_st:
                    cname_list = ','.join(json_st['cnames'])
                    subdomain.cname = cname_list
                discovered_date = timezone.now()
                endpoint.discovered_date = discovered_date
                subdomain.discovered_date = discovered_date
                endpoint.is_default = True
                endpoint.save()
                subdomain.save()
                if 'technologies' in json_st:
                    for _tech in json_st['technologies']:
                        if Technology.objects.filter(name=_tech).exists():
                            tech = Technology.objects.get(name=_tech)
                        else:
                            tech = Technology(name=_tech)
                            tech.save()
                        subdomain.technologies.add(tech)
                        endpoint.technologies.add(tech)
                if 'a' in json_st:
                    for _ip in json_st['a']:
                        if IpAddress.objects.filter(address=_ip).exists():
                            ip = IpAddress.objects.get(address=_ip)
                        else:
                            ip = IpAddress(address=_ip)
                            if 'cdn' in json_st:
                                ip.is_cdn = json_st['cdn']
                            ip.save()
                        subdomain.ip_addresses.add(ip)
                # see if to ignore 404 or 5xx
                alive_file.write(json_st['url'] + '\n')
                subdomain.save()
                endpoint.save()
            except Exception as exception:
                logging.error(exception)
    alive_file.close()

    if notification and notification[0].send_scan_status_notif:
        alive_count = Subdomain.objects.filter(
            scan_history__id=task.id).values('name').distinct().filter(
            http_status__exact=200).count()
        send_notification('HTTP Crawler for target {} has been completed.\n\n {} subdomains were alive (http status 200).'.format(domain.name, alive_count))


def grab_screenshot(task, domain, yaml_configuration, results_dir, activity_id):
    '''
    This function is responsible for taking screenshots
    '''
    notification = Notification.objects.all()
    if notification and notification[0].send_scan_status_notif:
        send_notification('reNgine is currently gathering screenshots for {}'.format(domain.name))

    output_screenshots_path = results_dir + '/screenshots'
    result_csv_path = results_dir + '/screenshots/Requests.csv'
    alive_subdomains_path = results_dir + '/alive.txt'

    eyewitness_command = 'python3 /usr/src/github/EyeWitness/Python/EyeWitness.py'

    eyewitness_command += ' -f {} -d {} --no-prompt '.format(
        alive_subdomains_path,
        output_screenshots_path
    )

<<<<<<< HEAD
    if visual_identification in yaml_configuration \
        and TIMEOUT in yaml_configuration[visual_identification] \
        and yaml_configuration[visual_identification][TIMEOUT] > 0:
        eyewitness_command += ' --timeout {}'.format(
            yaml_configuration[visual_identification][TIMEOUT]
        )

    if visual_identification in yaml_configuration \
        and THREADS in yaml_configuration[visual_identification] \
        and yaml_configuration[visual_identification][THREADS] > 0:
            eyewitness_command += ' --threads {}'.format(
                yaml_configuration[visual_identification][THREADS]
=======
    if SCREENSHOT in yaml_configuration \
        and TIMEOUT in yaml_configuration[SCREENSHOT] \
        and yaml_configuration[SCREENSHOT][TIMEOUT] > 0:
        eyewitness_command += ' --timeout {} '.format(
            yaml_configuration[SCREENSHOT][TIMEOUT]
        )

    if SCREENSHOT in yaml_configuration \
        and THREADS in yaml_configuration[SCREENSHOT] \
        and yaml_configuration[SCREENSHOT][THREADS] > 0:
            eyewitness_command += ' --threads {} '.format(
                yaml_configuration[SCREENSHOT][THREADS]
>>>>>>> e0bbcaae
            )

    logger.info(eyewitness_command)

    os.system(eyewitness_command)

    if os.path.isfile(result_csv_path):
        logger.info('Gathering Eyewitness results')
        with open(result_csv_path, 'r') as file:
            reader = csv.reader(file)
            for row in reader:
                if row[3] == 'Successful' \
                    and Subdomain.objects.filter(
                        scan_history__id=task.id).filter(name=row[2]).exists():
                    subdomain = Subdomain.objects.get(
                        scan_history__id=task.id,
                        name=row[2]
                    )
                    subdomain.screenshot_path = row[4].replace(
                        '/usr/src/scan_results/',
                        ''
                    )
                    subdomain.save()

    # remove all db, html extra files in screenshot results
    os.system('rm -rf {0}/*.csv {0}/*.db {0}/*.js {0}/*.html {0}/*.css'.format(
        output_screenshots_path,
    ))
    os.system('rm -rf {0}/source'.format(
        output_screenshots_path,
    ))

    if notification and notification[0].send_scan_status_notif:
        send_notification('reNgine has finished gathering screenshots for {}'.format(domain.name))


def port_scanning(
        scan_history,
        activity_id,
        yaml_configuration,
        results_dir,
        domain=None,
        subdomain=None,
        file_name=None,
        subscan=None
    ):
    '''
    This function is responsible for running the port scan
    '''
    output_file_name = file_name if file_name else 'ports.json'
    port_results_file = results_dir + '/' + output_file_name

    domain_name = domain.name if domain else subdomain
    notification = Notification.objects.all()
    if notification and notification[0].send_scan_status_notif:
        send_notification('Port Scan initiated for {}'.format(domain_name))

    if domain:
        subdomain_scan_results_file = results_dir + '/sorted_subdomain_collection.txt'
        naabu_command = 'cat {} | naabu -json -o {}'.format(
            subdomain_scan_results_file,
            port_results_file
        )
    elif subdomain:
        naabu_command = 'naabu -host {} -o {} -json '.format(
            subdomain,
            port_results_file
        )

    # check the yaml_configuration and choose the ports to be scanned
    scan_ports = '-'  # default port scan everything
    if PORTS in yaml_configuration[PORT_SCAN]:
        # TODO:  legacy code, remove top-100 in future versions
        all_ports = yaml_configuration[PORT_SCAN][PORTS]
        if 'full' in all_ports:
            naabu_command += ' -p -'
        elif 'top-100' in all_ports:
            naabu_command += ' -top-ports 100 '
        elif 'top-1000' in all_ports:
            naabu_command += ' -top-ports 1000 '
        else:
            scan_ports = ','.join(
                str(port) for port in all_ports)
            naabu_command += ' -p {} '.format(scan_ports)

    # check for exclude ports
    if EXCLUDE_PORTS in yaml_configuration[PORT_SCAN] and yaml_configuration[PORT_SCAN][EXCLUDE_PORTS]:
        exclude_ports = ','.join(
            str(port) for port in yaml_configuration['port_scan']['exclude_ports'])
        naabu_command = naabu_command + \
            ' -exclude-ports {} '.format(exclude_ports)

    if NAABU_RATE in yaml_configuration[PORT_SCAN] and yaml_configuration[PORT_SCAN][NAABU_RATE] > 0:
        naabu_command = naabu_command + \
            ' -rate {} '.format(
                yaml_configuration[PORT_SCAN][NAABU_RATE])
            #new format for naabu config
    if USE_NAABU_CONFIG in yaml_configuration[PORT_SCAN] and yaml_configuration[PORT_SCAN][USE_NAABU_CONFIG]:
        naabu_command += ' -config /root/.config/naabu/config.yaml '

    # run naabu
    logger.info(naabu_command)
    os.system(naabu_command)

    # writing port results
    try:
        port_json_result = open(port_results_file, 'r')
        lines = port_json_result.readlines()
        for line in lines:
            json_st = json.loads(line.strip())
            port_number = json_st['port']
            ip_address = json_st['ip']
            host = json_st['host']

            # see if port already exists
            if Port.objects.filter(number__exact=port_number).exists():
                port = Port.objects.get(number=port_number)
            else:
                port = Port()
                port.number = port_number
            if port_number in UNCOMMON_WEB_PORTS:
                port.is_uncommon = True
            port_detail = whatportis.get_ports(str(port_number))

            if len(port_detail):
                port.service_name = port_detail[0].name
                port.description = port_detail[0].description
            port.save()

            if IpAddress.objects.filter(address=ip_address).exists():
                ip = IpAddress.objects.get(address=ip_address)
                ip.ports.add(port)
                ip.save()
            else:
                # create a new ip
                ip = IpAddress()
                ip.address = ip_address
                ip.save()
                ip.ports.add(port)

            if subscan:
                ip.ip_subscan_ids.add(subscan)
                ip.save()

            # if this ip does not belong to host, we also need to add to specific host
            if not Subdomain.objects.filter(name=host, scan_history=scan_history, ip_addresses__address=ip_address).exists():
                subdomain = Subdomain.objects.get(scan_history=scan_history, name=host)
                subdomain.ip_addresses.add(ip)
                subdomain.save()

    except BaseException as exception:
        logging.error(exception)
        if not subscan:
            update_last_activity(activity_id, 0)
        raise Exception(exception)

    if notification and notification[0].send_scan_status_notif:
        port_count = Port.objects.filter(
            ports__in=IpAddress.objects.filter(
                ip_addresses__in=Subdomain.objects.filter(
                    scan_history__id=scan_history.id))).distinct().count()
        send_notification('reNgine has finished Port Scanning on {} and has identified {} ports.'.format(domain_name, port_count))

    if notification and notification[0].send_scan_output_file:
        send_files_to_discord(results_dir + '/ports.json')


def check_waf():
    '''
    This function will check for the WAF being used in subdomains using wafw00f
    '''
    pass


def directory_fuzz(
        scan_history,
        activity_id,
        yaml_configuration,
        results_dir,
        domain=None,
        subdomain=None,
        file_name=None,
        subscan=None
    ):
    '''
        This function is responsible for performing directory scan, and currently
        uses ffuf as a default tool
    '''
    output_file_name = file_name if file_name else 'dirs.json'
    dirs_results = results_dir + '/' + output_file_name

    domain_name = domain.name if domain else subdomain

    notification = Notification.objects.all()
    if notification and notification[0].send_scan_status_notif:
        send_notification('Directory Bruteforce has been initiated for {}.'.format(domain_name))

    # get wordlist
    if (WORDLIST not in yaml_configuration[DIR_FILE_FUZZ] or
        not yaml_configuration[DIR_FILE_FUZZ][WORDLIST] or
            'default' in yaml_configuration[DIR_FILE_FUZZ][WORDLIST]):
        wordlist_location = '/usr/src/wordlist/dicc1.txt'
    else:
        wordlist_location = '/usr/src/wordlist/' + \
            yaml_configuration[DIR_FILE_FUZZ][WORDLIST] + '.txt'

    ffuf_command = 'ffuf -w ' + wordlist_location

    if domain:
        subdomains_fuzz = Subdomain.objects.filter(
            scan_history__id=scan_history.id).exclude(http_url__isnull=True)
    else:
        subdomains_fuzz = Subdomain.objects.filter(
            name=subdomain).filter(
            scan_history__id=scan_history.id)

    if USE_EXTENSIONS in yaml_configuration[DIR_FILE_FUZZ] \
        and yaml_configuration[DIR_FILE_FUZZ][USE_EXTENSIONS]:
        if EXTENSIONS in yaml_configuration[DIR_FILE_FUZZ]:
            extensions = ','.join('.' + str(ext) for ext in yaml_configuration[DIR_FILE_FUZZ][EXTENSIONS])

            ffuf_command = ' {} -e {} '.format(
                ffuf_command,
                extensions
            )

    if THREADS in yaml_configuration[DIR_FILE_FUZZ] \
        and yaml_configuration[DIR_FILE_FUZZ][THREADS] > 0:
        threads = yaml_configuration[DIR_FILE_FUZZ][THREADS]
        ffuf_command = ' {} -t {} '.format(
            ffuf_command,
            threads
        )

    if RECURSIVE in yaml_configuration[DIR_FILE_FUZZ] \
        and yaml_configuration[DIR_FILE_FUZZ][RECURSIVE]:
        recursive_level = yaml_configuration[DIR_FILE_FUZZ][RECURSIVE_LEVEL]
        ffuf_command = ' {} -recursion -recursion-depth {} '.format(
            ffuf_command,
            recursive_level
        )

    if STOP_ON_ERROR in yaml_configuration[DIR_FILE_FUZZ] \
        and yaml_configuration[DIR_FILE_FUZZ][STOP_ON_ERROR]:
        ffuf_command = '{} -se'.format(
            ffuf_command
        )

    if FOLLOW_REDIRECT in yaml_configuration[DIR_FILE_FUZZ] \
        and yaml_configuration[DIR_FILE_FUZZ][FOLLOW_REDIRECT]:
        ffuf_command = ' {} -fr '.format(
            ffuf_command
        )

    if AUTO_CALIBRATION in yaml_configuration[DIR_FILE_FUZZ] \
        and yaml_configuration[DIR_FILE_FUZZ][AUTO_CALIBRATION]:
        ffuf_command = ' {} -ac '.format(
            ffuf_command
        )

    if TIMEOUT in yaml_configuration[DIR_FILE_FUZZ] \
        and yaml_configuration[DIR_FILE_FUZZ][TIMEOUT] > 0:
        timeout = yaml_configuration[DIR_FILE_FUZZ][TIMEOUT]
        ffuf_command = ' {} -timeout {} '.format(
            ffuf_command,
            timeout
        )

    if DELAY in yaml_configuration[DIR_FILE_FUZZ] \
        and yaml_configuration[DIR_FILE_FUZZ][DELAY] > 0:
        delay = yaml_configuration[DIR_FILE_FUZZ][DELAY]
        ffuf_command = ' {} -p {} '.format(
            ffuf_command,
            delay
        )

    if MATCH_HTTP_STATUS in yaml_configuration[DIR_FILE_FUZZ]:
        mc = ','.join(str(code) for code in yaml_configuration[DIR_FILE_FUZZ][MATCH_HTTP_STATUS])
    else:
        mc = '200,204'

    ffuf_command = ' {} -mc {} '.format(
        ffuf_command,
        mc
    )

    if MAX_TIME in yaml_configuration[DIR_FILE_FUZZ] \
        and yaml_configuration[DIR_FILE_FUZZ][MAX_TIME] > 0:
        max_time = yaml_configuration[DIR_FILE_FUZZ][MAX_TIME]
        ffuf_command = ' {} -maxtime {} '.format(
            ffuf_command,
            max_time
        )

    if CUSTOM_HEADER in yaml_configuration and yaml_configuration[CUSTOM_HEADER]:
        ffuf_command += ' -H {}'.format(yaml_configuration[CUSTOM_HEADER])

    for subdomain in subdomains_fuzz:
        command = None
        # delete any existing dirs.json
        if os.path.isfile(dirs_results):
            os.system('rm -rf {}'.format(dirs_results))

        if subdomain.http_url:
            http_url = subdomain.http_url + 'FUZZ' if subdomain.http_url[-1:] == '/' else subdomain.http_url + '/FUZZ'
        else:
            http_url = subdomain

        # proxy
        proxy = get_random_proxy()
        if proxy:
            ffuf_command = "{} -x '{}'".format(
                ffuf_command,
                proxy
            )

        command = '{} -u {} -o {} -of json'.format(
            ffuf_command,
            http_url,
            dirs_results
        )

        logger.info(command)
        os.system(command)
        try:
            if os.path.isfile(dirs_results):
                with open(dirs_results, "r") as json_file:
                    json_string = json.loads(json_file.read())
                    subdomain = Subdomain.objects.get(
                            scan_history__id=scan_history.id, http_url=subdomain.http_url)
                    # TODO: URL Models to be created here
                    # Create a directory Scan model
                    directory_scan = DirectoryScan()
                    directory_scan.scanned_date = timezone.now()
                    directory_scan.command_line = json_string['commandline']
                    directory_scan.save()

                    for result in json_string['results']:
                        # check if directory already exists else create a new one
                        if DirectoryFile.objects.filter(
                            name=result['input']['FUZZ'],
                            length__exact=result['length'],
                            lines__exact=result['lines'],
                            http_status__exact=result['status'],
                            words__exact=result['words'],
                            url=result['url'],
                            content_type=result['content-type'],
                        ).exists():
                            file = DirectoryFile.objects.get(
                                name=result['input']['FUZZ'],
                                length__exact=result['length'],
                                lines__exact=result['lines'],
                                http_status__exact=result['status'],
                                words__exact=result['words'],
                                url=result['url'],
                                content_type=result['content-type'],
                            )
                        else:
                            file = DirectoryFile()
                            file.name=result['input']['FUZZ']
                            file.length=result['length']
                            file.lines=result['lines']
                            file.http_status=result['status']
                            file.words=result['words']
                            file.url=result['url']
                            file.content_type=result['content-type']
                            file.save()

                        directory_scan.directory_files.add(file)

                    if subscan:
                        directory_scan.dir_subscan_ids.add(subscan)

                    subdomain.directories.add(directory_scan)

        except Exception as exception:
            logging.error(exception)
            if not subscan:
                update_last_activity(activity_id, 0)
            raise Exception(exception)

    if notification and notification[0].send_scan_status_notif:
        send_notification('Directory Bruteforce has been completed for {}.'.format(domain_name))


def fetch_endpoints(
        scan_history,
        activity_id,
        yaml_configuration,
        results_dir,
        domain=None,
        subdomain=None,
        file_name=None,
        subscan=None
    ):
    '''
        This function is responsible for fetching all the urls associated with target
        and runs HTTP probe
        reNgine has ability to fetch deep urls, meaning url for all the subdomains
        but, when subdomain is given, subtask is running, deep or normal scan should
        not work, it should simply fetch urls for that subdomain
    '''

    if GF_PATTERNS in yaml_configuration[FETCH_URL]:
        scan_history.used_gf_patterns = ','.join(
            pattern for pattern in yaml_configuration[FETCH_URL][GF_PATTERNS])
        scan_history.save()

    logger.info('Initiated Endpoint Fetching')
    domain_name = domain.name if domain else subdomain
    output_file_name = file_name if file_name else 'all_urls.txt'

    notification = Notification.objects.all()
    if notification and notification[0].send_scan_status_notif:
        send_notification('reNgine is currently gathering endpoints for {}.'.format(domain_name))

    # check yaml settings
    if ALL in yaml_configuration[FETCH_URL][USES_TOOLS]:
        tools = 'gauplus hakrawler waybackurls gospider github-endpoints'
    else:
        tools = ' '.join(
            str(tool) for tool in yaml_configuration[FETCH_URL][USES_TOOLS])

    if INTENSITY in yaml_configuration[FETCH_URL]:
        scan_type = yaml_configuration[FETCH_URL][INTENSITY]
    else:
        scan_type = 'normal'

    valid_url_of_domain_regex = "\'https?://([a-z0-9]+[.])*{}.*\'".format(domain_name)

    alive_subdomains_path = results_dir + '/' + output_file_name
    sorted_subdomains_path = results_dir + '/sorted_subdomain_collection.txt'

    for tool in tools.split(' '):
        if tool == 'gauplus' or tool == 'hakrawler' or tool == 'waybackurls' or tool == 'github-endpoints':
            if subdomain:
                subdomain_url = subdomain.http_url if subdomain.http_url else 'https://' + subdomain.name
                input_target = 'echo {}'.format(subdomain_url)
            elif scan_type == 'deep' and domain:
                input_target = 'cat {}'.format(sorted_subdomains_path)
            else:
                input_target = 'echo {}'.format(domain_name)
        if tool == 'gauplus':
            logger.info('Running Gauplus')
            gauplus_command = '{} | gauplus --random-agent | grep -Eo {} > {}/urls_gau.txt'.format(
                input_target,
                valid_url_of_domain_regex,
                results_dir
            )
            logger.info(gauplus_command)
            os.system(gauplus_command)

        elif tool == 'hakrawler':
            logger.info('Running hakrawler')
            hakrawler_command = '{} | hakrawler | grep -Eo {} > {}/urls_hakrawler.txt'.format(
                input_target,
                valid_url_of_domain_regex,
                results_dir
            )
            logger.info(hakrawler_command)
            os.system(hakrawler_command)
        elif tool == 'waybackurls':
            logger.info('Running waybackurls')
            waybackurls_command = '{} | waybackurls | grep -Eo {} > {}/urls_waybackurls.txt'.format(
                input_target,
                valid_url_of_domain_regex,
                results_dir
            )
            logger.info(waybackurls_command)
            os.system(waybackurls_command)
            
        elif tool == 'github-endpoints':
            logger.info('Running github-endpoints')
            if GITHUB in yaml_configuration[APIKEY] and yaml_configuration[APIKEY][GITHUB]:
               github_api = yaml_configuration[APIKEY][GITHUB]
               github_endpoint = '{}'.format(github_api)
            if GITHUB1 in yaml_configuration[APIKEY] and yaml_configuration[APIKEY][GITHUB1]:
               github1_api = yaml_configuration[API_KEY][GITHUB1]
               github_endpoint += ',{}'.format(github1_api)
            if GITHUB2 in yaml_configuration[APIKEY] and yaml_configuration[APIKEY][GITHUB2]:
               github2_api = yaml_configuration[APIKEY][GITHUB2]
               github_endpoint += ',{}'.format(github2_api)
            githubendpoint_command = 'github-endpoints -d {} -t {}| grep -Eo {} > {}/urls_gau.txt'.format(
                input_target,
                github_endpoint,
                valid_url_of_domain_regex,
                results_dir
            )
            logger.info(githubendpoint_command)
            os.system(githubendpoint_command)
        elif tool == 'gospider':
            logger.info('Running gospider')
            if subdomain:
                subdomain_url = subdomain.http_url if subdomain.http_url else 'https://' + subdomain.name
                gospider_command = 'gospider -s {}'.format(subdomain_url)
            elif scan_type == 'deep' and domain:
                gospider_command = 'gospider -S '.format(alive_subdomains_path)
            else:
                gospider_command = 'gospider -s https://{} '.format(domain_name)

            gospider_command += ' --js -t 100 -d 2 --sitemap --robots -w -r | grep -Eo {} > {}/urls_gospider.txt'.format(
                valid_url_of_domain_regex,
                results_dir
            )

            logger.info(gospider_command)
            os.system(gospider_command)

    # run cleanup of urls
    os.system('cat {0}/urls* > {0}/final_urls.txt'.format(results_dir))
    os.system('rm -rf {}/url*'.format(results_dir))
    # sorting and unique urls
    logger.info("Sort and Unique")
    if domain:
        os.system('cat {0}/alive.txt >> {0}/final_urls.txt'.format(results_dir))
    os.system('sort -u {0}/final_urls.txt -o {0}/{1}'.format(results_dir, output_file_name))

    if IGNORE_FILE_EXTENSION in yaml_configuration[FETCH_URL]:
        ignore_extension = '|'.join(
            yaml_configuration[FETCH_URL][IGNORE_FILE_EXTENSION])
        logger.info('Ignore extensions ' + ignore_extension)
        os.system(
            'cat {0}/{2} | grep -Eiv "\\.({1}).*" > {0}/temp_urls.txt'.format(
                results_dir, ignore_extension, output_file_name))
        os.system(
            'rm {0}/{1} && mv {0}/temp_urls.txt {0}/{1}'.format(results_dir, output_file_name))

    '''
    Store all the endpoints and then run the httpx
    '''
    domain_obj = None
    if domain:
        domain_obj = domain
    elif subdomain:
        domain_obj = subdomain.target_domain

    try:
        endpoint_final_url = results_dir + '/{}'.format(output_file_name)
        if not os.path.isfile(endpoint_final_url):
            return

        with open(endpoint_final_url) as endpoint_list:
            for url in endpoint_list:
                http_url = url.rstrip('\n')
                if not EndPoint.objects.filter(scan_history=scan_history, http_url=http_url).exists():
                    _subdomain = get_subdomain_from_url(http_url)
                    if Subdomain.objects.filter(
                            scan_history=scan_history).filter(
                            name=_subdomain).exists():
                        subdomain = Subdomain.objects.get(
                            scan_history=scan_history, name=_subdomain)
                    else:
                        '''
                            gau or gosppider can gather interesting endpoints which
                            when parsed can give subdomains that were not existent from
                            subdomain scan. so storing them
                        '''
                        logger.error(
                            'Subdomain {} not found, adding...'.format(_subdomain))
                        subdomain_dict = DottedDict({
                            'scan_history': scan_history,
                            'target_domain': domain_obj,
                            'name': _subdomain,
                        })
                        subdomain = save_subdomain(subdomain_dict)
                    endpoint_dict = DottedDict({
                        'scan_history': scan_history,
                        'target_domain': domain_obj,
                        'subdomain': subdomain,
                        'http_url': http_url,
                        'subscan': subscan
                    })
                    save_endpoint(endpoint_dict)
    except Exception as e:
        logger.error(e)
        if not subscan:
            update_last_activity(activity_id, 0)
        raise Exception(exception)

    if notification and notification[0].send_scan_output_file:
        send_files_to_discord(results_dir + '/{}'.format(output_file_name))

    '''
    TODO:
    Go spider & waybackurls accumulates a lot of urls, which is good but nuclei
    takes forever to scan even a simple website, so we will do http probing
    and filter HTTP status 404, this way we can reduce the number of Non Existent
    URLS
    '''
    logger.info('HTTP Probing on collected endpoints')

    httpx_command = 'httpx -l {0}/{1} -status-code -content-length -ip -cdn -title -tech-detect -json -follow-redirects -random-agent -o {0}/final_httpx_urls.json'.format(results_dir, output_file_name)

    proxy = get_random_proxy()
    if proxy:
        httpx_command += " --http-proxy '{}'".format(proxy)

    if CUSTOM_HEADER in yaml_configuration and yaml_configuration[CUSTOM_HEADER]:
        httpx_command += ' -H {}'.format(yaml_configuration[CUSTOM_HEADER])

    logger.info(httpx_command)
    os.system(httpx_command)

    url_results_file = results_dir + '/final_httpx_urls.json'
    try:
        urls_json_result = open(url_results_file, 'r')
        lines = urls_json_result.readlines()
        for line in lines:
            json_st = json.loads(line.strip())
            http_url = json_st['url']
            _subdomain = get_subdomain_from_url(http_url)

            if Subdomain.objects.filter(
                    scan_history=scan_history).filter(
                    name=_subdomain).exists():
                subdomain_obj = Subdomain.objects.get(
                    scan_history=scan_history, name=_subdomain)
            else:
                subdomain_dict = DottedDict({
                    'scan_history': scan_history,
                    'target_domain': domain,
                    'name': _subdomain,
                })
                subdomain_obj = save_subdomain(subdomain_dict)

            if EndPoint.objects.filter(
                    scan_history=scan_history).filter(
                    http_url=http_url).exists():

                endpoint = EndPoint.objects.get(
                    scan_history=scan_history, http_url=http_url)
            else:
                endpoint = EndPoint()
                endpoint_dict = DottedDict({
                    'scan_history': scan_history,
                    'target_domain': domain,
                    'http_url': http_url,
                    'subdomain': subdomain_obj
                })
                endpoint = save_endpoint(endpoint_dict)

            if 'title' in json_st:
                endpoint.page_title = json_st['title']
            if 'webserver' in json_st:
                endpoint.webserver = json_st['webserver']
            if 'content-length' in json_st:
                endpoint.content_length = json_st['content-length']
            if 'content-type' in json_st:
                endpoint.content_type = json_st['content-type']
            if 'status-code' in json_st:
                endpoint.http_status = json_st['status-code']
            if 'response-time' in json_st:
                response_time = float(''.join(ch for ch in json_st['response-time'] if not ch.isalpha()))
                if json_st['response-time'][-2:] == 'ms':
                    response_time = response_time / 1000
                endpoint.response_time = response_time
            endpoint.save()
            if 'technologies' in json_st:
                for _tech in json_st['technologies']:
                    if Technology.objects.filter(name=_tech).exists():
                        tech = Technology.objects.get(name=_tech)
                    else:
                        tech = Technology(name=_tech)
                        tech.save()
                    endpoint.technologies.add(tech)
                    # get subdomain object
                    subdomain = Subdomain.objects.get(scan_history=scan_history, name=_subdomain)
                    subdomain.technologies.add(tech)
                    subdomain.save()
    except Exception as exception:
        logging.error(exception)
        if not subscan:
            update_last_activity(activity_id, 0)
        raise Exception(exception)

    if notification and notification[0].send_scan_status_notif:
        endpoint_count = EndPoint.objects.filter(
            scan_history__id=scan_history.id).values('http_url').distinct().count()
        endpoint_alive_count = EndPoint.objects.filter(
                scan_history__id=scan_history.id, http_status__exact=200).values('http_url').distinct().count()
        send_notification('reNgine has finished gathering endpoints for {} and has discovered *{}* unique endpoints.\n\n{} of those endpoints reported HTTP status 200.'.format(
            domain_name,
            endpoint_count,
            endpoint_alive_count
        ))


    # once endpoint is saved, run gf patterns TODO: run threads
    if GF_PATTERNS in yaml_configuration[FETCH_URL]:
        for pattern in yaml_configuration[FETCH_URL][GF_PATTERNS]:
            # TODO: js var is causing issues, removing for now
            if pattern != 'jsvar':
                logger.info('Running GF for {}'.format(pattern))
                gf_output_file_path = '{0}/gf_patterns_{1}.txt'.format(
                    results_dir, pattern)
                gf_command = 'cat {0}/{3} | gf {1} | grep -Eo {4} >> {2} '.format(
                    results_dir, pattern, gf_output_file_path, output_file_name, valid_url_of_domain_regex)
                logger.info(gf_command)
                os.system(gf_command)
                if os.path.exists(gf_output_file_path):
                    with open(gf_output_file_path) as gf_output:
                        for line in gf_output:
                            url = line.rstrip('\n')
                            try:
                                endpoint = EndPoint.objects.get(
                                    scan_history=scan_history, http_url=url)
                                earlier_pattern = endpoint.matched_gf_patterns
                                new_pattern = earlier_pattern + ',' + pattern if earlier_pattern else pattern
                                endpoint.matched_gf_patterns = new_pattern
                            except Exception as e:
                                # add the url in db
                                logger.error(e)
                                logger.info('Adding URL ' + url)
                                endpoint = EndPoint()
                                endpoint.http_url = url
                                endpoint.target_domain = domain
                                endpoint.scan_history = scan_history
                                try:
                                    _subdomain = Subdomain.objects.get(
                                        scan_history=scan_history, name=get_subdomain_from_url(url))
                                    endpoint.subdomain = _subdomain
                                except Exception as e:
                                    continue
                                endpoint.matched_gf_patterns = pattern
                            finally:
                                endpoint.save()

                    os.system('rm -rf {}'.format(gf_output_file_path))


def vulnerability_scan(
        scan_history,
        activity_id,
        yaml_configuration,
        results_dir,
        domain=None,
        subdomain=None,
        file_name=None,
        subscan=None
    ):
    logger.info('Initiating Vulnerability Scan')
    notification = Notification.objects.all()
    if notification and notification[0].send_scan_status_notif:
        if domain:
            send_notification('Vulnerability scan has been initiated for {}.'.format(domain.name))
        elif subdomain:
            send_notification('Vulnerability scan has been initiated for {}.'.format(subdomain.name))
    '''
    This function will run nuclei as a vulnerability scanner
    ----
    unfurl the urls to keep only domain and path, this will be sent to vuln scan
    ignore certain file extensions
    Thanks: https://github.com/six2dez/reconftw
    '''
    output_file_name = file_name if file_name else 'vulnerability.json'
    vulnerability_result_path = results_dir + '/' + output_file_name


    if domain:
        urls_path = '/alive.txt'

        # TODO: create a object in scan engine, to say deep scan then only use unfurl, otherwise it is time consuming

        # if scan_history.scan_type.fetch_url:
        #     os.system('cat {0}/all_urls.txt | grep -Eiv "\\.(eot|jpg|jpeg|gif|css|tif|tiff|png|ttf|otf|woff|woff2|ico|pdf|svg|txt|js|doc|docx)$" | unfurl -u format %s://%d%p >> {0}/unfurl_urls.txt'.format(results_dir))
        #     os.system(
        #         'sort -u {0}/unfurl_urls.txt -o {0}/unfurl_urls.txt'.format(results_dir))
        #     urls_path = '/unfurl_urls.txt'

        vulnerability_scan_input_file = results_dir + urls_path

        nuclei_command = 'nuclei -json -l {} -o {}'.format(
            vulnerability_scan_input_file, vulnerability_result_path)
    else:
        url_to_scan = subdomain.http_url if subdomain.http_url else 'https://' + subdomain.name
        nuclei_command = 'nuclei -json -u {} -o {}'.format(url_to_scan, vulnerability_result_path)
        domain_id = scan_history.domain.id
        domain = Domain.objects.get(id=domain_id)

    # check nuclei config
    if USE_NUCLEI_CONFIG in yaml_configuration[VULNERABILITY_SCAN] and yaml_configuration[VULNERABILITY_SCAN][USE_NUCLEI_CONFIG]:
        nuclei_command += ' -config /root/.config/nuclei/config.yaml'

    '''
    Nuclei Templates
    Either custom template has to be supplied or default template, if neither has
    been supplied then use all templates including custom templates
    '''

    if CUSTOM_NUCLEI_TEMPLATE in yaml_configuration[
            VULNERABILITY_SCAN] or NUCLEI_TEMPLATE in yaml_configuration[VULNERABILITY_SCAN]:
        # check yaml settings for templates
        if NUCLEI_TEMPLATE in yaml_configuration[VULNERABILITY_SCAN]:
            if ALL in yaml_configuration[VULNERABILITY_SCAN][NUCLEI_TEMPLATE]:
                template = NUCLEI_TEMPLATES_PATH
            else:
                _template = ','.join([NUCLEI_TEMPLATES_PATH + str(element)
                                      for element in yaml_configuration[VULNERABILITY_SCAN][NUCLEI_TEMPLATE]])
                template = _template.replace(',', ' -t ')

            # Update nuclei command with templates
            nuclei_command = nuclei_command + ' -t ' + template

        if CUSTOM_NUCLEI_TEMPLATE in yaml_configuration[VULNERABILITY_SCAN]:
            # add .yaml to the custom template extensions
            _template = ','.join(
                [str(element) + '.yaml' for element in yaml_configuration[VULNERABILITY_SCAN][CUSTOM_NUCLEI_TEMPLATE]])
            template = _template.replace(',', ' -t ')
            # Update nuclei command with templates
            nuclei_command = nuclei_command + ' -t ' + template
    else:
        nuclei_command = nuclei_command + ' -t /root/nuclei-templates'

    # check yaml settings for  concurrency
    if NUCLEI_CONCURRENCY in yaml_configuration[VULNERABILITY_SCAN] and yaml_configuration[
            VULNERABILITY_SCAN][NUCLEI_CONCURRENCY] > 0:
        concurrency = yaml_configuration[VULNERABILITY_SCAN][NUCLEI_CONCURRENCY]
        # Update nuclei command with concurrent
        nuclei_command = nuclei_command + ' -c ' + str(concurrency)

    if RATE_LIMIT in yaml_configuration[VULNERABILITY_SCAN] and yaml_configuration[
            VULNERABILITY_SCAN][RATE_LIMIT] > 0:
        rate_limit = yaml_configuration[VULNERABILITY_SCAN][RATE_LIMIT]
        # Update nuclei command with concurrent
        nuclei_command = nuclei_command + ' -rl ' + str(rate_limit)


    if TIMEOUT in yaml_configuration[VULNERABILITY_SCAN] and yaml_configuration[
            VULNERABILITY_SCAN][TIMEOUT] > 0:
        timeout = yaml_configuration[VULNERABILITY_SCAN][TIMEOUT]
        # Update nuclei command with concurrent
        nuclei_command = nuclei_command + ' -timeout ' + str(timeout)

    if RETRIES in yaml_configuration[VULNERABILITY_SCAN] and yaml_configuration[
            VULNERABILITY_SCAN][RETRIES] > 0:
        retries = yaml_configuration[VULNERABILITY_SCAN][RETRIES]
        # Update nuclei command with concurrent
        nuclei_command = nuclei_command + ' -retries ' + str(retries)

    if CUSTOM_HEADER in yaml_configuration and yaml_configuration[CUSTOM_HEADER]:
        nuclei_command += ' -H {} '.format(yaml_configuration[CUSTOM_HEADER])

    # for severity and new severity in nuclei
    if NUCLEI_SEVERITY in yaml_configuration[VULNERABILITY_SCAN] and ALL not in yaml_configuration[VULNERABILITY_SCAN][NUCLEI_SEVERITY]:
        _severity = ','.join(
            [str(element) for element in yaml_configuration[VULNERABILITY_SCAN][NUCLEI_SEVERITY]])
        severity = _severity.replace(" ", "")
    else:
        severity = "critical, high, medium, low, info, unknown"

    # update nuclei templates before running scan
    logger.info('Updating Nuclei Templates!')
    os.system('nuclei -update-templates')

    for _severity in severity.split(","):
        # delete any existing vulnerability.json file
        if os.path.isfile(vulnerability_result_path):
            os.system('rm {}'.format(vulnerability_result_path))
        # run nuclei
        final_nuclei_command = nuclei_command + ' -severity ' + _severity

        proxy = get_random_proxy()
        if proxy:
            final_nuclei_command += " --proxy-url '{}' ".format(proxy)

        logger.info('Running Nuclei Scanner!')
        logger.info(final_nuclei_command)
        os.system(final_nuclei_command)
        try:
            if os.path.isfile(vulnerability_result_path):
                urls_json_result = open(vulnerability_result_path, 'r')
                lines = urls_json_result.readlines()
                for line in lines:
                    json_st = json.loads(line.strip())
                    host = json_st['host']
                    _subdomain = get_subdomain_from_url(host)
                    try:
                        subdomain = Subdomain.objects.get(
                            name=_subdomain, scan_history=scan_history)
                        vulnerability = Vulnerability()
                        vulnerability.subdomain = subdomain
                        vulnerability.scan_history = scan_history
                        vulnerability.target_domain = domain

                        if EndPoint.objects.filter(scan_history=scan_history).filter(target_domain=domain).filter(http_url=host).exists():
                            endpoint = EndPoint.objects.get(
                                scan_history=scan_history,
                                target_domain=domain,
                                http_url=host
                            )
                        else:
                            logger.info('Creating Endpoint...')
                            endpoint_dict = DottedDict({
                                'scan_history': scan_history,
                                'target_domain': domain,
                                'http_url': host,
                                'subdomain': subdomain
                            })
                            endpoint = save_endpoint(endpoint_dict)
                            logger.info('Endpoint {} created!'.format(host))

                        vulnerability.endpoint = endpoint
                        vulnerability.template = json_st['template']
                        vulnerability.template_url = json_st['template-url']
                        vulnerability.template_id = json_st['template-id']

                        if 'name' in json_st['info']:
                            vulnerability.name = json_st['info']['name']
                        if 'severity' in json_st['info']:
                            if json_st['info']['severity'] == 'info':
                                severity = 0
                            elif json_st['info']['severity'] == 'low':
                                severity = 1
                            elif json_st['info']['severity'] == 'medium':
                                severity = 2
                            elif json_st['info']['severity'] == 'high':
                                severity = 3
                            elif json_st['info']['severity'] == 'critical':
                                severity = 4
                            elif json_st['info']['severity'] == 'unknown':
                                severity = -1
                            else:
                                severity = 0
                        else:
                            severity = 0
                        vulnerability.severity = severity

                        if 'description' in json_st['info']:
                            vulnerability.description = json_st['info']['description']

                        if 'matcher-name' in json_st:
                            vulnerability.matcher_name = json_st['matcher-name']

                        if 'matched-at' in json_st:
                            vulnerability.http_url = json_st['matched-at']
                            # also save matched at as url endpoint
                            if not EndPoint.objects.filter(scan_history=scan_history).filter(target_domain=domain).filter(http_url=json_st['matched-at']).exists():
                                logger.info('Creating Endpoint...')
                                endpoint_dict = DottedDict({
                                    'scan_history': scan_history,
                                    'target_domain': domain,
                                    'http_url': json_st['matched-at'],
                                    'subdomain': subdomain
                                })
                                save_endpoint(endpoint_dict)
                                logger.info('Endpoint {} created!'.format(json_st['matched-at']))

                        if 'curl-command' in json_st:
                            vulnerability.curl_command = json_st['curl-command']

                        if 'extracted-results' in json_st:
                            vulnerability.extracted_results = json_st['extracted-results']

                        vulnerability.type = json_st['type']
                        vulnerability.discovered_date = timezone.now()
                        vulnerability.open_status = True
                        vulnerability.save()

                        if 'tags' in json_st['info'] and json_st['info']['tags']:
                            for tag in json_st['info']['tags']:
                                if VulnerabilityTags.objects.filter(name=tag).exists():
                                    tag = VulnerabilityTags.objects.get(name=tag)
                                else:
                                    tag = VulnerabilityTags(name=tag)
                                    tag.save()
                                vulnerability.tags.add(tag)

                        if 'classification' in json_st['info'] and 'cve-id' in json_st['info']['classification'] and json_st['info']['classification']['cve-id']:
                            for cve in json_st['info']['classification']['cve-id']:
                                if CveId.objects.filter(name=cve).exists():
                                    cve_obj = CveId.objects.get(name=cve)
                                else:
                                    cve_obj = CveId(name=cve)
                                    cve_obj.save()
                                vulnerability.cve_ids.add(cve_obj)

                        if 'classification' in json_st['info'] and 'cwe-id' in json_st['info']['classification'] and json_st['info']['classification']['cwe-id']:
                            for cwe in json_st['info']['classification']['cwe-id']:
                                if CweId.objects.filter(name=cwe).exists():
                                    cwe_obj = CweId.objects.get(name=cwe)
                                else:
                                    cwe_obj = CweId(name=cwe)
                                    cwe_obj.save()
                                vulnerability.cwe_ids.add(cwe_obj)

                        if 'classification' in json_st['info']:
                            if 'cvss-metrics' in json_st['info']['classification']:
                                vulnerability.cvss_metrics = json_st['info']['classification']['cvss-metrics']
                            if 'cvss-score' in json_st['info']['classification']:
                                vulnerability.cvss_score = json_st['info']['classification']['cvss-score']

                        if 'reference' in json_st['info'] and json_st['info']['reference']:
                            for ref_url in json_st['info']['reference']:
                                if VulnerabilityReference.objects.filter(url=ref_url).exists():
                                    reference = VulnerabilityReference.objects.get(url=ref_url)
                                else:
                                    reference = VulnerabilityReference(url=ref_url)
                                    reference.save()
                                vulnerability.references.add(reference)

                        vulnerability.save()

                        if subscan:
                            vulnerability.vuln_subscan_ids.add(subscan)
                            vulnerability.save()

                        # send notification for all vulnerabilities except info
                        if  json_st['info']['severity'] != "info" and notification and notification[0].send_vuln_notif:
                            message = "*Alert: Vulnerability Identified*"
                            message += "\n\n"
                            message += "A *{}* severity vulnerability has been identified.".format(json_st['info']['severity'])
                            message += "\nVulnerability Name: {}".format(json_st['info']['name'])
                            message += "\nVulnerable URL: {}".format(json_st['host'])
                            send_notification(message)

                        # send report to hackerone
                        if Hackerone.objects.all().exists() and json_st['info']['severity'] != 'info' and json_st['info']['severity'] \
                            != 'low' and vulnerability.target_domain.h1_team_handle:
                            hackerone = Hackerone.objects.all()[0]

                            if hackerone.send_critical and json_st['info']['severity'] == 'critical':
                                send_hackerone_report(vulnerability.id)
                            elif hackerone.send_high and json_st['info']['severity'] == 'high':
                                send_hackerone_report(vulnerability.id)
                            elif hackerone.send_medium and json_st['info']['severity'] == 'medium':
                                send_hackerone_report(vulnerability.id)
                    except ObjectDoesNotExist:
                        logger.error('Object not found')

        except Exception as exception:
            logging.error(exception)
            if not subscan:
                update_last_activity(activity_id, 0)
            raise Exception(exception)

    if notification and notification[0].send_scan_status_notif:
        info_count = Vulnerability.objects.filter(
            scan_history__id=scan_history.id, severity=0).count()
        low_count = Vulnerability.objects.filter(
            scan_history__id=scan_history.id, severity=1).count()
        medium_count = Vulnerability.objects.filter(
            scan_history__id=scan_history.id, severity=2).count()
        high_count = Vulnerability.objects.filter(
            scan_history__id=scan_history.id, severity=3).count()
        critical_count = Vulnerability.objects.filter(
            scan_history__id=scan_history.id, severity=4).count()
        unknown_count = Vulnerability.objects.filter(
            scan_history__id=scan_history.id, severity=-1).count()
        vulnerability_count = info_count + low_count + medium_count + high_count + critical_count + unknown_count

        message = 'Vulnerability scan has been completed for {} and discovered {} vulnerabilities.'.format(
            domain.name,
            vulnerability_count
        )
        message += '\n\n*Vulnerability Stats:*'
        message += '\nCritical: {}'.format(critical_count)
        message += '\nHigh: {}'.format(high_count)
        message += '\nMedium: {}'.format(medium_count)
        message += '\nLow: {}'.format(low_count)
        message += '\nInfo: {}'.format(info_count)
        message += '\nUnknown: {}'.format(unknown_count)

        send_notification(message)


def scan_failed(scan_history):
    scan_history.scan_status = 0
    scan_history.stop_scan_date = timezone.now()
    scan_history.save()


def create_scan_activity(scan_history, message, status):
    scan_activity = ScanActivity()
    scan_activity.scan_of = scan_history
    scan_activity.title = message
    scan_activity.time = timezone.now()
    scan_activity.status = status
    scan_activity.save()
    return scan_activity.id


def update_last_activity(id, activity_status, error_message=None):
    ScanActivity.objects.filter(
        id=id).update(
        status=activity_status,
        error_message=error_message,
        time=timezone.now())


def delete_scan_data(results_dir):
    # remove all txt,html,json files
    os.system('find {} -name "*.txt" -type f -delete'.format(results_dir))
    os.system('find {} -name "*.html" -type f -delete'.format(results_dir))
    os.system('find {} -name "*.json" -type f -delete'.format(results_dir))


def save_subdomain(subdomain_dict):
    subdomain = Subdomain()
    subdomain.discovered_date = timezone.now()
    subdomain.target_domain = subdomain_dict.get('target_domain')
    subdomain.scan_history = subdomain_dict.get('scan_history')
    subdomain.name = subdomain_dict.get('name')
    subdomain.http_url = subdomain_dict.get('http_url')
    subdomain.screenshot_path = subdomain_dict.get('screenshot_path')
    subdomain.http_header_path = subdomain_dict.get('http_header_path')
    subdomain.cname = subdomain_dict.get('cname')
    subdomain.is_cdn = subdomain_dict.get('is_cdn')
    subdomain.content_type = subdomain_dict.get('content_type')
    subdomain.webserver = subdomain_dict.get('webserver')
    subdomain.page_title = subdomain_dict.get('page_title')

    subdomain.is_imported_subdomain = subdomain_dict.get(
        'is_imported_subdomain') if 'is_imported_subdomain' in subdomain_dict else False

    if 'http_status' in subdomain_dict:
        subdomain.http_status = subdomain_dict.get('http_status')

    if 'response_time' in subdomain_dict:
        subdomain.response_time = subdomain_dict.get('response_time')

    if 'content_length' in subdomain_dict:
        subdomain.content_length = subdomain_dict.get('content_length')

    subdomain.save()
    return subdomain


def save_endpoint(endpoint_dict):
    endpoint = EndPoint()
    endpoint.discovered_date = timezone.now()
    endpoint.scan_history = endpoint_dict.get('scan_history')
    endpoint.target_domain = endpoint_dict.get('target_domain') if 'target_domain' in endpoint_dict else None
    endpoint.subdomain = endpoint_dict.get('subdomain') if 'target_domain' in endpoint_dict else None
    endpoint.http_url = endpoint_dict.get('http_url')
    endpoint.page_title = endpoint_dict.get('page_title') if 'page_title' in endpoint_dict else None
    endpoint.content_type = endpoint_dict.get('content_type') if 'content_type' in endpoint_dict else None
    endpoint.webserver = endpoint_dict.get('webserver') if 'webserver' in endpoint_dict else None
    endpoint.response_time = endpoint_dict.get('response_time') if 'response_time' in endpoint_dict else 0
    endpoint.http_status = endpoint_dict.get('http_status') if 'http_status' in endpoint_dict else 0
    endpoint.content_length = endpoint_dict.get('content_length') if 'content_length' in endpoint_dict else 0
    endpoint.is_default = endpoint_dict.get('is_default') if 'is_default' in endpoint_dict else False
    endpoint.save()

    if endpoint_dict.get('subscan'):
        endpoint.endpoint_subscan_ids.add(endpoint_dict.get('subscan'))
        endpoint.save()

    return endpoint


def perform_osint(scan_history, domain, yaml_configuration, results_dir):
    notification = Notification.objects.all()
    if notification and notification[0].send_scan_status_notif:
        send_notification('reNgine has initiated OSINT on target {}'.format(domain.name))

    if 'discover' in yaml_configuration[OSINT]:
        osint_discovery(scan_history, domain, yaml_configuration, results_dir)

    if 'dork' in yaml_configuration[OSINT]:
        dorking(scan_history, yaml_configuration)

    if notification and notification[0].send_scan_status_notif:
        send_notification('reNgine has completed performing OSINT on target {}'.format(domain.name))


def osint_discovery(scan_history, domain, yaml_configuration, results_dir):
    if ALL in yaml_configuration[OSINT][OSINT_DISCOVER]:
        osint_lookup = 'emails metainfo employees'
    else:
        osint_lookup = ' '.join(
            str(lookup) for lookup in yaml_configuration[OSINT][OSINT_DISCOVER])

    if 'metainfo' in osint_lookup:
        if INTENSITY in yaml_configuration[OSINT]:
            osint_intensity = yaml_configuration[OSINT][INTENSITY]
        else:
            osint_intensity = 'normal'

        if OSINT_DOCUMENTS_LIMIT in yaml_configuration[OSINT]:
            documents_limit = yaml_configuration[OSINT][OSINT_DOCUMENTS_LIMIT]
        else:
            documents_limit = 50

        if osint_intensity == 'normal':
            meta_dict = DottedDict({
                'osint_target': domain.name,
                'domain': domain,
                'scan_id': scan_history,
                'documents_limit': documents_limit
            })
            get_and_save_meta_info(meta_dict)
        elif osint_intensity == 'deep':
            # get all subdomains in scan_id
            subdomains = Subdomain.objects.filter(scan_history=scan_history)
            for subdomain in subdomains:
                meta_dict = DottedDict({
                    'osint_target': subdomain.name,
                    'domain': domain,
                    'scan_id': scan_history,
                    'documents_limit': documents_limit
                })
                get_and_save_meta_info(meta_dict)

    if 'emails' in osint_lookup:
        get_and_save_emails(scan_history, results_dir)
        get_and_save_leaked_credentials(scan_history, results_dir)

    if 'employees' in osint_lookup:
        get_and_save_employees(scan_history, results_dir)

def dorking(scan_history, yaml_configuration):
    # Some dork sources: https://github.com/six2dez/degoogle_hunter/blob/master/degoogle_hunter.sh
    # look in stackoverflow
    if ALL in yaml_configuration[OSINT][OSINT_DORK]:
        dork_lookup = 'stackoverflow, 3rdparty, social_media, project_management, code_sharing, config_files, jenkins, cloud_buckets, php_error, exposed_documents, struts_rce, db_files, traefik, git_exposed'
    else:
        dork_lookup = ' '.join(
            str(lookup) for lookup in yaml_configuration[OSINT][OSINT_DORK])

    if 'stackoverflow' in dork_lookup:
        dork = 'site:stackoverflow.com'
        dork_type = 'stackoverflow'
        get_and_save_dork_results(
            dork,
            dork_type,
            scan_history,
            in_target=False
        )

    if '3rdparty' in dork_lookup:
        # look in 3rd party sitee
        dork_type = '3rdparty'
        lookup_websites = [
            'gitter.im',
            'papaly.com',
            'productforums.google.com',
            'coggle.it',
            'replt.it',
            'ycombinator.com',
            'libraries.io',
            'npm.runkit.com',
            'npmjs.com',
            'scribd.com',
            'gitter.im'
        ]
        dork = ''
        for website in lookup_websites:
            dork = dork + ' | ' + 'site:' + website
        get_and_save_dork_results(
            dork[3:],
            dork_type,
            scan_history,
            in_target=False
        )

    if 'social_media' in dork_lookup:
        dork_type = 'Social Media'
        social_websites = [
            'tiktok.com',
            'facebook.com',
            'twitter.com',
            'youtube.com',
            'pinterest.com',
            'tumblr.com',
            'reddit.com'
        ]
        dork = ''
        for website in social_websites:
            dork = dork + ' | ' + 'site:' + website
        get_and_save_dork_results(
            dork[3:],
            dork_type,
            scan_history,
            in_target=False
        )

    if 'project_management' in dork_lookup:
        dork_type = 'Project Management'
        project_websites = [
            'trello.com',
            '*.atlassian.net'
        ]
        dork = ''
        for website in project_websites:
            dork = dork + ' | ' + 'site:' + website
        get_and_save_dork_results(
            dork[3:],
            dork_type,
            scan_history,
            in_target=False
        )

    if 'code_sharing' in dork_lookup:
        dork_type = 'Code Sharing Sites'
        code_websites = [
            'github.com',
            'gitlab.com',
            'bitbucket.org'
        ]
        dork = ''
        for website in code_websites:
            dork = dork + ' | ' + 'site:' + website
        get_and_save_dork_results(
            dork[3:],
            dork_type,
            scan_history,
            in_target=False
        )

    if 'config_files' in dork_lookup:
        dork_type = 'Config Files'
        config_file_ext = [
            'env',
            'xml',
            'conf',
            'cnf',
            'inf',
            'rdp',
            'ora',
            'txt',
            'cfg',
            'ini'
        ]

        dork = ''
        for extension in config_file_ext:
            dork = dork + ' | ' + 'ext:' + extension
        get_and_save_dork_results(
            dork[3:],
            dork_type,
            scan_history,
            in_target=True
        )

    if 'jenkins' in dork_lookup:
        dork_type = 'Jenkins'
        dork = 'intitle:\"Dashboard [Jenkins]\"'
        get_and_save_dork_results(
            dork,
            dork_type,
            scan_history,
            in_target=True
        )

    if 'wordpress_files' in dork_lookup:
        dork_type = 'Wordpress Files'
        inurl_lookup = [
            'wp-content',
            'wp-includes'
        ]

        dork = ''
        for lookup in inurl_lookup:
            dork = dork + ' | ' + 'inurl:' + lookup
        get_and_save_dork_results(
            dork[3:],
            dork_type,
            scan_history,
            in_target=True
        )

    if 'cloud_buckets' in dork_lookup:
        dork_type = 'Cloud Buckets'
        cloud_websites = [
            '.s3.amazonaws.com',
            'storage.googleapis.com',
            'amazonaws.com'
        ]

        dork = ''
        for website in cloud_websites:
            dork = dork + ' | ' + 'site:' + website
        get_and_save_dork_results(
            dork[3:],
            dork_type,
            scan_history,
            in_target=False
        )

    if 'php_error' in dork_lookup:
        dork_type = 'PHP Error'
        error_words = [
            '\"PHP Parse error\"',
            '\"PHP Warning\"',
            '\"PHP Error\"'
        ]

        dork = ''
        for word in error_words:
            dork = dork + ' | ' + word
        get_and_save_dork_results(
            dork[3:],
            dork_type,
            scan_history,
            in_target=True
        )

    if 'exposed_documents' in dork_lookup:
        dork_type = 'Exposed Documents'
        docs_file_ext = [
            'doc',
            'docx',
            'odt',
            'pdf',
            'rtf',
            'sxw',
            'psw',
            'ppt',
            'pptx',
            'pps',
            'csv'
        ]

        dork = ''
        for extension in docs_file_ext:
            dork = dork + ' | ' + 'ext:' + extension
        get_and_save_dork_results(
            dork[3:],
            dork_type,
            scan_history,
            in_target=True
        )

    if 'struts_rce' in dork_lookup:
        dork_type = 'Apache Struts RCE'
        struts_file_ext = [
            'action',
            'struts',
            'do'
        ]

        dork = ''
        for extension in struts_file_ext:
            dork = dork + ' | ' + 'ext:' + extension
        get_and_save_dork_results(
            dork[3:],
            dork_type,
            scan_history,
            in_target=True
        )

    if 'db_files' in dork_lookup:
        dork_type = 'Database Files'
        db_file_ext = [
            'sql',
            'db',
            'dbf',
            'mdb'
        ]

        dork = ''
        for extension in db_file_ext:
            dork = dork + ' | ' + 'ext:' + extension
        get_and_save_dork_results(
            dork[3:],
            dork_type,
            scan_history,
            in_target=True
        )

    if 'traefik' in dork_lookup:
        dork = 'intitle:traefik inurl:8080/dashboard'
        dork_type = 'Traefik'
        get_and_save_dork_results(
            dork,
            dork_type,
            scan_history,
            in_target=True
        )

    if 'git_exposed' in dork_lookup:
        dork = 'inurl:\"/.git\"'
        dork_type = '.git Exposed'
        get_and_save_dork_results(
            dork,
            dork_type,
            scan_history,
            in_target=True
        )


def get_and_save_dork_results(dork, type, scan_history, in_target=False):
    degoogle_obj = degoogle.dg()
    proxy = get_random_proxy()
    if proxy:
        os.environ['https_proxy'] = proxy
        os.environ['HTTPS_PROXY'] = proxy

    if in_target:
        query = dork + " site:" + scan_history.domain.name
    else:
        query = dork + " \"{}\"".format(scan_history.domain.name)
    logger.info(query)
    degoogle_obj.query = query
    results = degoogle_obj.run()
    logger.info(results)
    for result in results:
        dork, _ = Dork.objects.get_or_create(
            type=type,
            description=result['desc'],
            url=result['url']
        )
        scan_history.dorks.add(dork)


def get_and_save_employees(scan_history, results_dir):
    theHarvester_location = '/usr/src/github/theHarvester'

    # update proxies.yaml
    if Proxy.objects.all().exists():
        proxy = Proxy.objects.all()[0]
        if proxy.use_proxy:
            proxy_list = proxy.proxies.splitlines()
            yaml_data = {'http' : proxy_list}

            with open(theHarvester_location + '/proxies.yaml', 'w') as file:
                documents = yaml.dump(yaml_data, file)


    os.system('cd {} && python3 theHarvester.py -d {} -b all -f {}/theHarvester.html'.format(
        theHarvester_location,
        scan_history.domain.name,
        results_dir
    ))

    file_location = results_dir + '/theHarvester.html'
    print(file_location)
    # delete proxy environ var
    if os.environ.get(('https_proxy')):
        del os.environ['https_proxy']

    if os.environ.get(('HTTPS_PROXY')):
        del os.environ['HTTPS_PROXY']

    if os.path.isfile(file_location):
        logger.info('Parsing theHarvester results')
        options = FirefoxOptions()
        options.add_argument("--headless")
        driver = webdriver.Firefox(options=options)
        driver.get('file://'+file_location)
        tabledata = driver.execute_script('return tabledata')
        # save email addresses and linkedin employees
        for data in tabledata:
            if data['record'] == 'email':
                _email = data['result']
                email, _ = Email.objects.get_or_create(address=_email)
                scan_history.emails.add(email)
            elif data['record'] == 'people':
                _employee = data['result']
                split_val = _employee.split('-')
                name = split_val[0]
                if len(split_val) == 2:
                    designation = split_val[1]
                else:
                    designation = ""
                employee, _ = Employee.objects.get_or_create(name=name, designation=designation)
                scan_history.employees.add(employee)
        driver.quit()


        print(tabledata)


def get_and_save_emails(scan_history, results_dir):
    leak_target_path = '{}/creds_target.txt'.format(results_dir)

    # get email address
    proxy = get_random_proxy()
    if proxy:
        os.environ['https_proxy'] = proxy
        os.environ['HTTPS_PROXY'] = proxy

    emails = []

    try:
        logger.info('OSINT: Getting emails from Google')
        email_from_google = get_emails_from_google(scan_history.domain.name)
        logger.info('OSINT: Getting emails from Bing')
        email_from_bing = get_emails_from_bing(scan_history.domain.name)
        logger.info('OSINT: Getting emails from Baidu')
        email_from_baidu = get_emails_from_baidu(scan_history.domain.name)
        emails = list(set(email_from_google + email_from_bing + email_from_baidu))
        logger.info(emails)
    except Exception as e:
        logger.error(e)

    leak_target_file = open(leak_target_path, 'w')

    for _email in emails:
        email, _ = Email.objects.get_or_create(address=_email)
        scan_history.emails.add(email)
        leak_target_file.write('{}\n'.format(_email))

    # fill leak_target_file with possible email address
    leak_target_file.write('%@{}\n'.format(scan_history.domain.name))
    leak_target_file.write('%@%.{}\n'.format(scan_history.domain.name))

    leak_target_file.write('%.%@{}\n'.format(scan_history.domain.name))
    leak_target_file.write('%.%@%.{}\n'.format(scan_history.domain.name))

    leak_target_file.write('%_%@{}\n'.format(scan_history.domain.name))
    leak_target_file.write('%_%@%.{}\n'.format(scan_history.domain.name))

    leak_target_file.close()


def get_and_save_leaked_credentials(scan_history, results_dir):
    logger.info('OSINT: Getting leaked credentials...')

    leak_target_file = '{}/creds_target.txt'.format(results_dir)
    leak_output_file = '{}/pwndb.json'.format(results_dir)

    pwndb_command = 'python3 /usr/src/github/pwndb/pwndb.py --proxy tor:9150 --output json --list {}'.format(
        leak_target_file
    )

    try:
        pwndb_output = subprocess.getoutput(pwndb_command)
        creds = json.loads(pwndb_output)

        for cred in creds:
            if cred['username'] != 'donate':
                email_id = "{}@{}".format(cred['username'], cred['domain'])

                email_obj, _ = Email.objects.get_or_create(
                    address=email_id,
                )
                email_obj.password = cred['password']
                email_obj.save()
                scan_history.emails.add(email_obj)
    except Exception as e:
        logger.error(e)
        pass


def get_and_save_meta_info(meta_dict):
    logger.info('Getting METADATA for {}'.format(meta_dict.osint_target))
    proxy = get_random_proxy()
    if proxy:
        os.environ['https_proxy'] = proxy
        os.environ['HTTPS_PROXY'] = proxy
    result = metadata_extractor.extract_metadata_from_google_search(meta_dict.osint_target, meta_dict.documents_limit)
    if result:
        results = result.get_metadata()
        for meta in results:
            meta_finder_document = MetaFinderDocument()
            subdomain = Subdomain.objects.get(scan_history=meta_dict.scan_id, name=meta_dict.osint_target)
            meta_finder_document.subdomain = subdomain
            meta_finder_document.target_domain = meta_dict.domain
            meta_finder_document.scan_history = meta_dict.scan_id

            item = DottedDict(results[meta])
            meta_finder_document.url = item.url
            meta_finder_document.doc_name = meta
            meta_finder_document.http_status = item.status_code

            metadata = results[meta]['metadata']
            for data in metadata:
                if 'Producer' in metadata and metadata['Producer']:
                    meta_finder_document.producer = metadata['Producer'].rstrip('\x00')
                if 'Creator' in metadata and metadata['Creator']:
                    meta_finder_document.creator = metadata['Creator'].rstrip('\x00')
                if 'CreationDate' in metadata and metadata['CreationDate']:
                    meta_finder_document.creation_date = metadata['CreationDate'].rstrip('\x00')
                if 'ModDate' in metadata and metadata['ModDate']:
                    meta_finder_document.modified_date = metadata['ModDate'].rstrip('\x00')
                if 'Author' in metadata and metadata['Author']:
                    meta_finder_document.author = metadata['Author'].rstrip('\x00')
                if 'Title' in metadata and metadata['Title']:
                    meta_finder_document.title = metadata['Title'].rstrip('\x00')
                if 'OSInfo' in metadata and metadata['OSInfo']:
                    meta_finder_document.os = metadata['OSInfo'].rstrip('\x00')

            meta_finder_document.save()<|MERGE_RESOLUTION|>--- conflicted
+++ resolved
@@ -908,20 +908,7 @@
         output_screenshots_path
     )
 
-<<<<<<< HEAD
-    if visual_identification in yaml_configuration \
-        and TIMEOUT in yaml_configuration[visual_identification] \
-        and yaml_configuration[visual_identification][TIMEOUT] > 0:
-        eyewitness_command += ' --timeout {}'.format(
-            yaml_configuration[visual_identification][TIMEOUT]
-        )
-
-    if visual_identification in yaml_configuration \
-        and THREADS in yaml_configuration[visual_identification] \
-        and yaml_configuration[visual_identification][THREADS] > 0:
-            eyewitness_command += ' --threads {}'.format(
-                yaml_configuration[visual_identification][THREADS]
-=======
+
     if SCREENSHOT in yaml_configuration \
         and TIMEOUT in yaml_configuration[SCREENSHOT] \
         and yaml_configuration[SCREENSHOT][TIMEOUT] > 0:
@@ -934,7 +921,7 @@
         and yaml_configuration[SCREENSHOT][THREADS] > 0:
             eyewitness_command += ' --threads {} '.format(
                 yaml_configuration[SCREENSHOT][THREADS]
->>>>>>> e0bbcaae
+
             )
 
     logger.info(eyewitness_command)
