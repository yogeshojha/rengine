import csv
import json
import os
import pprint
import subprocess
import time
import validators
import whatportis
import xmltodict
import yaml
import tldextract
import concurrent.futures

from datetime import datetime
from urllib.parse import urlparse
from api.serializers import SubdomainSerializer
from celery import chain, chord, group
from celery.result import allow_join_result
from celery.utils.log import get_task_logger
from django.db.models import Count
from dotted_dict import DottedDict
from django.utils import timezone
from pycvesearch import CVESearch
from metafinder.extractor import extract_metadata_from_google_search

from reNgine.celery import app
from reNgine.gpt import GPTVulnerabilityReportGenerator
from reNgine.celery_custom_task import RengineTask
from reNgine.common_func import *
from reNgine.definitions import *
from reNgine.settings import *
from reNgine.gpt import *
from scanEngine.models import (EngineType, InstalledExternalTool, Notification, Proxy)
from startScan.models import *
from startScan.models import EndPoint, Subdomain, Vulnerability
from targetApp.models import Domain

"""
Celery tasks.
"""

logger = get_task_logger(__name__)


#----------------------#
# Scan / Subscan tasks #
#----------------------#


@app.task(name='initiate_scan', bind=False, queue='initiate_scan_queue')
def initiate_scan(
		scan_history_id,
		domain_id,
		engine_id=None,
		scan_type=LIVE_SCAN,
		results_dir=RENGINE_RESULTS,
		imported_subdomains=[],
		out_of_scope_subdomains=[],
		url_filter=''):
	"""Initiate a new scan.

	Args:
		scan_history_id (int): ScanHistory id.
		domain_id (int): Domain id.
		engine_id (int): Engine ID.
		scan_type (int): Scan type (periodic, live).
		results_dir (str): Results directory.
		imported_subdomains (list): Imported subdomains.
		out_of_scope_subdomains (list): Out-of-scope subdomains.
		url_filter (str): URL path. Default: ''
	"""

	# Get scan history
	scan = ScanHistory.objects.get(pk=scan_history_id)

	# Get scan engine
	engine_id = engine_id or scan.scan_type.id # scan history engine_id
	engine = EngineType.objects.get(pk=engine_id)

	# Get YAML config
	config = yaml.safe_load(engine.yaml_configuration)
	enable_http_crawl = config.get(ENABLE_HTTP_CRAWL, DEFAULT_ENABLE_HTTP_CRAWL)
	gf_patterns = config.get(GF_PATTERNS, [])

	# Get domain and set last_scan_date
	domain = Domain.objects.get(pk=domain_id)
	domain.last_scan_date = timezone.now()
	domain.save()

	# Get path filter
	url_filter = url_filter.rstrip('/')

	# Get or create ScanHistory() object
	if scan_type == LIVE_SCAN: # immediate
		scan = ScanHistory.objects.get(pk=scan_history_id)
		scan.scan_status = RUNNING_TASK
	elif scan_type == SCHEDULED_SCAN: # scheduled
		scan = ScanHistory()
		scan.scan_status = INITIATED_TASK
	scan.scan_type = engine
	scan.celery_ids = [initiate_scan.request.id]
	scan.domain = domain
	scan.start_scan_date = timezone.now()
	scan.tasks = engine.tasks
	scan.results_dir = f'{results_dir}/{domain.name}_{scan.id}'
	add_gf_patterns = gf_patterns and 'fetch_url' in engine.tasks
	if add_gf_patterns:
		scan.used_gf_patterns = ','.join(gf_patterns)
	scan.save()

	# Create scan results dir
	os.makedirs(scan.results_dir)

	# Build task context
	ctx = {
		'scan_history_id': scan_history_id,
		'engine_id': engine_id,
		'domain_id': domain.id,
		'results_dir': scan.results_dir,
		'url_filter': url_filter,
		'yaml_configuration': config,
		'out_of_scope_subdomains': out_of_scope_subdomains
	}
	ctx_str = json.dumps(ctx, indent=2)

	# Send start notif
	logger.warning(f'Starting scan {scan_history_id} with context:\n{ctx_str}')
	send_scan_notif.delay(
		scan_history_id,
		subscan_id=None,
		engine_id=engine_id,
		status=CELERY_TASK_STATUS_MAP[scan.scan_status])

	# Save imported subdomains in DB
	save_imported_subdomains(imported_subdomains, ctx=ctx)

	# Create initial subdomain in DB: make a copy of domain as a subdomain so
	# that other tasks using subdomains can use it.
	subdomain_name = domain.name
	subdomain, _ = save_subdomain(subdomain_name, ctx=ctx)

	# If enable_http_crawl is set, create an initial root HTTP endpoint so that
	# HTTP crawling can start somewhere
	http_url = f'{domain.name}{url_filter}' if url_filter else domain.name
	endpoint, _ = save_endpoint(
		http_url,
		ctx=ctx,
		crawl=enable_http_crawl,
		is_default=True,
		subdomain=subdomain
	)
	if endpoint and endpoint.is_alive:
		# TODO: add `root_endpoint` property to subdomain and simply do
		# subdomain.root_endpoint = endpoint instead
		logger.warning(f'Found subdomain root HTTP URL {endpoint.http_url}')
		subdomain.http_url = endpoint.http_url
		subdomain.http_status = endpoint.http_status
		subdomain.response_time = endpoint.response_time
		subdomain.page_title = endpoint.page_title
		subdomain.content_type = endpoint.content_type
		subdomain.content_length = endpoint.content_length
		for tech in endpoint.techs.all():
			subdomain.technologies.add(tech)
		subdomain.save()


	# Build Celery tasks, crafted according to the dependency graph below:
	# subdomain_discovery --> port_scan --> fetch_url --> dir_file_fuzz
	# osint								             	  vulnerability_scan
	# osint								             	  dalfox xss scan
	#						 	   		         	  	  screenshot
	#													  waf_detection
	workflow = chain(
		group(
			subdomain_discovery.si(ctx=ctx, description='Subdomain discovery'),
			osint.si(ctx=ctx, description='OS Intelligence')
		),
		port_scan.si(ctx=ctx, description='Port scan'),
		fetch_url.si(ctx=ctx, description='Fetch URL'),
		group(
			dir_file_fuzz.si(ctx=ctx, description='Directories & files fuzz'),
			vulnerability_scan.si(ctx=ctx, description='Vulnerability scan'),
			screenshot.si(ctx=ctx, description='Screenshot'),
			waf_detection.si(ctx=ctx, description='WAF detection')
		)
	)

	# Build callback
	callback = report.si(ctx=ctx).set(link_error=[report.si(ctx=ctx)])

	# Run Celery chord
	logger.info(f'Running Celery workflow with {len(workflow.tasks) + 1} tasks')
	task = chain(workflow, callback).on_error(callback).delay()
	scan.celery_ids.append(task.id)
	scan.save()

	return {
		'success': True,
		'task_id': task.id
	}


@app.task(name='initiate_subscan', bind=False, queue='subscan_queue')
def initiate_subscan(
		scan_history_id,
		subdomain_id,
		engine_id=None,
		scan_type=None,
		results_dir=RENGINE_RESULTS,
		url_filter=''):
	"""Initiate a new subscan.

	Args:
		scan_history_id (int): ScanHistory id.
		subdomain_id (int): Subdomain id.
		engine_id (int): Engine ID.
		scan_type (int): Scan type (periodic, live).
		results_dir (str): Results directory.
		url_filter (str): URL path. Default: ''
	"""

	# Get Subdomain and ScanHistory
	subdomain = Subdomain.objects.get(pk=subdomain_id)
	scan = ScanHistory.objects.get(pk=subdomain.scan_history.id)

	# Get EngineType
	engine_id = engine_id or scan.scan_type.id
	engine = EngineType.objects.get(pk=engine_id)

	# Get YAML config
	config = yaml.safe_load(engine.yaml_configuration)
	enable_http_crawl = config.get(ENABLE_HTTP_CRAWL, DEFAULT_ENABLE_HTTP_CRAWL)

	# Create scan activity of SubScan Model
	subscan = SubScan(
		start_scan_date=timezone.now(),
		celery_ids=[initiate_subscan.request.id],
		scan_history=scan,
		subdomain=subdomain,
		type=scan_type,
		status=RUNNING_TASK,
		engine=engine)
	subscan.save()

	# Get YAML configuration
	config = yaml.safe_load(engine.yaml_configuration)

	# Create results directory
	results_dir = f'{scan.results_dir}/subscans/{subscan.id}'
	os.makedirs(results_dir, exist_ok=True)

	# Run task
	method = globals().get(scan_type)
	if not method:
		logger.warning(f'Task {scan_type} is not supported by reNgine. Skipping')
		return
	scan.tasks.append(scan_type)
	scan.save()

	# Send start notif
	send_scan_notif.delay(
		scan.id,
		subscan_id=subscan.id,
		engine_id=engine_id,
		status='RUNNING')

	# Build context
	ctx = {
		'scan_history_id': scan.id,
		'subscan_id': subscan.id,
		'engine_id': engine_id,
		'subdomain_id': subdomain.id,
		'yaml_configuration': config,
		'results_dir': results_dir,
		'url_filter': url_filter
	}

	# Create initial endpoints in DB: find domain HTTP endpoint so that HTTP
	# crawling can start somewhere
	base_url = f'{subdomain.name}{url_filter}' if url_filter else subdomain.name
	endpoint, _ = save_endpoint(
		base_url,
		crawl=enable_http_crawl,
		ctx=ctx,
		subdomain=subdomain)
	if endpoint and endpoint.is_alive:
		# TODO: add `root_endpoint` property to subdomain and simply do
		# subdomain.root_endpoint = endpoint instead
		logger.warning(f'Found subdomain root HTTP URL {endpoint.http_url}')
		subdomain.http_url = endpoint.http_url
		subdomain.http_status = endpoint.http_status
		subdomain.response_time = endpoint.response_time
		subdomain.page_title = endpoint.page_title
		subdomain.content_type = endpoint.content_type
		subdomain.content_length = endpoint.content_length
		for tech in endpoint.techs.all():
			subdomain.technologies.add(tech)
		subdomain.save()

	# Build header + callback
	workflow = method.si(ctx=ctx)
	callback = report.si(ctx=ctx).set(link_error=[report.si(ctx=ctx)])

	# Run Celery tasks
	task = chain(workflow, callback).on_error(callback).delay()
	subscan.celery_ids.append(task.id)
	subscan.save()

	return {
		'success': True,
		'task_id': task.id
	}


@app.task(name='report', bind=False, queue='report_queue')
def report(ctx={}, description=None):
	"""Report task running after all other tasks.
	Mark ScanHistory or SubScan object as completed and update with final
	status, log run details and send notification.

	Args:
		description (str, optional): Task description shown in UI.
	"""
	# Get objects
	subscan_id = ctx.get('subscan_id')
	scan_id = ctx.get('scan_history_id')
	engine_id = ctx.get('engine_id')
	scan = ScanHistory.objects.filter(pk=scan_id).first()
	subscan = SubScan.objects.filter(pk=subscan_id).first()

	# Get failed tasks
	tasks = ScanActivity.objects.filter(scan_of=scan).all()
	if subscan:
		tasks = tasks.filter(celery_id__in=subscan.celery_ids)
	failed_tasks = tasks.filter(status=FAILED_TASK)

	# Get task status
	failed_count = failed_tasks.count()
	status = SUCCESS_TASK if failed_count == 0 else FAILED_TASK
	status_h = 'SUCCESS' if failed_count == 0 else 'FAILED'

	# Update scan / subscan status
	if subscan:
		subscan.stop_scan_date = timezone.now()
		subscan.status = status
		subscan.save()
	else:
		scan.scan_status = status
	scan.stop_scan_date = timezone.now()
	scan.save()

	# Send scan status notif
	send_scan_notif.delay(
		scan_history_id=scan_id,
		subscan_id=subscan_id,
		engine_id=engine_id,
		status=status_h)


#------------------------- #
# Tracked reNgine tasks    #
#--------------------------#

@app.task(name='subdomain_discovery', queue='main_scan_queue', base=RengineTask, bind=True)
def subdomain_discovery(
		self,
		host=None,
		ctx=None,
		description=None):
	"""Uses a set of tools (see SUBDOMAIN_SCAN_DEFAULT_TOOLS) to scan all
	subdomains associated with a domain.

	Args:
		host (str): Hostname to scan.

	Returns:
		subdomains (list): List of subdomain names.
	"""
	if not host:
		host = self.subdomain.name if self.subdomain else self.domain.name

	if self.url_filter:
		logger.warning(f'Ignoring subdomains scan as an URL path filter was passed ({self.url_filter}).')
		return

	# Config
	config = self.yaml_configuration.get(SUBDOMAIN_DISCOVERY) or {}
	enable_http_crawl = config.get(ENABLE_HTTP_CRAWL) or self.yaml_configuration.get(ENABLE_HTTP_CRAWL, DEFAULT_ENABLE_HTTP_CRAWL)
	threads = config.get(THREADS) or self.yaml_configuration.get(THREADS, DEFAULT_THREADS)
	timeout = config.get(TIMEOUT) or self.yaml_configuration.get(TIMEOUT, DEFAULT_HTTP_TIMEOUT)
	tools = config.get(USES_TOOLS, SUBDOMAIN_SCAN_DEFAULT_TOOLS)
	default_subdomain_tools = [tool.name.lower() for tool in InstalledExternalTool.objects.filter(is_default=True).filter(is_subdomain_gathering=True)]
	custom_subdomain_tools = [tool.name.lower() for tool in InstalledExternalTool.objects.filter(is_default=False).filter(is_subdomain_gathering=True)]
	send_subdomain_changes, send_interesting = False, False
	notif = Notification.objects.first()
	if notif:
		send_subdomain_changes = notif.send_subdomain_changes_notif
		send_interesting = notif.send_interesting_notif

	# Gather tools to run for subdomain scan
	if ALL in tools:
		tools = SUBDOMAIN_SCAN_DEFAULT_TOOLS + custom_subdomain_tools
	tools = [t.lower() for t in tools]

	# Make exception for amass since tool name is amass, but command is amass-active/passive
	default_subdomain_tools.append('amass-passive')
	default_subdomain_tools.append('amass-active')

	# Run tools
	for tool in tools:
		cmd = None
		logger.info(f'Scanning subdomains for {host} with {tool}')
		proxy = get_random_proxy()
		if tool in default_subdomain_tools:
			if tool == 'amass-passive':
				cmd = f'amass enum -passive -d {host} -o {self.results_dir}/subdomains_amass.txt'
				cmd += ' -config /root/.config/amass.ini' if use_amass_config else ''

			elif tool == 'amass-active':
				use_amass_config = config.get(USE_AMASS_CONFIG, False)
				amass_wordlist_name = config.get(AMASS_WORDLIST, 'deepmagic.com-prefixes-top50000')
				wordlist_path = f'/usr/src/wordlist/{amass_wordlist_name}.txt'
				cmd = f'amass enum -active -d {host} -o {self.results_dir}/subdomains_amass_active.txt'
				cmd += ' -config /root/.config/amass.ini' if use_amass_config else ''
				cmd += f' -brute -w {wordlist_path}'

			elif tool == 'sublist3r':
				cmd = f'python3 /usr/src/github/Sublist3r/sublist3r.py -d {host} -t {threads} -o {self.results_dir}/subdomains_sublister.txt'

			elif tool == 'subfinder':
				cmd = f'subfinder -d {host} -o {self.results_dir}/subdomains_subfinder.txt'
				use_subfinder_config = config.get(USE_SUBFINDER_CONFIG, False)
				cmd += ' -config /root/.config/subfinder/config.yaml' if use_subfinder_config else ''
				cmd += f' -proxy {proxy}' if proxy else ''
				cmd += f' -timeout {timeout}' if timeout else ''
				cmd += f' -t {threads}' if threads else ''
				cmd += f' -silent'

			elif tool == 'oneforall':
				cmd = f'python3 /usr/src/github/OneForAll/oneforall.py --target {host} run'
				cmd_extract = f'cut -d\',\' -f6 /usr/src/github/OneForAll/results/{host}.csv > {self.results_dir}/subdomains_oneforall.txt'
				cmd_rm = f'rm -rf /usr/src/github/OneForAll/results/{host}.csv'
				cmd += f' && {cmd_extract} && {cmd_rm}'

			elif tool == 'ctfr':
				results_file = self.results_dir + '/subdomains_ctfr.txt'
				cmd = f'python3 /usr/src/github/ctfr/ctfr.py -d {host} -o {results_file}'
				cmd_extract = f"cat {results_file} | sed 's/\*.//g' | tail -n +12 | uniq | sort > {results_file}"
				cmd += f' && {cmd_extract}'

			elif tool == 'tlsx':
				results_file = self.results_dir + '/subdomains_tlsx.txt'
				cmd = f'tlsx -san -cn -silent -ro -host {host}'
				cmd += f" | sed -n '/^\([a-zA-Z0-9]\([-a-zA-Z0-9]*[a-zA-Z0-9]\)\?\.\)\+{host}$/p' | uniq | sort"
				cmd += f' > {results_file}'

			elif tool == 'netlas':
				results_file = self.results_dir + '/subdomains_netlas.txt'
				cmd = f'netlas search -d domain -i domain domain:"*.{host}" -f json'
				netlas_key = get_netlas_key()
				cmd += f' -a {netlas_key}' if netlas_key else ''
				cmd_extract = f"grep -oE '([a-zA-Z0-9]([-a-zA-Z0-9]*[a-zA-Z0-9])?\.)+{host}'"
				cmd += f' | {cmd_extract} > {results_file}'

		elif tool in custom_subdomain_tools:
			tool_query = InstalledExternalTool.objects.filter(name__icontains=tool.lower())
			if not tool_query.exists():
				logger.error(f'Missing {{TARGET}} and {{OUTPUT}} placeholders in {tool} configuration. Skipping.')
				continue
			custom_tool = tool_query.first()
			cmd = custom_tool.subdomain_gathering_command
			if '{TARGET}' in cmd and '{OUTPUT}' in cmd:
				cmd = cmd.replace('{TARGET}', host)
				cmd = cmd.replace('{OUTPUT}', f'{self.results_dir}/subdomains_{tool}.txt')
				cmd = cmd.replace('{PATH}', custom_tool.github_clone_path) if '{PATH}' in cmd else cmd
		else:
			logger.warning(
				f'Subdomain discovery tool "{tool}" is not supported by reNgine. Skipping.')
			continue

		# Run tool
		try:
			run_command(
				cmd,
				shell=True,
				history_file=self.history_file,
				scan_id=self.scan_id,
				activity_id=self.activity_id)
		except Exception as e:
			logger.error(
				f'Subdomain discovery tool "{tool}" raised an exception')
			logger.exception(e)

	# Gather all the tools' results in one single file. Write subdomains into
	# separate files, and sort all subdomains.
	run_command(
		f'cat {self.results_dir}/subdomains_*.txt > {self.output_path}',
		shell=True,
		history_file=self.history_file,
		scan_id=self.scan_id,
		activity_id=self.activity_id)
	run_command(
		f'sort -u {self.output_path} -o {self.output_path}',
		shell=True,
		history_file=self.history_file,
		scan_id=self.scan_id,
		activity_id=self.activity_id)

	with open(self.output_path) as f:
		lines = f.readlines()

	# Parse the output_file file and store Subdomain and EndPoint objects found
	# in db.
	subdomain_count = 0
	subdomains = []
	urls = []
	for line in lines:
		subdomain_name = line.strip()
		valid_url = bool(validators.url(subdomain_name))
		valid_domain = (
			bool(validators.domain(subdomain_name)) or
			bool(validators.ipv4(subdomain_name)) or
			bool(validators.ipv6(subdomain_name)) or
			valid_url
		)
		if not valid_domain:
			logger.error(f'Subdomain {subdomain_name} is not a valid domain, IP or URL. Skipping.')
			continue

		if valid_url:
			subdomain_name = urlparse(subdomain_name).netloc

		if subdomain_name in self.out_of_scope_subdomains:
			logger.error(f'Subdomain {subdomain_name} is out of scope. Skipping.')
			continue

		# Add subdomain
		subdomain, _ = save_subdomain(subdomain_name, ctx=ctx)
		subdomain_count += 1
		subdomains.append(subdomain)
		urls.append(subdomain.name)

	# Bulk crawl subdomains
	if enable_http_crawl:
		ctx['track'] = True
		http_crawl(urls, ctx=ctx, is_ran_from_subdomain_scan=True)

	# Find root subdomain endpoints
	for subdomain in subdomains:
		pass

	# Send notifications
	subdomains_str = '\n'.join([f'• `{subdomain.name}`' for subdomain in subdomains])
	self.notify(fields={
		'Subdomain count': len(subdomains),
		'Subdomains': subdomains_str,
	})
	if send_subdomain_changes and self.scan_id and self.domain_id:
		added = get_new_added_subdomain(self.scan_id, self.domain_id)
		removed = get_removed_subdomain(self.scan_id, self.domain_id)

		if added:
			subdomains_str = '\n'.join([f'• `{subdomain}`' for subdomain in added])
			self.notify(fields={'Added subdomains': subdomains_str})

		if removed:
			subdomains_str = '\n'.join([f'• `{subdomain}`' for subdomain in removed])
			self.notify(fields={'Removed subdomains': subdomains_str})

	if send_interesting and self.scan_id and self.domain_id:
		interesting_subdomains = get_interesting_subdomains(self.scan_id, self.domain_id)
		if interesting_subdomains:
			subdomains_str = '\n'.join([f'• `{subdomain}`' for subdomain in interesting_subdomains])
			self.notify(fields={'Interesting subdomains': subdomains_str})

	return SubdomainSerializer(subdomains, many=True).data


@app.task(name='osint', queue='main_scan_queue', base=RengineTask, bind=True)
def osint(self, host=None, ctx={}, description=None):
	"""Run Open-Source Intelligence tools on selected domain.

	Args:
		host (str): Hostname to scan.

	Returns:
		dict: Results from osint discovery and dorking.
	"""
	config = self.yaml_configuration.get(OSINT) or OSINT_DEFAULT_CONFIG
	results = {}

	grouped_tasks = []

	if 'discover' in config:
		ctx['track'] = False
		# results = osint_discovery(host=host, ctx=ctx)
		_task = osint_discovery.si(
			config=config,
			host=self.scan.domain.name,
			scan_history_id=self.scan.id,
			activity_id=self.activity_id,
			results_dir=self.results_dir,
			ctx=ctx
		)
		grouped_tasks.append(_task)

	if OSINT_DORK in config or OSINT_CUSTOM_DORK in config:
		_task = dorking.si(
			config=config,
			host=self.scan.domain.name,
			scan_history_id=self.scan.id,
			results_dir=self.results_dir
		)
		grouped_tasks.append(_task)

	celery_group = group(grouped_tasks)
	job = celery_group.apply_async()
	while not job.ready():
		# wait for all jobs to complete
		time.sleep(5)

	logger.info('OSINT Tasks finished...')

	# with open(self.output_path, 'w') as f:
	# 	json.dump(results, f, indent=4)
	#
	# return results


@app.task(name='osint_discovery', queue='osint_discovery_queue', bind=False)
def osint_discovery(config, host, scan_history_id, activity_id, results_dir, ctx={}):
	"""Run OSINT discovery.

	Args:
		config (dict): yaml_configuration
		host (str): target name
		scan_history_id (startScan.ScanHistory): Scan History ID
		results_dir (str): Path to store scan results

	Returns:
		dict: osint metadat and theHarvester and h8mail results.
	"""
	scan_history = ScanHistory.objects.get(pk=scan_history_id)
	osint_lookup = config.get(OSINT_DISCOVER, [])
	osint_intensity = config.get(INTENSITY, 'normal')
	documents_limit = config.get(OSINT_DOCUMENTS_LIMIT, 50)
	results = {}
	meta_info = []
	emails = []
	creds = []

	# Get and save meta info
	if 'metainfo' in osint_lookup:
		if osint_intensity == 'normal':
			meta_dict = DottedDict({
				'osint_target': host,
				'domain': host,
				'scan_id': scan_history_id,
				'documents_limit': documents_limit
			})
			meta_info.append(save_metadata_info(meta_dict))

		# TODO: disabled for now
		# elif osint_intensity == 'deep':
		# 	subdomains = Subdomain.objects
		# 	if self.scan:
		# 		subdomains = subdomains.filter(scan_history=self.scan)
		# 	for subdomain in subdomains:
		# 		meta_dict = DottedDict({
		# 			'osint_target': subdomain.name,
		# 			'domain': self.domain,
		# 			'scan_id': self.scan_id,
		# 			'documents_limit': documents_limit
		# 		})
		# 		meta_info.append(save_metadata_info(meta_dict))

	grouped_tasks = []

	if 'emails' in osint_lookup:
		emails = get_and_save_emails(scan_history, activity_id, results_dir)
		emails_str = '\n'.join([f'• `{email}`' for email in emails])
		# self.notify(fields={'Emails': emails_str})
		# ctx['track'] = False
		_task = h8mail.si(
			config=config,
			host=host,
			scan_history_id=scan_history_id,
			activity_id=activity_id,
			results_dir=results_dir,
			ctx=ctx
		)
		grouped_tasks.append(_task)

	if 'employees' in osint_lookup:
		ctx['track'] = False
		_task = theHarvester.si(
			config=config,
			host=host,
			scan_history_id=scan_history_id,
			activity_id=activity_id,
			results_dir=results_dir,
			ctx=ctx
		)
		grouped_tasks.append(_task)

	celery_group = group(grouped_tasks)
	job = celery_group.apply_async()
	while not job.ready():
		# wait for all jobs to complete
		time.sleep(5)

	# results['emails'] = results.get('emails', []) + emails
	# results['creds'] = creds
	# results['meta_info'] = meta_info
	return results


@app.task(name='dorking', bind=False, queue='dorking_queue')
def dorking(config, host, scan_history_id, results_dir):
	"""Run Google dorks.

	Args:
		config (dict): yaml_configuration
		host (str): target name
		scan_history_id (startScan.ScanHistory): Scan History ID
		results_dir (str): Path to store scan results

	Returns:
		list: Dorking results for each dork ran.
	"""
	# Some dork sources: https://github.com/six2dez/degoogle_hunter/blob/master/degoogle_hunter.sh
	scan_history = ScanHistory.objects.get(pk=scan_history_id)
	dorks = config.get(OSINT_DORK, [])
	custom_dorks = config.get(OSINT_CUSTOM_DORK, [])
	results = []
	# custom dorking has higher priority
	try:
		for custom_dork in custom_dorks:
			lookup_target = custom_dork.get('lookup_site')
			# replace with original host if _target_
			lookup_target = host if lookup_target == '_target_' else lookup_target
			if 'lookup_extensions' in custom_dork:
				results = get_and_save_dork_results(
					lookup_target=lookup_target,
					results_dir=results_dir,
					type='custom_dork',
					lookup_extensions=custom_dork.get('lookup_extensions'),
					scan_history=scan_history
				)
			elif 'lookup_keywords' in custom_dork:
				results = get_and_save_dork_results(
					lookup_target=lookup_target,
					results_dir=results_dir,
					type='custom_dork',
					lookup_keywords=custom_dork.get('lookup_keywords'),
					scan_history=scan_history
				)
	except Exception as e:
		logger.exception(e)

	# default dorking
	try:
		for dork in dorks:
			logger.info(f'Getting dork information for {dork}')
			if dork == 'stackoverflow':
				results = get_and_save_dork_results(
					lookup_target='stackoverflow.com',
					results_dir=results_dir,
					type=dork,
					lookup_keywords=host,
					scan_history=scan_history
				)

			elif dork == 'login_pages':
				results = get_and_save_dork_results(
					lookup_target=host,
					results_dir=results_dir,
					type=dork,
					lookup_keywords='/login/,login.html',
					page_count=5,
					scan_history=scan_history
				)

			elif dork == 'admin_panels':
				results = get_and_save_dork_results(
					lookup_target=host,
					results_dir=results_dir,
					type=dork,
					lookup_keywords='/admin/,admin.html',
					page_count=5,
					scan_history=scan_history
				)

			elif dork == 'dashboard_pages':
				results = get_and_save_dork_results(
					lookup_target=host,
					results_dir=results_dir,
					type=dork,
					lookup_keywords='/dashboard/,dashboard.html',
					page_count=5,
					scan_history=scan_history
				)

			elif dork == 'social_media' :
				social_websites = [
					'tiktok.com',
					'facebook.com',
					'twitter.com',
					'youtube.com',
					'reddit.com'
				]
				for site in social_websites:
					results = get_and_save_dork_results(
						lookup_target=site,
						results_dir=results_dir,
						type=dork,
						lookup_keywords=host,
						scan_history=scan_history
					)

			elif dork == 'project_management' :
				project_websites = [
					'trello.com',
					'atlassian.net'
				]
				for site in project_websites:
					results = get_and_save_dork_results(
						lookup_target=site,
						results_dir=results_dir,
						type=dork,
						lookup_keywords=host,
						scan_history=scan_history
					)

			elif dork == 'code_sharing' :
				project_websites = [
					'github.com',
					'gitlab.com',
					'bitbucket.org'
				]
				for site in project_websites:
					results = get_and_save_dork_results(
						lookup_target=site,
						results_dir=results_dir,
						type=dork,
						lookup_keywords=host,
						scan_history=scan_history
					)

			elif dork == 'config_files' :
				config_file_exts = [
					'env',
					'xml',
					'conf',
					'toml',
					'yml',
					'yaml',
					'cnf',
					'inf',
					'rdp',
					'ora',
					'txt',
					'cfg',
					'ini'
				]
				results = get_and_save_dork_results(
					lookup_target=host,
					results_dir=results_dir,
					type=dork,
					lookup_extensions=','.join(config_file_exts),
					page_count=4,
					scan_history=scan_history
				)

			elif dork == 'jenkins' :
				lookup_keyword = 'Jenkins'
				results = get_and_save_dork_results(
					lookup_target=host,
					results_dir=results_dir,
					type=dork,
					lookup_keywords=lookup_keyword,
					page_count=1,
					scan_history=scan_history
				)

			elif dork == 'wordpress_files' :
				lookup_keywords = [
					'/wp-content/',
					'/wp-includes/'
				]
				results = get_and_save_dork_results(
					lookup_target=host,
					results_dir=results_dir,
					type=dork,
					lookup_keywords=','.join(lookup_keywords),
					page_count=5,
					scan_history=scan_history
				)

			elif dork == 'php_error' :
				lookup_keywords = [
					'PHP Parse error',
					'PHP Warning',
					'PHP Error'
				]
				results = get_and_save_dork_results(
					lookup_target=host,
					results_dir=results_dir,
					type=dork,
					lookup_keywords=','.join(lookup_keywords),
					page_count=5,
					scan_history=scan_history
				)

			elif dork == 'jenkins' :
				lookup_keywords = [
					'PHP Parse error',
					'PHP Warning',
					'PHP Error'
				]
				results = get_and_save_dork_results(
					lookup_target=host,
					results_dir=results_dir,
					type=dork,
					lookup_keywords=','.join(lookup_keywords),
					page_count=5,
					scan_history=scan_history
				)

			elif dork == 'exposed_documents' :
				docs_file_ext = [
					'doc',
					'docx',
					'odt',
					'pdf',
					'rtf',
					'sxw',
					'psw',
					'ppt',
					'pptx',
					'pps',
					'csv'
				]
				results = get_and_save_dork_results(
					lookup_target=host,
					results_dir=results_dir,
					type=dork,
					lookup_extensions=','.join(docs_file_ext),
					page_count=7,
					scan_history=scan_history
				)

			elif dork == 'db_files' :
				file_ext = [
					'sql',
					'db',
					'dbf',
					'mdb'
				]
				results = get_and_save_dork_results(
					lookup_target=host,
					results_dir=results_dir,
					type=dork,
					lookup_extensions=','.join(file_ext),
					page_count=1,
					scan_history=scan_history
				)

			elif dork == 'git_exposed' :
				file_ext = [
					'git',
				]
				results = get_and_save_dork_results(
					lookup_target=host,
					results_dir=results_dir,
					type=dork,
					lookup_extensions=','.join(file_ext),
					page_count=1,
					scan_history=scan_history
				)

<<<<<<< HEAD
	try:
		for tool in tools.split(' '):
			# fixing amass-passive and amass-active
			if tool in tools:
				if tool == 'amass-passive':
					amass_command = 'amass enum -passive -d {} -o {}/from_amass.txt'.format(
							domain.name, results_dir)

					if USE_AMASS_CONFIG in yaml_configuration[SUBDOMAIN_DISCOVERY] and yaml_configuration[SUBDOMAIN_DISCOVERY][USE_AMASS_CONFIG]:
						amass_command += ' -config /root/.config/amass.ini'
					# Run Amass Passive
					logging.info(amass_command)
					process = subprocess.Popen(amass_command.split())
					process.wait()

				elif tool == 'amass-active':
					amass_command = 'amass enum -active -d {} -o {}/from_amass_active.txt'.format(
							domain.name, results_dir)

					if USE_AMASS_CONFIG in yaml_configuration[SUBDOMAIN_DISCOVERY] and yaml_configuration[SUBDOMAIN_DISCOVERY][USE_AMASS_CONFIG]:
						amass_command += ' -config /root/.config/amass.ini'

					if AMASS_WORDLIST in yaml_configuration[SUBDOMAIN_DISCOVERY]:
						wordlist = yaml_configuration[SUBDOMAIN_DISCOVERY][AMASS_WORDLIST]
						if wordlist == 'default':
							wordlist_path = '/usr/src/wordlist/deepmagic.com-prefixes-top50000.txt'
						else:
							wordlist_path = '/usr/src/wordlist/' + wordlist + '.txt'
							if not os.path.exists(wordlist_path):
								wordlist_path = '/usr/src/' + AMASS_WORDLIST
						amass_command = amass_command + \
							' -brute -w {}'.format(wordlist_path)

					# Run Amass Active
					logging.info(amass_command)
					process = subprocess.Popen(amass_command.split())
					process.wait()

				elif tool == 'assetfinder':
					assetfinder_command = 'assetfinder --subs-only {}'.format(
						domain.name)

					# Run Assetfinder
					logging.info(assetfinder_command)
					with open("{}/from_assetfinder.txt".format(results_dir), "w+") as f:
						process = subprocess.Popen(assetfinder_command.split(), stdout=f)
						process.wait()

				elif tool == 'sublist3r':
					sublist3r_command = 'python3 /usr/src/github/Sublist3r/sublist3r.py -d {} -t {} -o {}/from_sublister.txt'.format(
						domain.name, threads, results_dir)

					# Run sublist3r
					logging.info(sublist3r_command)
					process = subprocess.Popen(sublist3r_command.split())
					process.wait()

				elif tool == 'subfinder':
					subfinder_command = 'subfinder -d {} -t {} -o {}/from_subfinder.txt'.format(
						domain.name, threads, results_dir)

					if USE_SUBFINDER_CONFIG in yaml_configuration[SUBDOMAIN_DISCOVERY] and yaml_configuration[SUBDOMAIN_DISCOVERY][USE_SUBFINDER_CONFIG]:
						subfinder_command += ' -config /root/.config/subfinder/config.yaml'

					# Run Subfinder
					logging.info(subfinder_command)
					process = subprocess.Popen(subfinder_command.split())
					process.wait()

				elif tool == 'oneforall':
					oneforall_command = 'python3 /usr/src/github/OneForAll/oneforall.py --target {} run'.format(
						domain.name, results_dir)

					# Run OneForAll
					logging.info(oneforall_command)
					process = subprocess.Popen(oneforall_command.split())
					process.wait()

					extract_subdomain = "cut -d',' -f6 /usr/src/github/OneForAll/results/{}.csv >> {}/from_oneforall.txt".format(
						domain.name, results_dir)

					os.system(extract_subdomain)

					# remove the results from oneforall directory
					os.system(
						'rm -rf /usr/src/github/OneForAll/results/{}.*'.format(domain.name))

			elif tool.lower() in custom_subdomain_tools:
				# this is for all the custom tools, and tools runs based on instalaltion steps provided
				if InstalledExternalTool.objects.filter(name__icontains=tool.lower()).exists():
					custom_tool = InstalledExternalTool.objects.get(name__icontains=tool)
					execution_command = custom_tool.subdomain_gathering_command
					print(execution_command)
					# replace syntax with actual commands and path
					if '{TARGET}' in execution_command and '{OUTPUT}' in execution_command:
						execution_command = execution_command.replace('{TARGET}', domain.name)
						execution_command = execution_command.replace('{OUTPUT}', '{}/from_{}.txt'.format(results_dir, tool))
						execution_command = execution_command.replace('{PATH}', custom_tool.github_clone_path) if '{PATH}' in execution_command else execution_command
						logger.info('Custom tool {} running with command {}'.format(tool, execution_command))
						process = subprocess.Popen(execution_command.split())
						process.wait()
					else:
						logger.error('Sorry can not run this tool! because TARGET and OUTPUT are not available!')
=======
>>>>>>> a281cf19
	except Exception as e:
		logger.exception(e)
	return results


@app.task(name='theHarvester', queue='theHarvester_queue', bind=False)
def theHarvester(config, host, scan_history_id, activity_id, results_dir, ctx={}):
	"""Run theHarvester to get save emails, hosts, employees found in domain.

	Args:
		config (dict): yaml_configuration
		host (str): target name
		scan_history_id (startScan.ScanHistory): Scan History ID
		activity_id: ScanActivity ID
		results_dir (str): Path to store scan results
		ctx (dict): context of scan

	Returns:
		dict: Dict of emails, employees, hosts and ips found during crawling.
	"""
	scan_history = ScanHistory.objects.get(pk=scan_history_id)
	enable_http_crawl = config.get(ENABLE_HTTP_CRAWL, DEFAULT_ENABLE_HTTP_CRAWL)
	output_path_json = f'{results_dir}/theHarvester.json'
	theHarvester_dir = '/usr/src/github/theHarvester'
	history_file = f'{results_dir}/commands.txt'
	cmd  = f'python3 {theHarvester_dir}/theHarvester.py -d {host} -b all -f {output_path_json}'

	# Update proxies.yaml
	proxy_query = Proxy.objects.all()
	if proxy_query.exists():
		proxy = proxy_query.first()
		if proxy.use_proxy:
			proxy_list = proxy.proxies.splitlines()
			yaml_data = {'http' : proxy_list}
			with open(f'{theHarvester_dir}/proxies.yaml', 'w') as file:
				yaml.dump(yaml_data, file)

	# Run cmd
	run_command(
		cmd,
		shell=False,
		cwd=theHarvester_dir,
		history_file=history_file,
		scan_id=scan_history_id,
		activity_id=activity_id)

	# Get file location
	if not os.path.isfile(output_path_json):
		logger.error(f'Could not open {output_path_json}')
		return {}

	# Load theHarvester results
	with open(output_path_json, 'r') as f:
		data = json.load(f)

	# Re-indent theHarvester JSON
	with open(output_path_json, 'w') as f:
		json.dump(data, f, indent=4)

	emails = data.get('emails', [])
	for email_address in emails:
		email, _ = save_email(email_address, scan_history=scan_history)
		# if email:
		# 	self.notify(fields={'Emails': f'• `{email.address}`'})

	linkedin_people = data.get('linkedin_people', [])
	for people in linkedin_people:
		employee, _ = save_employee(
			people,
			designation='linkedin',
			scan_history=scan_history)
		# if employee:
		# 	self.notify(fields={'LinkedIn people': f'• {employee.name}'})

	twitter_people = data.get('twitter_people', [])
	for people in twitter_people:
		employee, _ = save_employee(
			people,
			designation='twitter',
			scan_history=scan_history)
		# if employee:
		# 	self.notify(fields={'Twitter people': f'• {employee.name}'})

	hosts = data.get('hosts', [])
	urls = []
	for host in hosts:
		split = tuple(host.split(':'))
		http_url = split[0]
		subdomain_name = get_subdomain_from_url(http_url)
		subdomain, _ = save_subdomain(subdomain_name, ctx=ctx)
		endpoint, _ = save_endpoint(
			http_url,
			crawl=False,
			ctx=ctx,
			subdomain=subdomain)
		# if endpoint:
		# 	urls.append(endpoint.http_url)
			# self.notify(fields={'Hosts': f'• {endpoint.http_url}'})

	# if enable_http_crawl:
	# 	ctx['track'] = False
	# 	http_crawl(urls, ctx=ctx)

	# TODO: Lots of ips unrelated with our domain are found, disabling
	# this for now.
	# ips = data.get('ips', [])
	# for ip_address in ips:
	# 	ip, created = save_ip_address(
	# 		ip_address,
	# 		subscan=subscan)
	# 	if ip:
	# 		send_task_notif.delay(
	# 			'osint',
	# 			scan_history_id=scan_history_id,
	# 			subscan_id=subscan_id,
	# 			severity='success',
	# 			update_fields={'IPs': f'{ip.address}'})
	return data


@app.task(name='h8mail', queue='h8mail_queue', bind=False)
def h8mail(config, host, scan_history_id, activity_id, results_dir, ctx={}):
	"""Run h8mail.

	Args:
		config (dict): yaml_configuration
		host (str): target name
		scan_history_id (startScan.ScanHistory): Scan History ID
		activity_id: ScanActivity ID
		results_dir (str): Path to store scan results
		ctx (dict): context of scan

	Returns:
		list[dict]: List of credentials info.
	"""
	logger.warning('Getting leaked credentials')
	scan_history = ScanHistory.objects.get(pk=scan_history_id)
	input_path = f'{results_dir}/emails.txt'
	output_file = f'{results_dir}/h8mail.json'

	cmd = f'h8mail -t {input_path} --json {output_file}'
	history_file = f'{results_dir}/commands.txt'

	run_command(
		cmd,
		history_file=history_file,
		scan_id=scan_history_id,
		activity_id=activity_id)

	with open(output_file) as f:
		data = json.load(f)
		creds = data.get('targets', [])

	# TODO: go through h8mail output and save emails to DB
	for cred in creds:
		logger.warning(cred)
		email_address = cred['target']
		pwn_num = cred['pwn_num']
		pwn_data = cred.get('data', [])
		email, created = save_email(email_address, scan_history=scan)
		# if email:
		# 	self.notify(fields={'Emails': f'• `{email.address}`'})
	return creds


@app.task(name='screenshot', queue='main_scan_queue', base=RengineTask, bind=True)
def screenshot(self, ctx={}, description=None):
	"""Uses EyeWitness to gather screenshot of a domain and/or url.

	Args:
		description (str, optional): Task description shown in UI.
	"""

	# Config
	screenshots_path = f'{self.results_dir}/screenshots'
	output_path = f'{self.results_dir}/screenshots/{self.filename}'
	alive_endpoints_file = f'{self.results_dir}/endpoints_alive.txt'
	config = self.yaml_configuration.get(SCREENSHOT) or {}
	enable_http_crawl = config.get(ENABLE_HTTP_CRAWL, DEFAULT_ENABLE_HTTP_CRAWL)
	intensity = config.get(INTENSITY) or self.yaml_configuration.get(INTENSITY, DEFAULT_SCAN_INTENSITY)
	timeout = config.get(TIMEOUT) or self.yaml_configuration.get(TIMEOUT, DEFAULT_HTTP_TIMEOUT + 5)
	threads = config.get(THREADS) or self.yaml_configuration.get(THREADS, DEFAULT_THREADS)

	# If intensity is normal, grab only the root endpoints of each subdomain
	strict = True if intensity == 'normal' else False

	# Get URLs to take screenshot of
	get_http_urls(
		is_alive=enable_http_crawl,
		strict=strict,
		write_filepath=alive_endpoints_file,
		get_only_default_urls=True,
		ctx=ctx
	)

	# Send start notif
	notification = Notification.objects.first()
	send_output_file = notification.send_scan_output_file if notification else False

	# Run cmd
	cmd = f'python3 /usr/src/github/EyeWitness/Python/EyeWitness.py -f {alive_endpoints_file} -d {screenshots_path} --no-prompt'
	cmd += f' --timeout {timeout}' if timeout > 0 else ''
	cmd += f' --threads {threads}' if threads > 0 else ''
	run_command(
		cmd,
		shell=False,
		history_file=self.history_file,
		scan_id=self.scan_id,
		activity_id=self.activity_id)
	if not os.path.isfile(output_path):
		logger.error(f'Could not load EyeWitness results at {output_path} for {self.domain.name}.')
		return

	# Loop through results and save objects in DB
	screenshot_paths = []
	with open(output_path, 'r') as file:
		reader = csv.reader(file)
		for row in reader:
			"Protocol,Port,Domain,Request Status,Screenshot Path, Source Path"
			protocol, port, subdomain_name, status, screenshot_path, source_path = tuple(row)
			logger.info(f'{protocol}:{port}:{subdomain_name}:{status}')
			subdomain_query = Subdomain.objects.filter(name=subdomain_name)
			if self.scan:
				subdomain_query = subdomain_query.filter(scan_history=self.scan)
			if status == 'Successful' and subdomain_query.exists():
				subdomain = subdomain_query.first()
				screenshot_paths.append(screenshot_path)
				subdomain.screenshot_path = screenshot_path.replace('/usr/src/scan_results/', '')
				subdomain.save()
				logger.warning(f'Added screenshot for {subdomain.name} to DB')

	# Remove all db, html extra files in screenshot results
	run_command(
		'rm -rf {0}/*.csv {0}/*.db {0}/*.js {0}/*.html {0}/*.css'.format(screenshots_path),
		shell=True,
		history_file=self.history_file,
		scan_id=self.scan_id,
		activity_id=self.activity_id)
	run_command(
		f'rm -rf {screenshots_path}/source',
		shell=True,
		history_file=self.history_file,
		scan_id=self.scan_id,
		activity_id=self.activity_id)

	# Send finish notifs
	screenshots_str = '• ' + '\n• '.join([f'`{path}`' for path in screenshot_paths])
	self.notify(fields={'Screenshots': screenshots_str})
	if send_output_file:
		for path in screenshot_paths:
			title = get_output_file_name(
				self.scan_id,
				self.subscan_id,
				self.filename)
			send_file_to_discord.delay(path, title)


@app.task(name='port_scan', queue='main_scan_queue', base=RengineTask, bind=True)
def port_scan(self, hosts=[], ctx={}, description=None):
	"""Run port scan.

	Args:
		hosts (list, optional): Hosts to run port scan on.
		description (str, optional): Task description shown in UI.

	Returns:
		list: List of open ports (dict).
	"""
	input_file = f'{self.results_dir}/input_subdomains_port_scan.txt'
	proxy = get_random_proxy()

	# Config
	config = self.yaml_configuration.get(PORT_SCAN) or {}
	enable_http_crawl = config.get(ENABLE_HTTP_CRAWL, DEFAULT_ENABLE_HTTP_CRAWL)
	timeout = config.get(TIMEOUT) or self.yaml_configuration.get(TIMEOUT, DEFAULT_HTTP_TIMEOUT)
	exclude_ports = config.get(NAABU_EXCLUDE_PORTS, [])
	exclude_subdomains = config.get(NAABU_EXCLUDE_SUBDOMAINS, False)
	ports = config.get(PORTS, NAABU_DEFAULT_PORTS)
	ports = [str(port) for port in ports]
	rate_limit = config.get(NAABU_RATE) or self.yaml_configuration.get(RATE_LIMIT, DEFAULT_RATE_LIMIT)
	threads = config.get(THREADS) or self.yaml_configuration.get(THREADS, DEFAULT_THREADS)
	passive = config.get(NAABU_PASSIVE, False)
	use_naabu_config = config.get(USE_NAABU_CONFIG, False)
	exclude_ports_str = ','.join(exclude_ports)
	# nmap args
	nmap_enabled = config.get(ENABLE_NMAP, False)
	nmap_cmd = config.get(NMAP_COMMAND, '')
	nmap_script = config.get(NMAP_SCRIPT, '')
	nmap_script = ','.join(nmap_script)
	nmap_script_args = config.get(NMAP_SCRIPT_ARGS)

	if hosts:
		with open(input_file, 'w') as f:
			f.write('\n'.join(hosts))
	else:
		hosts = get_subdomains(
			write_filepath=input_file,
			exclude_subdomains=exclude_subdomains,
			ctx=ctx)

	# Build cmd
	cmd = 'naabu -json -exclude-cdn'
	cmd += f' -list {input_file}' if len(hosts) > 0 else f' -host {hosts[0]}'
	if 'full' in ports or 'all' in ports:
		ports_str = ' -p "-"'
	elif 'top-100' in ports:
		ports_str = ' -top-ports 100'
	elif 'top-1000' in ports:
		ports_str = ' -top-ports 1000'
	else:
		ports_str = ','.join(ports)
		ports_str = f' -p {ports_str}'
	cmd += ports_str
	cmd += ' -config /root/.config/naabu/config.yaml' if use_naabu_config else ''
	cmd += f' -proxy "{proxy}"' if proxy else ''
	cmd += f' -c {threads}' if threads else ''
	cmd += f' -rate {rate_limit}' if rate_limit > 0 else ''
	cmd += f' -timeout {timeout*1000}' if timeout > 0 else ''
	cmd += f' -passive' if passive else ''
	cmd += f' -exclude-ports {exclude_ports_str}' if exclude_ports else ''
	cmd += f' -silent'

	# Execute cmd and gather results
	results = []
	urls = []
	ports_data = {}
	for line in stream_command(
			cmd,
			shell=True,
			history_file=self.history_file,
			scan_id=self.scan_id,
			activity_id=self.activity_id):

		if not isinstance(line, dict):
			continue
		results.append(line)
		port_number = line['port']
		ip_address = line['ip']
		host = line.get('host') or ip_address
		if port_number == 0:
			continue

		# Grab subdomain
		subdomain = Subdomain.objects.filter(
			name=host,
			target_domain=self.domain,
			scan_history=self.scan
		).first()

		# Add IP DB
		ip, _ = save_ip_address(ip_address, subdomain, subscan=self.subscan)
		if self.subscan:
			ip.ip_subscan_ids.add(self.subscan)
			ip.save()

		# Add endpoint to DB
		# port 80 and 443 not needed as http crawl already does that.
		if port_number not in [80, 443]:
			http_url = f'{host}:{port_number}'
			endpoint, _ = save_endpoint(
				http_url,
				crawl=enable_http_crawl,
				ctx=ctx,
				subdomain=subdomain)
			if endpoint:
				http_url = endpoint.http_url
			urls.append(http_url)

		# Add Port in DB
		port_details = whatportis.get_ports(str(port_number))
		service_name = port_details[0].name if len(port_details) > 0 else 'unknown'
		description = port_details[0].description if len(port_details) > 0 else ''

		# get or create port
		port, created = Port.objects.get_or_create(
			number=port_number,
			service_name=service_name,
			description=description
		)
		if port_number in UNCOMMON_WEB_PORTS:
			port.is_uncommon = True
			port.save()
		ip.ports.add(port)
		ip.save()
		if host in ports_data:
			ports_data[host].append(port_number)
		else:
			ports_data[host] = [port_number]

		# Send notification
		logger.warning(f'Found opened port {port_number} on {ip_address} ({host})')

	# Send notification
	fields_str = ''
	for host, ports in ports_data.items():
		ports_str = ', '.join([f'`{port}`' for port in ports])
		fields_str += f'• `{host}`: {ports_str}\n'
	self.notify(fields={'Ports discovered': fields_str})

	# Save output to file
	with open(self.output_path, 'w') as f:
		json.dump(results, f, indent=4)

	logger.info('Finished running naabu port scan.')

	# Process nmap results: 1 process per host
	sigs = []
	if nmap_enabled:
		logger.warning(f'Starting nmap scans ...')
		logger.warning(ports_data)
		for host, port_list in ports_data.items():
			ports_str = '_'.join([str(p) for p in port_list])
			ctx_nmap = ctx.copy()
			ctx_nmap['description'] = get_task_title(f'nmap_{host}', self.scan_id, self.subscan_id)
			ctx_nmap['track'] = False
			sig = nmap.si(
				cmd=nmap_cmd,
				ports=port_list,
				host=host,
				script=nmap_script,
				script_args=nmap_script_args,
				max_rate=rate_limit,
				ctx=ctx_nmap)
			sigs.append(sig)
		task = group(sigs).apply_async()
		with allow_join_result():
			results = task.get()

	return ports_data


@app.task(name='nmap', queue='main_scan_queue', base=RengineTask, bind=True)
def nmap(
		self,
		cmd=None,
		ports=[],
		host=None,
		input_file=None,
		script=None,
		script_args=None,
		max_rate=None,
		ctx={},
		description=None):
	"""Run nmap on a host.

	Args:
		cmd (str, optional): Existing nmap command to complete.
		ports (list, optional): List of ports to scan.
		host (str, optional): Host to scan.
		input_file (str, optional): Input hosts file.
		script (str, optional): NSE script to run.
		script_args (str, optional): NSE script args.
		max_rate (int): Max rate.
		description (str, optional): Task description shown in UI.
	"""
	notif = Notification.objects.first()
	ports_str = ','.join(str(port) for port in ports)
	self.filename = self.filename.replace('.txt', '.xml')
	filename_vulns = self.filename.replace('.xml', '_vulns.json')
	output_file = self.output_path
	output_file_xml = f'{self.results_dir}/{host}_{self.filename}'
	vulns_file = f'{self.results_dir}/{host}_{filename_vulns}'
	logger.warning(f'Running nmap on {host}:{ports}')

	# Build cmd
	nmap_cmd = get_nmap_cmd(
		cmd=cmd,
		ports=ports_str,
		script=script,
		script_args=script_args,
		max_rate=max_rate,
		host=host,
		input_file=input_file,
		output_file=output_file_xml)

	# Run cmd
	run_command(
		nmap_cmd,
		shell=True,
		history_file=self.history_file,
		scan_id=self.scan_id,
		activity_id=self.activity_id)

	# Get nmap XML results and convert to JSON
	vulns = parse_nmap_results(output_file_xml, output_file)
	with open(vulns_file, 'w') as f:
		json.dump(vulns, f, indent=4)

	# Save vulnerabilities found by nmap
	vulns_str = ''
	for vuln_data in vulns:
		# URL is not necessarily an HTTP URL when running nmap (can be any
		# other vulnerable protocols). Look for existing endpoint and use its
		# URL as vulnerability.http_url if it exists.
		url = vuln_data['http_url']
		endpoint = EndPoint.objects.filter(http_url__contains=url).first()
		if endpoint:
			vuln_data['http_url'] = endpoint.http_url
		vuln, created = save_vulnerability(
			target_domain=self.domain,
			subdomain=self.subdomain,
			scan_history=self.scan,
			subscan=self.subscan,
			endpoint=endpoint,
			**vuln_data)
		vulns_str += f'• {str(vuln)}\n'
		if created:
			logger.warning(str(vuln))

	# Send only 1 notif for all vulns to reduce number of notifs
	if notif and notif.send_vuln_notif and vulns_str:
		logger.warning(vulns_str)
		self.notify(fields={'CVEs': vulns_str})
	return vulns


@app.task(name='waf_detection', queue='main_scan_queue', base=RengineTask, bind=True)
def waf_detection(self, ctx={}, description=None):
	"""
	Uses wafw00f to check for the presence of a WAF.

	Args:
		description (str, optional): Task description shown in UI.

	Returns:
		list: List of startScan.models.Waf objects.
	"""
	input_path = f'{self.results_dir}/input_endpoints_waf_detection.txt'
	config = self.yaml_configuration.get(WAF_DETECTION) or {}
	enable_http_crawl = config.get(ENABLE_HTTP_CRAWL, DEFAULT_ENABLE_HTTP_CRAWL)

	# Get alive endpoints from DB
	get_http_urls(
		is_alive=enable_http_crawl,
		write_filepath=input_path,
		get_only_default_urls=True,
		ctx=ctx
	)

	cmd = f'wafw00f -i {input_path} -o {self.output_path}'
	run_command(
		cmd,
		history_file=self.history_file,
		scan_id=self.scan_id,
		activity_id=self.activity_id)
	if not os.path.isfile(self.output_path):
		logger.error(f'Could not find {self.output_path}')
		return

	with open(self.output_path) as file:
		wafs = file.readlines()

	for line in wafs:
		line = " ".join(line.split())
		splitted = line.split(' ', 1)
		waf_info = splitted[1].strip()
		waf_name = waf_info[:waf_info.find('(')].strip()
		waf_manufacturer = waf_info[waf_info.find('(')+1:waf_info.find(')')].strip().replace('.', '')
		http_url = sanitize_url(splitted[0].strip())
		if not waf_name or waf_name == 'None':
			continue

		# Add waf to db
		waf, _ = Waf.objects.get_or_create(
			name=waf_name,
			manufacturer=waf_manufacturer
		)

		# Add waf info to Subdomain in DB
		subdomain = get_subdomain_from_url(http_url)
		logger.info(f'Wafw00f Subdomain : {subdomain}')
		subdomain_query, _ = Subdomain.objects.get_or_create(scan_history=self.scan, name=subdomain)
		subdomain_query.waf.add(waf)
		subdomain_query.save()
	return wafs


@app.task(name='dir_file_fuzz', queue='main_scan_queue', base=RengineTask, bind=True)
def dir_file_fuzz(self, ctx={}, description=None):
	"""Perform directory scan, and currently uses `ffuf` as a default tool.

	Args:
		description (str, optional): Task description shown in UI.

	Returns:
		list: List of URLs discovered.
	"""
	# Config
	cmd = 'ffuf'
	config = self.yaml_configuration.get(DIR_FILE_FUZZ) or {}
	custom_header = self.yaml_configuration.get(CUSTOM_HEADER)
	auto_calibration = config.get(AUTO_CALIBRATION, True)
	enable_http_crawl = config.get(ENABLE_HTTP_CRAWL, DEFAULT_ENABLE_HTTP_CRAWL)
	rate_limit = config.get(RATE_LIMIT) or self.yaml_configuration.get(RATE_LIMIT, DEFAULT_RATE_LIMIT)
	extensions = config.get(EXTENSIONS, DEFAULT_DIR_FILE_FUZZ_EXTENSIONS)
	extensions_str = ','.join(map(str, extensions))
	follow_redirect = config.get(FOLLOW_REDIRECT, FFUF_DEFAULT_FOLLOW_REDIRECT)
	max_time = config.get(MAX_TIME, 0)
	match_http_status = config.get(MATCH_HTTP_STATUS, FFUF_DEFAULT_MATCH_HTTP_STATUS)
	mc = ','.join([str(c) for c in match_http_status])
	recursive_level = config.get(RECURSIVE_LEVEL, FFUF_DEFAULT_RECURSIVE_LEVEL)
	stop_on_error = config.get(STOP_ON_ERROR, False)
	timeout = config.get(TIMEOUT) or self.yaml_configuration.get(TIMEOUT, DEFAULT_HTTP_TIMEOUT)
	threads = config.get(THREADS) or self.yaml_configuration.get(THREADS, DEFAULT_THREADS)
	wordlist_name = config.get(WORDLIST, 'dicc')
	delay = rate_limit / (threads * 100) # calculate request pause delay from rate_limit and number of threads
	input_path = f'{self.results_dir}/input_dir_file_fuzz.txt'

	# Get wordlist
	wordlist_name = 'dicc' if wordlist_name == 'default' else wordlist_name
	wordlist_path = f'/usr/src/wordlist/{wordlist_name}.txt'

	# Build command
	cmd += f' -w {wordlist_path}'
	cmd += f' -e {extensions_str}' if extensions else ''
	cmd += f' -maxtime {max_time}' if max_time > 0 else ''
	cmd += f' -p {delay}' if delay > 0 else ''
	cmd += f' -recursion -recursion-depth {recursive_level} ' if recursive_level > 0 else ''
	cmd += f' -t {threads}' if threads and threads > 0 else ''
	cmd += f' -timeout {timeout}' if timeout and timeout > 0 else ''
	cmd += ' -se' if stop_on_error else ''
	cmd += ' -fr' if follow_redirect else ''
	cmd += ' -ac' if auto_calibration else ''
	cmd += f' -mc {mc}' if mc else ''
	cmd += f' -H "{custom_header}"' if custom_header else ''

	# Grab URLs to fuzz
	urls = get_http_urls(
		is_alive=True,
		ignore_files=False,
		write_filepath=input_path,
		get_only_default_urls=True,
		ctx=ctx
	)
	logger.warning(urls)

	# Loop through URLs and run command
	results = []
	for url in urls:
		'''
			Above while fetching urls, we are not ignoring files, because some
			default urls may redirect to https://example.com/login.php
			so, ignore_files is set to False
			but, during fuzzing, we will only need part of the path, in above example
			it is still a good idea to ffuf base url https://example.com
			so files from base url
		'''
		url_parse = urlparse(url)
		url = url_parse.scheme + '://' + url_parse.netloc
		url += '/FUZZ' # TODO: fuzz not only URL but also POST / PUT / headers
		proxy = get_random_proxy()

		# Build final cmd
		fcmd = cmd
		fcmd += f' -x {proxy}' if proxy else ''
		fcmd += f' -u {url} -json'

		# Initialize DirectoryScan object
		dirscan = DirectoryScan()
		dirscan.scanned_date = timezone.now()
		dirscan.command_line = fcmd
		dirscan.save()

		# Loop through results and populate EndPoint and DirectoryFile in DB
		results = []
		for line in stream_command(
				fcmd,
				shell=True,
				history_file=self.history_file,
				scan_id=self.scan_id,
				activity_id=self.activity_id):
			if not isinstance(line, dict):
				continue
			results.append(line)
			name = line['input'].get('FUZZ')
			length = line['length']
			status = line['status']
			words = line['words']
			url = line['url']
			lines = line['lines']
			content_type = line['content-type']
			duration = line['duration']
			if not name:
				logger.error(f'FUZZ not found for "{url}"')
				continue
			endpoint, created = save_endpoint(url, crawl=False, ctx=ctx)
			# endpoint.is_default = False
			endpoint.http_status = status
			endpoint.content_length = length
			endpoint.response_time = duration / 1000000000
			endpoint.save()
			if created:
				urls.append(endpoint.http_url)
			endpoint.status = status
			endpoint.content_type = content_type
			endpoint.content_length = length
			dfile, created = DirectoryFile.objects.get_or_create(
				name=name,
				length=length,
				words=words,
				lines=lines,
				content_type=content_type,
				url=url)
			dfile.http_status = status
			dfile.save()
			# if created:
			# 	logger.warning(f'Found new directory or file {url}')
			dirscan.directory_files.add(dfile)
			dirscan.save()

			if self.subscan:
				dirscan.dir_subscan_ids.add(self.subscan)

			subdomain_name = get_subdomain_from_url(endpoint.http_url)
			subdomain = Subdomain.objects.get(name=subdomain_name, scan_history=self.scan)
			subdomain.directories.add(dirscan)
			subdomain.save()

	# Crawl discovered URLs
	if enable_http_crawl:
		ctx['track'] = False
		http_crawl(urls, ctx=ctx)

	return results


@app.task(name='fetch_url', queue='main_scan_queue', base=RengineTask, bind=True)
def fetch_url(self, urls=[], ctx={}, description=None):
	"""Fetch URLs using different tools like gauplus, gospider, waybackurls ...

	Args:
		urls (list): List of URLs to start from.
		description (str, optional): Task description shown in UI.
	"""
	input_path = f'{self.results_dir}/input_endpoints_fetch_url.txt'
	proxy = get_random_proxy()

	# Config
	config = self.yaml_configuration.get(FETCH_URL) or {}
	should_remove_duplicate_endpoints = config.get(REMOVE_DUPLICATE_ENDPOINTS, True)
	duplicate_removal_fields = config.get(DUPLICATE_REMOVAL_FIELDS, ENDPOINT_SCAN_DEFAULT_DUPLICATE_FIELDS)
	enable_http_crawl = config.get(ENABLE_HTTP_CRAWL, DEFAULT_ENABLE_HTTP_CRAWL)
	gf_patterns = config.get(GF_PATTERNS, DEFAULT_GF_PATTERNS)
	ignore_file_extension = config.get(IGNORE_FILE_EXTENSION, DEFAULT_IGNORE_FILE_EXTENSIONS)
	tools = config.get(USES_TOOLS, ENDPOINT_SCAN_DEFAULT_TOOLS)
	threads = config.get(THREADS) or self.yaml_configuration.get(THREADS, DEFAULT_THREADS)
	domain_request_headers = self.domain.request_headers if self.domain else None
	custom_header = domain_request_headers or self.yaml_configuration.get(CUSTOM_HEADER)
	exclude_subdomains = config.get(EXCLUDED_SUBDOMAINS, False)

	# Get URLs to scan and save to input file
	if urls:
		with open(input_path, 'w') as f:
			f.write('\n'.join(urls))
	else:
		urls = get_http_urls(
			is_alive=enable_http_crawl,
			write_filepath=input_path,
			exclude_subdomains=exclude_subdomains,
			get_only_default_urls=True,
			ctx=ctx
		)

	# Domain regex
	host = self.domain.name if self.domain else urlparse(urls[0]).netloc
	host_regex = f"\'https?://([a-z0-9]+[.])*{host}.*\'"

	# Tools cmds
	cmd_map = {
		'gauplus': f'gauplus --random-agent -t {threads}',
		'hakrawler': 'hakrawler -subs -u',
		'waybackurls': 'waybackurls',
		'gospider': f'gospider -S {input_path} --js -d 2 --sitemap --robots -w -r',
		'katana': f'katana -list {input_path} -silent -jc -kf all -d 3 -fs rdn',
	}
	if proxy:
		cmd_map['gauplus'] += f' -p "{proxy}"'
		cmd_map['gospider'] += f' -p {proxy}'
		cmd_map['hakrawler'] += f' -proxy {proxy}'
		cmd_map['katana'] += f' -proxy {proxy}'
	if threads > 0:
		cmd_map['gauplus'] += f' -t {threads}'
		cmd_map['gospider'] += f' -t {threads}'
		cmd_map['katana'] += f' -c {threads}'
	if custom_header:
		header_string = ';;'.join([
			f'{key}: {value}' for key, value in custom_header.items()
		])
		cmd_map['hakrawler'] += f' -h {header_string}'
		cmd_map['katana'] += f' -H {header_string}'
		header_flags = [':'.join(h) for h in header_string.split(';;')]
		for flag in header_flags:
			cmd_map['gospider'] += f' -H {flag}'
	cat_input = f'cat {input_path}'
	grep_output = f'grep -Eo {host_regex}'
	cmd_map = {
		tool: f'{cat_input} | {cmd} | {grep_output} > {self.results_dir}/urls_{tool}.txt'
		for tool, cmd in cmd_map.items()
	}
	tasks = group(
		run_command.si(
			cmd,
			shell=True,
			scan_id=self.scan_id,
			activity_id=self.activity_id)
		for tool, cmd in cmd_map.items()
		if tool in tools
	)

	# Cleanup task
	sort_output = [
		f'cat {self.results_dir}/urls_* > {self.output_path}',
		f'cat {input_path} >> {self.output_path}',
		f'sort -u {self.output_path} -o {self.output_path}',
	]
	if ignore_file_extension:
		ignore_exts = '|'.join(ignore_file_extension)
		grep_ext_filtered_output = [
			f'cat {self.output_path} | grep -Eiv "\\.({ignore_exts}).*" > {self.results_dir}/urls_filtered.txt',
			f'mv {self.results_dir}/urls_filtered.txt {self.output_path}'
		]
		sort_output.extend(grep_ext_filtered_output)
	cleanup = chain(
		run_command.si(
			cmd,
			shell=True,
			scan_id=self.scan_id,
			activity_id=self.activity_id)
		for cmd in sort_output
	)

	# Run all commands
	task = chord(tasks)(cleanup)
	with allow_join_result():
		task.get()

	# Store all the endpoints and run httpx
	with open(self.output_path) as f:
		discovered_urls = f.readlines()
		self.notify(fields={'Discovered URLs': len(discovered_urls)})

	# Some tools can have an URL in the format <URL>] - <PATH> or <URL> - <PATH>, add them
	# to the final URL list
	all_urls = []
	for url in discovered_urls:
		url = url.strip()
		urlpath = None
		base_url = None
		if '] ' in url: # found JS scraped endpoint e.g from gospider
			split = tuple(url.split('] '))
			if not len(split) == 2:
				logger.warning(f'URL format not recognized for "{url}". Skipping.')
				continue
			base_url, urlpath = split
			urlpath = urlpath.lstrip('- ')
		elif ' - ' in url: # found JS scraped endpoint e.g from gospider
			base_url, urlpath = tuple(url.split(' - '))

		if base_url and urlpath:
			subdomain = urlparse(base_url)
			url = f'{subdomain.scheme}://{subdomain.netloc}{self.url_filter}'

		if not validators.url(url):
			logger.warning(f'Invalid URL "{url}". Skipping.')

		if url not in all_urls:
			all_urls.append(url)

	# Filter out URLs if a path filter was passed
	if self.url_filter:
		all_urls = [url for url in all_urls if self.url_filter in url]

	# Write result to output path
	with open(self.output_path, 'w') as f:
		f.write('\n'.join(all_urls))
	logger.warning(f'Found {len(all_urls)} usable URLs')

	# Crawl discovered URLs
	if enable_http_crawl:
		ctx['track'] = False
		http_crawl(
			all_urls,
			ctx=ctx,
			should_remove_duplicate_endpoints=should_remove_duplicate_endpoints,
			duplicate_removal_fields=duplicate_removal_fields
		)


	#-------------------#
	# GF PATTERNS MATCH #
	#-------------------#

	# Combine old gf patterns with new ones
	if gf_patterns:
		self.scan.used_gf_patterns = ','.join(gf_patterns)
		self.scan.save()

	# Run gf patterns on saved endpoints
	# TODO: refactor to Celery task
	for gf_pattern in gf_patterns:
		# TODO: js var is causing issues, removing for now
		if gf_pattern == 'jsvar':
			logger.info('Ignoring jsvar as it is causing issues.')
			continue

		# Run gf on current pattern
		logger.warning(f'Running gf on pattern "{gf_pattern}"')
		gf_output_file = f'{self.results_dir}/gf_patterns_{gf_pattern}.txt'
		cmd = f'cat {self.output_path} | gf {gf_pattern} | grep -Eo {host_regex} >> {gf_output_file}'
		run_command(
			cmd,
			shell=True,
			history_file=self.history_file,
			scan_id=self.scan_id,
			activity_id=self.activity_id)

		# Check output file
		if not os.path.exists(gf_output_file):
			logger.error(f'Could not find GF output file {gf_output_file}. Skipping GF pattern "{gf_pattern}"')
			continue

		# Read output file line by line and
		with open(gf_output_file, 'r') as f:
			lines = f.readlines()

		# Add endpoints / subdomains to DB
		for url in lines:
			http_url = sanitize_url(url)
			subdomain_name = get_subdomain_from_url(http_url)
			subdomain, _ = save_subdomain(subdomain_name, ctx=ctx)
			if not subdomain:
				continue
			endpoint, created = save_endpoint(
				http_url,
				crawl=False,
				subdomain=subdomain,
				ctx=ctx)
			if not endpoint:
				continue
			earlier_pattern = None
			if not created:
				earlier_pattern = endpoint.matched_gf_patterns
			pattern = f'{earlier_pattern},{gf_pattern}' if earlier_pattern else gf_pattern
			endpoint.matched_gf_patterns = pattern
			endpoint.save()

	return all_urls


def parse_curl_output(response):
	# TODO: Enrich from other cURL fields.
	CURL_REGEX_HTTP_STATUS = f'HTTP\/(?:(?:\d\.?)+)\s(\d+)\s(?:\w+)'
	http_status = 0
	if response:
		failed = False
		regex = re.compile(CURL_REGEX_HTTP_STATUS, re.MULTILINE)
		try:
			http_status = int(regex.findall(response)[0])
		except (KeyError, TypeError, IndexError):
			pass
	return {
		'http_status': http_status,
	}


@app.task(name='vulnerability_scan', queue='main_scan_queue', bind=True, base=RengineTask)
def vulnerability_scan(self, urls=[], ctx={}, description=None):
	"""
		This function will serve as an entrypoint to vulnerability scan.
		All other vulnerability scan will be run from here including nuclei, crlfuzz, etc
	"""
	logger.info('Running Vulnerability Scan Queue')
	config = self.yaml_configuration.get(VULNERABILITY_SCAN) or {}
	should_run_nuclei = config.get(RUN_NUCLEI, True)
	should_run_crlfuzz = config.get(RUN_CRLFUZZ, False)
	should_run_dalfox = config.get(RUN_DALFOX, False)
	should_run_s3scanner = config.get(RUN_S3SCANNER, True)

	grouped_tasks = []
	if should_run_nuclei:
		_task = nuclei_scan.si(
			urls=urls,
			ctx=ctx,
			description=f'Nuclei Scan'
		)
		grouped_tasks.append(_task)

	if should_run_crlfuzz:
		_task = crlfuzz_scan.si(
			urls=urls,
			ctx=ctx,
			description=f'CRLFuzz Scan'
		)
		grouped_tasks.append(_task)

	if should_run_dalfox:
		_task = dalfox_xss_scan.si(
			urls=urls,
			ctx=ctx,
			description=f'Dalfox XSS Scan'
		)
		grouped_tasks.append(_task)

	if should_run_s3scanner:
		_task = s3scanner.si(
			ctx=ctx,
			description=f'Misconfigured S3 Buckets Scanner'
		)
		grouped_tasks.append(_task)

	celery_group = group(grouped_tasks)
	job = celery_group.apply_async()

	while not job.ready():
		# wait for all jobs to complete
		time.sleep(5)

	logger.info('Vulnerability scan completed...')

	# return results
	return None

@app.task(name='nuclei_individual_severity_module', queue='main_scan_queue', base=RengineTask, bind=True)
def nuclei_individual_severity_module(self, cmd, severity, enable_http_crawl, should_fetch_gpt_report, ctx={}, description=None):
	'''
		This celery task will run vulnerability scan in parallel.
		All severities supplied should run in parallel as grouped tasks.
	'''
	results = []
	logger.info(f'Running vulnerability scan with severity: {severity}')
	cmd += f' -severity {severity}'
	# Send start notification
	notif = Notification.objects.first()
	send_status = notif.send_scan_status_notif if notif else False

	for line in stream_command(
			cmd,
			history_file=self.history_file,
			scan_id=self.scan_id,
			activity_id=self.activity_id):

		if not isinstance(line, dict):
			continue

		results.append(line)

		# Gather nuclei results
		vuln_data = parse_nuclei_result(line)

		# Get corresponding subdomain
		http_url = sanitize_url(line.get('matched-at'))
		subdomain_name = get_subdomain_from_url(http_url)

		# TODO: this should be get only
		subdomain, _ = Subdomain.objects.get_or_create(
			name=subdomain_name,
			scan_history=self.scan,
			target_domain=self.domain
		)

		# Get or create EndPoint object
		response = line.get('response')
		httpx_crawl = False if response else enable_http_crawl # avoid yet another httpx crawl
		endpoint, _ = save_endpoint(
			http_url,
			crawl=httpx_crawl,
			subdomain=subdomain,
			ctx=ctx)
		if endpoint:
			http_url = endpoint.http_url
			if not httpx_crawl:
				output = parse_curl_output(response)
				endpoint.http_status = output['http_status']
				endpoint.save()

		# Get or create Vulnerability object
		vuln, _ = save_vulnerability(
			target_domain=self.domain,
			http_url=http_url,
			scan_history=self.scan,
			subscan=self.subscan,
			subdomain=subdomain,
			**vuln_data)
		if not vuln:
			continue

		# Print vuln
		severity = line['info'].get('severity', 'unknown')
		logger.warning(str(vuln))


		# Send notification for all vulnerabilities except info
		url = vuln.http_url or vuln.subdomain
		send_vuln = (
			notif and
			notif.send_vuln_notif and
			vuln and
			severity in ['low', 'medium', 'high', 'critical'])
		if send_vuln:
			fields = {
				'Severity': f'**{severity.upper()}**',
				'URL': http_url,
				'Subdomain': subdomain_name,
				'Name': vuln.name,
				'Type': vuln.type,
				'Description': vuln.description,
				'Template': vuln.template_url,
				'Tags': vuln.get_tags_str(),
				'CVEs': vuln.get_cve_str(),
				'CWEs': vuln.get_cwe_str(),
				'References': vuln.get_refs_str()
			}
			severity_map = {
				'low': 'info',
				'medium': 'warning',
				'high': 'error',
				'critical': 'error'
			}
			self.notify(
				f'vulnerability_scan_#{vuln.id}',
				severity_map[severity],
				fields,
				add_meta_info=False)

		# Send report to hackerone
		hackerone_query = Hackerone.objects.all()
		send_report = (
			hackerone_query.exists() and
			severity not in ('info', 'low') and
			vuln.target_domain.h1_team_handle
		)
		if send_report:
			hackerone = hackerone_query.first()
			if hackerone.send_critical and severity == 'critical':
				send_hackerone_report.delay(vuln.id)
			elif hackerone.send_high and severity == 'high':
				send_hackerone_report.delay(vuln.id)
			elif hackerone.send_medium and severity == 'medium':
				send_hackerone_report.delay(vuln.id)

	# Write results to JSON file
	with open(self.output_path, 'w') as f:
		json.dump(results, f, indent=4)

	# Send finish notif
	if send_status:
		vulns = Vulnerability.objects.filter(scan_history__id=self.scan_id)
		info_count = vulns.filter(severity=0).count()
		low_count = vulns.filter(severity=1).count()
		medium_count = vulns.filter(severity=2).count()
		high_count = vulns.filter(severity=3).count()
		critical_count = vulns.filter(severity=4).count()
		unknown_count = vulns.filter(severity=-1).count()
		vulnerability_count = info_count + low_count + medium_count + high_count + critical_count + unknown_count
		fields = {
			'Total': vulnerability_count,
			'Critical': critical_count,
			'High': high_count,
			'Medium': medium_count,
			'Low': low_count,
			'Info': info_count,
			'Unknown': unknown_count
		}
		self.notify(fields=fields)

	# after vulnerability scan is done, we need to run gpt if
	# should_fetch_gpt_report and openapi key exists

	if should_fetch_gpt_report and OpenAiAPIKey.objects.all().first():
		logger.info('Getting Vulnerability GPT Report')
		vulns = Vulnerability.objects.filter(
			scan_history__id=self.scan_id
		).filter(
			source=NUCLEI
		).exclude(
			severity=0
		)
		# find all unique vulnerabilities based on path and title
		# all unique vulnerability will go thru gpt function and get report
		# once report is got, it will be matched with other vulnerabilities and saved
		unique_vulns = set()
		for vuln in vulns:
			unique_vulns.add((vuln.name, vuln.get_path()))

		unique_vulns = list(unique_vulns)

		with concurrent.futures.ThreadPoolExecutor(max_workers=DEFAULT_THREADS) as executor:
			future_to_gpt = {executor.submit(get_vulnerability_gpt_report, vuln): vuln for vuln in unique_vulns}

			# Wait for all tasks to complete
			for future in concurrent.futures.as_completed(future_to_gpt):
				gpt = future_to_gpt[future]
				try:
					future.result()
				except Exception as e:
					logger.error(f"Exception for Vulnerability {vuln}: {e}")

		return None


def get_vulnerability_gpt_report(vuln):
	title = vuln[0]
	path = vuln[1]
	logger.info(f'Getting GPT Report for {title}, PATH: {path}')
	# check if in db already exists
	stored = GPTVulnerabilityReport.objects.filter(
		url_path=path
	).filter(
		title=title
	).first()
	if stored:
		response = {
			'description': stored.description,
			'impact': stored.impact,
			'remediation': stored.remediation,
			'references': [url.url for url in stored.references.all()]
		}
	else:
		report = GPTVulnerabilityReportGenerator()
		vulnerability_description = get_gpt_vuln_input_description(
			title,
			path
		)
		response = report.get_vulnerability_description(vulnerability_description)
		add_gpt_description_db(
			title,
			path,
			response.get('description'),
			response.get('impact'),
			response.get('remediation'),
			response.get('references', [])
		)


<<<<<<< HEAD
	# writing port results
	try:
		port_json_result = open(port_results_file, 'r')
		lines = port_json_result.readlines()
		for line in lines:
			json_st = json.loads(line.strip())
			port_number = json_st['port']
			ip_address = json_st['ip']
			host = json_st['host']

			# see if port already exists
			if Port.objects.filter(number__exact=port_number).exists():
				port = Port.objects.get(number=port_number)
			else:
				port = Port()
				port.number = port_number

				if port_number in UNCOMMON_WEB_PORTS:
					port.is_uncommon = True
				port_detail = whatportis.get_ports(str(port_number))

				if len(port_detail):
					port.service_name = port_detail[0].name
					port.description = port_detail[0].description

				port.save()

			if IpAddress.objects.filter(address=ip_address).exists():
				ip = IpAddress.objects.get(address=ip_address)
			else:
				# create a new ip
				ip = IpAddress()
				ip.address = ip_address
				ip.save()
			ip.ports.add(port)
			ip.save()
=======
	for vuln in Vulnerability.objects.filter(name=title, http_url__icontains=path):
		vuln.description = response.get('description', vuln.description)
		vuln.impact = response.get('impact')
		vuln.remediation = response.get('remediation')
		vuln.is_gpt_used = True
		vuln.save()

		for url in response.get('references', []):
			ref, created = VulnerabilityReference.objects.get_or_create(url=url)
			vuln.references.add(ref)
			vuln.save()


def add_gpt_description_db(title, path, description, impact, remediation, references):
	gpt_report = GPTVulnerabilityReport()
	gpt_report.url_path = path
	gpt_report.title = title
	gpt_report.description = description
	gpt_report.impact = impact
	gpt_report.remediation = remediation
	gpt_report.save()

	for url in references:
		ref, created = VulnerabilityReference.objects.get_or_create(url=url)
		gpt_report.references.add(ref)
		gpt_report.save()

@app.task(name='nuclei_scan', queue='main_scan_queue', base=RengineTask, bind=True)
def nuclei_scan(self, urls=[], ctx={}, description=None):
	"""HTTP vulnerability scan using Nuclei

	Args:
		urls (list, optional): If passed, filter on those URLs.
		description (str, optional): Task description shown in UI.

	Notes:
	Unfurl the urls to keep only domain and path, will be sent to vuln scan and
	ignore certain file extensions. Thanks: https://github.com/six2dez/reconftw
	"""
	# Config
	config = self.yaml_configuration.get(VULNERABILITY_SCAN) or {}
	input_path = f'{self.results_dir}/input_endpoints_vulnerability_scan.txt'
	enable_http_crawl = config.get(ENABLE_HTTP_CRAWL, DEFAULT_ENABLE_HTTP_CRAWL)
	concurrency = config.get(NUCLEI_CONCURRENCY) or self.yaml_configuration.get(THREADS, DEFAULT_THREADS)
	intensity = config.get(INTENSITY) or self.yaml_configuration.get(INTENSITY, DEFAULT_SCAN_INTENSITY)
	rate_limit = config.get(RATE_LIMIT) or self.yaml_configuration.get(RATE_LIMIT, DEFAULT_RATE_LIMIT)
	retries = config.get(RETRIES) or self.yaml_configuration.get(RETRIES, DEFAULT_RETRIES)
	timeout = config.get(TIMEOUT) or self.yaml_configuration.get(TIMEOUT, DEFAULT_HTTP_TIMEOUT)
	custom_header = config.get(CUSTOM_HEADER) or self.yaml_configuration.get(CUSTOM_HEADER)
	should_fetch_gpt_report = config.get(FETCH_GPT_REPORT, DEFAULT_GET_GPT_REPORT)
	proxy = get_random_proxy()
	nuclei_specific_config = config.get('nuclei', {})
	use_nuclei_conf = nuclei_specific_config.get(USE_CONFIG, False)
	severities = nuclei_specific_config.get(NUCLEI_SEVERITY, NUCLEI_DEFAULT_SEVERITIES)
	tags = nuclei_specific_config.get(NUCLEI_TAGS, [])
	tags = ','.join(tags)
	nuclei_templates = nuclei_specific_config.get(NUCLEI_TEMPLATE)
	custom_nuclei_templates = nuclei_specific_config.get(NUCLEI_CUSTOM_TEMPLATE)
	# severities_str = ','.join(severities)

	# Get alive endpoints
	if urls:
		with open(input_path, 'w') as f:
			f.write('\n'.join(urls))
	else:
		get_http_urls(
			is_alive=enable_http_crawl,
			ignore_files=True,
			write_filepath=input_path,
			ctx=ctx
		)
>>>>>>> a281cf19

	if intensity == 'normal': # reduce number of endpoints to scan
		unfurl_filter = f'{self.results_dir}/urls_unfurled.txt'
		run_command(
			f"cat {input_path} | unfurl -u format %s://%d%p |uro > {unfurl_filter}",
			shell=True,
			history_file=self.history_file,
			scan_id=self.scan_id,
			activity_id=self.activity_id)
		run_command(
			f'sort -u {unfurl_filter} -o  {unfurl_filter}',
			shell=True,
			history_file=self.history_file,
			scan_id=self.scan_id,
			activity_id=self.activity_id)
		input_path = unfurl_filter

	# Build templates
	# logger.info('Updating Nuclei templates ...')
	run_command(
		'nuclei -update-templates',
		shell=True,
		history_file=self.history_file,
		scan_id=self.scan_id,
		activity_id=self.activity_id)
	templates = []
	if not (nuclei_templates or custom_nuclei_templates):
		templates.append(NUCLEI_DEFAULT_TEMPLATES_PATH)

	if nuclei_templates:
		if ALL in nuclei_templates:
			template = NUCLEI_DEFAULT_TEMPLATES_PATH
			templates.append(template)
		else:
			templates.extend(nuclei_templates)

	if custom_nuclei_templates:
		custom_nuclei_template_paths = [f'{str(elem)}.yaml' for elem in custom_nuclei_templates]
		template = templates.extend(custom_nuclei_template_paths)

	# Build CMD
	cmd = 'nuclei -j'
	cmd += ' -config /root/.config/nuclei/config.yaml' if use_nuclei_conf else ''
	cmd += f' -irr'
	cmd += f' -H "{custom_header}"' if custom_header else ''
	cmd += f' -l {input_path}'
	cmd += f' -c {str(concurrency)}' if concurrency > 0 else ''
	cmd += f' -proxy {proxy} ' if proxy else ''
	cmd += f' -retries {retries}' if retries > 0 else ''
	cmd += f' -rl {rate_limit}' if rate_limit > 0 else ''
	# cmd += f' -severity {severities_str}'
	cmd += f' -timeout {str(timeout)}' if timeout and timeout > 0 else ''
	cmd += f' -tags {tags}' if tags else ''
	cmd += f' -silent'
	for tpl in templates:
		cmd += f' -t {tpl}'


	grouped_tasks = []
	custom_ctx = ctx
	for severity in severities:
		custom_ctx['track'] = True
		_task = nuclei_individual_severity_module.si(
			cmd,
			severity,
			enable_http_crawl,
			should_fetch_gpt_report,
			ctx=custom_ctx,
			description=f'Nuclei Scan with severity {severity}'
		)
		grouped_tasks.append(_task)

	celery_group = group(grouped_tasks)
	job = celery_group.apply_async()

	while not job.ready():
		# wait for all jobs to complete
		time.sleep(5)

	logger.info('Vulnerability scan with all severities completed...')

	return None

@app.task(name='dalfox_xss_scan', queue='main_scan_queue', base=RengineTask, bind=True)
def dalfox_xss_scan(self, urls=[], ctx={}, description=None):
	"""XSS Scan using dalfox

	Args:
		urls (list, optional): If passed, filter on those URLs.
		description (str, optional): Task description shown in UI.
	"""
	vuln_config = self.yaml_configuration.get(VULNERABILITY_SCAN) or {}
	should_fetch_gpt_report = vuln_config.get(FETCH_GPT_REPORT, DEFAULT_GET_GPT_REPORT)
	dalfox_config = vuln_config.get(DALFOX) or {}
	custom_header = dalfox_config.get(CUSTOM_HEADER) or self.yaml_configuration.get(CUSTOM_HEADER)
	proxy = get_random_proxy()
	is_waf_evasion = dalfox_config.get(WAF_EVASION, False)
	blind_xss_server = dalfox_config.get(BLIND_XSS_SERVER)
	user_agent = dalfox_config.get(USER_AGENT) or self.yaml_configuration.get(USER_AGENT)
	timeout = dalfox_config.get(TIMEOUT)
	delay = dalfox_config.get(DELAY)
	threads = dalfox_config.get(THREADS) or self.yaml_configuration.get(THREADS, DEFAULT_THREADS)
	input_path = f'{self.results_dir}/input_endpoints_dalfox_xss.txt'

	if urls:
		with open(input_path, 'w') as f:
			f.write('\n'.join(urls))
	else:
		get_http_urls(
			is_alive=False,
			ignore_files=False,
			write_filepath=input_path,
			ctx=ctx
		)

	notif = Notification.objects.first()
	send_status = notif.send_scan_status_notif if notif else False

	# command builder
	cmd = 'dalfox --silence --no-color --no-spinner'
	cmd += f' --only-poc r '
	cmd += f' --ignore-return 302,404,403'
	cmd += f' --skip-bav'
	cmd += f' file {input_path}'
	cmd += f' --proxy {proxy}' if proxy else ''
	cmd += f' --waf-evasion' if is_waf_evasion else ''
	cmd += f' -b {blind_xss_server}' if blind_xss_server else ''
	cmd += f' --delay {delay}' if delay else ''
	cmd += f' --timeout {timeout}' if timeout else ''
	cmd += f' --user-agent {user_agent}' if user_agent else ''
	cmd += f' --header {custom_header}' if custom_header else ''
	cmd += f' --worker {threads}' if threads else ''
	cmd += f' --format json'

	results = []
	for line in stream_command(
			cmd,
			history_file=self.history_file,
			scan_id=self.scan_id,
			activity_id=self.activity_id,
			trunc_char=','
		):
		if not isinstance(line, dict):
			continue

		results.append(line)

		vuln_data = parse_dalfox_result(line)

		http_url = sanitize_url(line.get('data'))
		subdomain_name = get_subdomain_from_url(http_url)

		# TODO: this should be get only
		subdomain, _ = Subdomain.objects.get_or_create(
			name=subdomain_name,
			scan_history=self.scan,
			target_domain=self.domain
		)
		endpoint, _ = save_endpoint(
			http_url,
			crawl=True,
			subdomain=subdomain,
			ctx=ctx
		)
		if endpoint:
			http_url = endpoint.http_url
			endpoint.save()

		vuln, _ = save_vulnerability(
			target_domain=self.domain,
			http_url=http_url,
			scan_history=self.scan,
			subscan=self.subscan,
			**vuln_data
		)

		if not vuln:
			continue

	# after vulnerability scan is done, we need to run gpt if
	# should_fetch_gpt_report and openapi key exists

	if should_fetch_gpt_report and OpenAiAPIKey.objects.all().first():
		logger.info('Getting Dalfox Vulnerability GPT Report')
		vulns = Vulnerability.objects.filter(
			scan_history__id=self.scan_id
		).filter(
			source=DALFOX
		).exclude(
			severity=0
		)

		_vulns = []
		for vuln in vulns:
			_vulns.append((vuln.name, vuln.http_url))

		with concurrent.futures.ThreadPoolExecutor(max_workers=DEFAULT_THREADS) as executor:
			future_to_gpt = {executor.submit(get_vulnerability_gpt_report, vuln): vuln for vuln in _vulns}

			# Wait for all tasks to complete
			for future in concurrent.futures.as_completed(future_to_gpt):
				gpt = future_to_gpt[future]
				try:
					future.result()
				except Exception as e:
					logger.error(f"Exception for Vulnerability {vuln}: {e}")
	return results


@app.task(name='crlfuzz_scan', queue='main_scan_queue', base=RengineTask, bind=True)
def crlfuzz_scan(self, urls=[], ctx={}, description=None):
	"""CRLF Fuzzing with CRLFuzz

	Args:
		urls (list, optional): If passed, filter on those URLs.
		description (str, optional): Task description shown in UI.
	"""
	vuln_config = self.yaml_configuration.get(VULNERABILITY_SCAN) or {}
	should_fetch_gpt_report = vuln_config.get(FETCH_GPT_REPORT, DEFAULT_GET_GPT_REPORT)
	custom_header = vuln_config.get(CUSTOM_HEADER) or self.yaml_configuration.get(CUSTOM_HEADER)
	proxy = get_random_proxy()
	user_agent = vuln_config.get(USER_AGENT) or self.yaml_configuration.get(USER_AGENT)
	threads = vuln_config.get(THREADS) or self.yaml_configuration.get(THREADS, DEFAULT_THREADS)
	input_path = f'{self.results_dir}/input_endpoints_crlf.txt'
	output_path = f'{self.results_dir}/{self.filename}'

	if urls:
		with open(input_path, 'w') as f:
			f.write('\n'.join(urls))
	else:
		get_http_urls(
			is_alive=False,
			ignore_files=True,
			write_filepath=input_path,
			ctx=ctx
		)

	notif = Notification.objects.first()
	send_status = notif.send_scan_status_notif if notif else False

	# command builder
	cmd = 'crlfuzz -s'
	cmd += f' -l {input_path}'
	cmd += f' -x {proxy}' if proxy else ''
	cmd += f' --H {custom_header}' if custom_header else ''
	cmd += f' -o {output_path}'

	run_command(
		cmd,
		shell=False,
		history_file=self.history_file,
		scan_id=self.scan_id,
		activity_id=self.activity_id
	)

	if not os.path.isfile(output_path):
		logger.info('No Results from CRLFuzz')
		return

	crlfs = []
	results = []
	with open(output_path, 'r') as file:
		crlfs = file.readlines()

<<<<<<< HEAD
	for subdomain in subdomains_fuzz:
		command = None
		# delete any existing dirs.json
		if os.path.isfile(dirs_results):
			os.system('rm -rf {}'.format(dirs_results))
=======
	for crlf in crlfs:
		url = crlf.strip()

		vuln_data = parse_crlfuzz_result(url)
>>>>>>> a281cf19

		http_url = sanitize_url(url)
		subdomain_name = get_subdomain_from_url(http_url)

		subdomain, _ = Subdomain.objects.get_or_create(
			name=subdomain_name,
			scan_history=self.scan,
			target_domain=self.domain
		)

		endpoint, _ = save_endpoint(
			http_url,
			crawl=True,
			subdomain=subdomain,
			ctx=ctx
		)
		if endpoint:
			http_url = endpoint.http_url
			endpoint.save()

		vuln, _ = save_vulnerability(
			target_domain=self.domain,
			http_url=http_url,
			scan_history=self.scan,
			subscan=self.subscan,
			**vuln_data
		)

<<<<<<< HEAD
		logger.info(command)
		os.system(remove_cmd_injection_chars(command))

		try:
			if os.path.isfile(dirs_results):
				with open(dirs_results, "r") as json_file:
					json_string = json.loads(json_file.read())
					subdomain = Subdomain.objects.get(
							scan_history__id=scan_history.id, http_url=subdomain.http_url)
					# TODO: URL Models to be created here
					# Create a directory Scan model
					directory_scan = DirectoryScan()
					directory_scan.scanned_date = timezone.now()
					directory_scan.command_line = json_string['commandline']
					directory_scan.save()

					for result in json_string['results']:
						# check if directory already exists else create a new one
						if DirectoryFile.objects.filter(
							name=result['input']['FUZZ'],
							length__exact=result['length'],
							lines__exact=result['lines'],
							http_status__exact=result['status'],
							words__exact=result['words'],
							url=result['url'],
							content_type=result['content-type'],
						).exists():
							file = DirectoryFile.objects.get(
								name=result['input']['FUZZ'],
								length__exact=result['length'],
								lines__exact=result['lines'],
								http_status__exact=result['status'],
								words__exact=result['words'],
								url=result['url'],
								content_type=result['content-type'],
							)
						else:
							file = DirectoryFile()
							file.name=result['input']['FUZZ']
							file.length=result['length']
							file.lines=result['lines']
							file.http_status=result['status']
							file.words=result['words']
							file.url=result['url']
							file.content_type=result['content-type']
							file.save()

						directory_scan.directory_files.add(file)

					if subscan:
						directory_scan.dir_subscan_ids.add(subscan)

					subdomain.directories.add(directory_scan)

		except Exception as exception:
			logging.error(exception)
			if not subscan:
				update_last_activity(activity_id, 0)
			raise Exception(exception)

	if notification and notification[0].send_scan_status_notif:
		send_notification('Directory Bruteforce has been completed for {}.'.format(domain_name))


def fetch_endpoints(
		scan_history,
		activity_id,
		yaml_configuration,
		results_dir,
		domain=None,
		subdomain=None,
		file_name=None,
		subscan=None
	):
	'''
		This function is responsible for fetching all the urls associated with target
		and runs HTTP probe
		reNgine has ability to fetch deep urls, meaning url for all the subdomains
		but, when subdomain is given, subtask is running, deep or normal scan should
		not work, it should simply fetch urls for that subdomain
	'''

	if GF_PATTERNS in yaml_configuration[FETCH_URL]:
		scan_history.used_gf_patterns = ','.join(
			pattern for pattern in yaml_configuration[FETCH_URL][GF_PATTERNS])
		scan_history.save()
=======
		if not vuln:
			continue
>>>>>>> a281cf19

	# after vulnerability scan is done, we need to run gpt if
	# should_fetch_gpt_report and openapi key exists

	if should_fetch_gpt_report and OpenAiAPIKey.objects.all().first():
		logger.info('Getting CRLFuzz Vulnerability GPT Report')
		vulns = Vulnerability.objects.filter(
			scan_history__id=self.scan_id
		).filter(
			source=CRLFUZZ
		).exclude(
			severity=0
		)

		_vulns = []
		for vuln in vulns:
			_vulns.append((vuln.name, vuln.http_url))

		with concurrent.futures.ThreadPoolExecutor(max_workers=DEFAULT_THREADS) as executor:
			future_to_gpt = {executor.submit(get_vulnerability_gpt_report, vuln): vuln for vuln in _vulns}

			# Wait for all tasks to complete
			for future in concurrent.futures.as_completed(future_to_gpt):
				gpt = future_to_gpt[future]
				try:
					future.result()
				except Exception as e:
					logger.error(f"Exception for Vulnerability {vuln}: {e}")

	return results


@app.task(name='s3scanner', queue='main_scan_queue', base=RengineTask, bind=True)
def s3scanner(self, ctx={}, description=None):
	"""Bucket Scanner

	Args:
		ctx (dict): Context
		description (str, optional): Task description shown in UI.
	"""
	input_path = f'{self.results_dir}/#{self.scan_id}_subdomain_discovery.txt'
	vuln_config = self.yaml_configuration.get(VULNERABILITY_SCAN) or {}
	s3_config = vuln_config.get(S3SCANNER) or {}
	threads = s3_config.get(THREADS) or self.yaml_configuration.get(THREADS, DEFAULT_THREADS)
	providers = s3_config.get(PROVIDERS, S3SCANNER_DEFAULT_PROVIDERS)
	scan_history = ScanHistory.objects.filter(pk=self.scan_id).first()
	for provider in providers:
		cmd = f's3scanner -bucket-file {input_path} -enumerate -provider {provider} -threads {threads} -json'
		for line in stream_command(
				cmd,
				history_file=self.history_file,
				scan_id=self.scan_id,
				activity_id=self.activity_id):

			if not isinstance(line, dict):
				continue

			if line.get('bucket', {}).get('exists', 0) == 1:
				result = parse_s3scanner_result(line)
				s3bucket, created = S3Bucket.objects.get_or_create(**result)
				scan_history.buckets.add(s3bucket)
				logger.info(f"s3 bucket added {result['provider']}-{result['name']}-{result['region']}")


@app.task(name='http_crawl', queue='main_scan_queue', base=RengineTask, bind=True)
def http_crawl(
		self,
		urls=[],
		method=None,
		recrawl=False,
		ctx={},
		track=True,
		description=None,
		is_ran_from_subdomain_scan=False,
		should_remove_duplicate_endpoints=True,
		duplicate_removal_fields=[]):
	"""Use httpx to query HTTP URLs for important info like page titles, http
	status, etc...

	Args:
		urls (list, optional): A set of URLs to check. Overrides default
			behavior which queries all endpoints related to this scan.
		method (str): HTTP method to use (GET, HEAD, POST, PUT, DELETE).
		recrawl (bool, optional): If False, filter out URLs that have already
			been crawled.
		should_remove_duplicate_endpoints (bool): Whether to remove duplicate endpoints
		duplicate_removal_fields (list): List of Endpoint model fields to check for duplicates

	Returns:
		list: httpx results.
	"""
	logger.info('Initiating HTTP Crawl')
	if is_ran_from_subdomain_scan:
		logger.info('Running From Subdomain Scan...')
	cmd = '/go/bin/httpx'
	cfg = self.yaml_configuration.get(HTTP_CRAWL) or {}
	custom_header = cfg.get(CUSTOM_HEADER, '')
	threads = cfg.get(THREADS, DEFAULT_THREADS)
	follow_redirect = cfg.get(FOLLOW_REDIRECT, True)
	self.output_path = None
	input_path = f'{self.results_dir}/httpx_input.txt'
	history_file = f'{self.results_dir}/commands.txt'
	if urls: # direct passing URLs to check
		if self.url_filter:
			urls = [u for u in urls if self.url_filter in u]
		with open(input_path, 'w') as f:
			f.write('\n'.join(urls))
	else:
		urls = get_http_urls(
			is_uncrawled=not recrawl,
			write_filepath=input_path,
			ctx=ctx
		)
		# logger.debug(urls)

	# If no URLs found, skip it
	if not urls:
		return

	# Re-adjust thread number if few URLs to avoid spinning up a monster to
	# kill a fly.
	if len(urls) < threads:
		threads = len(urls)

	# Get random proxy
	proxy = get_random_proxy()

	# Run command
	cmd += f' -cl -ct -rt -location -td -websocket -cname -asn -cdn -probe -random-agent'
	cmd += f' -t {threads}' if threads > 0 else ''
	cmd += f' --http-proxy {proxy}' if proxy else ''
	cmd += f' -H "{custom_header}"' if custom_header else ''
	cmd += f' -json'
	cmd += f' -u {urls[0]}' if len(urls) == 1 else f' -l {input_path}'
	cmd += f' -x {method}' if method else ''
	cmd += f' -silent'
	if follow_redirect:
		cmd += ' -fr'
	results = []
	endpoint_ids = []
	for line in stream_command(
			cmd,
			history_file=history_file,
			scan_id=self.scan_id,
			activity_id=self.activity_id):

		if not line or not isinstance(line, dict):
			continue

		logger.debug(line)

		# No response from endpoint
		if line.get('failed', False):
			continue

		# Parse httpx output
		host = line.get('host', '')
		content_length = line.get('content_length', 0)
		http_status = line.get('status_code')
		http_url, is_redirect = extract_httpx_url(line)
		page_title = line.get('title')
		webserver = line.get('webserver')
		cdn = line.get('cdn', False)
		rt = line.get('time')
		techs = line.get('tech', [])
		cname = line.get('cname', '')
		content_type = line.get('content_type', '')
		response_time = -1
		if rt:
			response_time = float(''.join(ch for ch in rt if not ch.isalpha()))
			if rt[-2:] == 'ms':
				response_time = response_time / 1000

		# Create Subdomain object in DB
		subdomain_name = get_subdomain_from_url(http_url)
		subdomain, _ = save_subdomain(subdomain_name, ctx=ctx)

		if not subdomain:
			continue

		# Save default HTTP URL to endpoint object in DB
		endpoint, created = save_endpoint(
			http_url,
			crawl=False,
			ctx=ctx,
			subdomain=subdomain,
			is_default=is_ran_from_subdomain_scan
		)
		if not endpoint:
			continue
		endpoint.http_status = http_status
		endpoint.page_title = page_title
		endpoint.content_length = content_length
		endpoint.webserver = webserver
		endpoint.response_time = response_time
		endpoint.content_type = content_type
		endpoint.save()
		endpoint_str = f'{http_url} [{http_status}] `{content_length}B` `{webserver}` `{rt}`'
		logger.warning(endpoint_str)
		if endpoint and endpoint.is_alive and endpoint.http_status != 403:
			self.notify(
				fields={'Alive endpoint': f'• {endpoint_str}'},
				add_meta_info=False)

		# Add endpoint to results
		line['_cmd'] = cmd
		line['final_url'] = http_url
		line['endpoint_id'] = endpoint.id
		line['endpoint_created'] = created
		line['is_redirect'] = is_redirect
		results.append(line)

		# Add technology objects to DB
		for technology in techs:
			tech, _ = Technology.objects.get_or_create(name=technology)
			endpoint.techs.add(tech)
			if is_ran_from_subdomain_scan:
				subdomain.technologies.add(tech)
				subdomain.save()
			endpoint.save()
		techs_str = ', '.join([f'`{tech}`' for tech in techs])
		self.notify(
			fields={'Technologies': techs_str},
			add_meta_info=False)

		# Add IP objects for 'a' records to DB
		a_records = line.get('a', [])
		for ip_address in a_records:
			ip, created = save_ip_address(
				ip_address,
				subdomain,
				subscan=self.subscan,
				cdn=cdn)
		ips_str = '• ' + '\n• '.join([f'`{ip}`' for ip in a_records])
		self.notify(
			fields={'IPs': ips_str},
			add_meta_info=False)

		# Add IP object for host in DB
		if host:
			ip, created = save_ip_address(
				host,
				subdomain,
				subscan=self.subscan,
				cdn=cdn)
			self.notify(
				fields={'IPs': f'• `{ip.address}`'},
				add_meta_info=False)

		# Save subdomain and endpoint
		if is_ran_from_subdomain_scan:
			# save subdomain stuffs
			subdomain.http_url = http_url
			subdomain.http_status = http_status
			subdomain.page_title = page_title
			subdomain.content_length = content_length
			subdomain.webserver = webserver
			subdomain.response_time = response_time
			subdomain.content_type = content_type
			subdomain.cname = ','.join(cname)
			subdomain.is_cdn = cdn
			if cdn:
				subdomain.cdn_name = line.get('cdn_name')
			subdomain.save()
		endpoint.save()
		endpoint_ids.append(endpoint.id)

	if should_remove_duplicate_endpoints:
		# Remove 'fake' alive endpoints that are just redirects to the same page
		remove_duplicate_endpoints(
			self.scan_id,
			self.domain_id,
			self.subdomain_id,
			filter_ids=endpoint_ids
		)

	# Remove input file
	run_command(
		f'rm {input_path}',
		shell=True,
		history_file=self.history_file,
		scan_id=self.scan_id,
		activity_id=self.activity_id)

	return results


#---------------------#
# Notifications tasks #
#---------------------#

@app.task(name='send_notif', bind=False, queue='send_notif_queue')
def send_notif(
		message,
		scan_history_id=None,
		subscan_id=None,
		**options):
	if not 'title' in options:
		message = enrich_notification(message, scan_history_id, subscan_id)
	send_discord_message(message, **options)
	send_slack_message(message)
	send_telegram_message(message)


@app.task(name='send_scan_notif', bind=False, queue='send_scan_notif_queue')
def send_scan_notif(
		scan_history_id,
		subscan_id=None,
		engine_id=None,
		status='RUNNING'):
	"""Send scan status notification. Works for scan or a subscan if subscan_id
	is passed.

	Args:
		scan_history_id (int, optional): ScanHistory id.
		subscan_id (int, optional): SuScan id.
		engine_id (int, optional): EngineType id.
	"""

	# Skip send if notification settings are not configured
	notif = Notification.objects.first()
	if not (notif and notif.send_scan_status_notif):
		return

	# Get domain, engine, scan_history objects
	engine = EngineType.objects.filter(pk=engine_id).first()
	scan = ScanHistory.objects.filter(pk=scan_history_id).first()
	subscan = SubScan.objects.filter(pk=subscan_id).first()
	tasks = ScanActivity.objects.filter(scan_of=scan) if scan else 0

	# Build notif options
	url = get_scan_url(scan_history_id, subscan_id)
	title = get_scan_title(scan_history_id, subscan_id)
	fields = get_scan_fields(engine, scan, subscan, status, tasks)
	severity = None
	msg = f'{title} {status}\n'
	msg += '\n🡆 '.join(f'**{k}:** {v}' for k, v in fields.items())
	if status:
		severity = STATUS_TO_SEVERITIES.get(status)
	opts = {
		'title': title,
		'url': url,
		'fields': fields,
		'severity': severity
	}
	logger.warning(f'Sending notification "{title}" [{severity}]')

	# Send notification
	send_notif(
		msg,
		scan_history_id,
		subscan_id,
		**opts)


@app.task(name='send_task_notif', bind=False, queue='send_task_notif_queue')
def send_task_notif(
		task_name,
		status=None,
		result=None,
		output_path=None,
		traceback=None,
		scan_history_id=None,
		engine_id=None,
		subscan_id=None,
		severity=None,
		add_meta_info=True,
		update_fields={}):
	"""Send task status notification.

	Args:
		task_name (str): Task name.
		status (str, optional): Task status.
		result (str, optional): Task result.
		output_path (str, optional): Task output path.
		traceback (str, optional): Task traceback.
		scan_history_id (int, optional): ScanHistory id.
		subscan_id (int, optional): SuScan id.
		engine_id (int, optional): EngineType id.
		severity (str, optional): Severity (will be mapped to notif colors)
		add_meta_info (bool, optional): Wheter to add scan / subscan info to notif.
		update_fields (dict, optional): Fields key / value to update.
	"""

	# Skip send if notification settings are not configured
	notif = Notification.objects.first()
	if not (notif and notif.send_scan_status_notif):
		return

	# Build fields
	url = None
	fields = {}
	if add_meta_info:
		engine = EngineType.objects.filter(pk=engine_id).first()
		scan = ScanHistory.objects.filter(pk=scan_history_id).first()
		subscan = SubScan.objects.filter(pk=subscan_id).first()
		url = get_scan_url(scan_history_id)
		if status:
			fields['Status'] = f'**{status}**'
		if engine:
			fields['Engine'] = engine.engine_name
		if scan:
			fields['Scan ID'] = f'[#{scan.id}]({url})'
		if subscan:
			url = get_scan_url(scan_history_id, subscan_id)
			fields['Subscan ID'] = f'[#{subscan.id}]({url})'
	title = get_task_title(task_name, scan_history_id, subscan_id)
	if status:
		severity = STATUS_TO_SEVERITIES.get(status)

	msg = f'{title} {status}\n'
	msg += '\n🡆 '.join(f'**{k}:** {v}' for k, v in fields.items())

	# Add fields to update
	for k, v in update_fields.items():
		fields[k] = v

	# Add traceback to notif
	if traceback and notif.send_scan_tracebacks:
		fields['Traceback'] = f'```\n{traceback}\n```'

	# Add files to notif
	files = []
	attach_file = (
		notif.send_scan_output_file and
		output_path and
		result and
		not traceback
	)
	if attach_file:
		output_title = output_path.split('/')[-1]
		files = [(output_path, output_title)]

	# Send notif
	opts = {
		'title': title,
		'url': url,
		'files': files,
		'severity': severity,
		'fields': fields,
		'fields_append': update_fields.keys()
	}
	send_notif(
		msg,
		scan_history_id=scan_history_id,
		subscan_id=subscan_id,
		**opts)


@app.task(name='send_file_to_discord', bind=False, queue='send_file_to_discord_queue')
def send_file_to_discord(file_path, title=None):
	notif = Notification.objects.first()
	do_send = notif and notif.send_to_discord and notif.discord_hook_url
	if not do_send:
		return False

	webhook = DiscordWebhook(
		url=notif.discord_hook_url,
		rate_limit_retry=True,
		username=title or "reNgine Discord Plugin"
	)
	with open(file_path, "rb") as f:
		head, tail = os.path.split(file_path)
		webhook.add_file(file=f.read(), filename=tail)
	webhook.execute()


@app.task(name='send_hackerone_report', bind=False, queue='send_hackerone_report_queue')
def send_hackerone_report(vulnerability_id):
	"""Send HackerOne vulnerability report.

	Args:
		vulnerability_id (int): Vulnerability id.

	Returns:
		int: HTTP response status code.
	"""
	vulnerability = Vulnerability.objects.get(id=vulnerability_id)
	severities = {v: k for k,v in NUCLEI_SEVERITY_MAP.items()}
	headers = {
		'Content-Type': 'application/json',
		'Accept': 'application/json'
	}

	# can only send vulnerability report if team_handle exists
	if len(vulnerability.target_domain.h1_team_handle) !=0:
		hackerone_query = Hackerone.objects.all()
		if hackerone_query.exists():
			hackerone = Hackerone.objects.first()
			severity_value = severities[vulnerability.severity]
			tpl = hackerone.report_template

			# Replace syntax of report template with actual content
			tpl = tpl.replace('{vulnerability_name}', vulnerability.name)
			tpl = tpl.replace('{vulnerable_url}', vulnerability.http_url)
			tpl = tpl.replace('{vulnerability_severity}', severity_value)
			tpl = tpl.replace('{vulnerability_description}', vulnerability.description if vulnerability.description else '')
			tpl = tpl.replace('{vulnerability_extracted_results}', vulnerability.extracted_results if vulnerability.extracted_results else '')
			tpl = tpl.replace('{vulnerability_reference}', vulnerability.reference if vulnerability.reference else '')

			data = {
			  "data": {
				"type": "report",
				"attributes": {
				  "team_handle": vulnerability.target_domain.h1_team_handle,
				  "title": '{} found in {}'.format(vulnerability.name, vulnerability.http_url),
				  "vulnerability_information": tpl,
				  "severity_rating": severity_value,
				  "impact": "More information about the impact and vulnerability can be found here: \n" + vulnerability.reference if vulnerability.reference else "NA",
				}
			  }
			}

			r = requests.post(
			  'https://api.hackerone.com/v1/hackers/reports',
			  auth=(hackerone.username, hackerone.api_key),
			  json=data,
			  headers=headers
			)
			response = r.json()
			status_code = r.status_code
			if status_code == 201:
				vulnerability.hackerone_report_id = response['data']["id"]
				vulnerability.open_status = False
				vulnerability.save()
			return status_code

	else:
		logger.error('No team handle found.')
		status_code = 111
		return status_code


#-------------#
# Utils tasks #
#-------------#


@app.task(name='parse_nmap_results', bind=False, queue='parse_nmap_results_queue')
def parse_nmap_results(xml_file, output_file=None):
	"""Parse results from nmap output file.

	Args:
		xml_file (str): nmap XML report file path.

	Returns:
		list: List of vulnerabilities found from nmap results.
	"""
	with open(xml_file, encoding='utf8') as f:
		content = f.read()
		try:
			nmap_results = xmltodict.parse(content) # parse XML to dict
		except Exception as e:
			logger.exception(e)
			logger.error(f'Cannot parse {xml_file} to valid JSON. Skipping.')
			return []

	# Write JSON to output file
	if output_file:
		with open(output_file, 'w') as f:
			json.dump(nmap_results, f, indent=4)
	logger.warning(json.dumps(nmap_results, indent=4))
	hosts = (
		nmap_results
		.get('nmaprun', {})
		.get('host', {})
	)
	all_vulns = []
	if isinstance(hosts, dict):
		hosts = [hosts]

	for host in hosts:
		# Grab hostname / IP from output
		hostnames = host.get('hostnames', {})
		if hostnames:
			hostname = hostnames.get('hostname', {}).get('@name')
		else:
			hostname = host.get('address')['@addr']

		# Grab ports from output
		ports = host.get('ports', {}).get('port', [])
		if isinstance(ports, dict):
			ports = [ports]

		for port in ports:
			url_vulns = []
			port_number = port['@portid']
			url = sanitize_url(f'{hostname}:{port_number}')
			logger.info(f'Parsing nmap results for {hostname}:{port_number} ...')
			if not port_number or not port_number.isdigit():
				continue
			port_protocol = port['@protocol']
			scripts = port.get('script', [])
			if isinstance(scripts, dict):
				scripts = [scripts]

			for script in scripts:
				script_id = script['@id']
				script_output = script['@output']
				script_output_table = script.get('table', [])
				logger.debug(f'Ran nmap script "{script_id}" on {port_number}/{port_protocol}:\n{script_output}\n')
				if script_id == 'vulscan':
					vulns = parse_nmap_vulscan_output(script_output)
					url_vulns.extend(vulns)
				elif script_id == 'vulners':
					vulns = parse_nmap_vulners_output(script_output)
					url_vulns.extend(vulns)
				# elif script_id == 'http-server-header':
				# 	TODO: nmap can help find technologies as well using the http-server-header script
				# 	regex = r'(\w+)/([\d.]+)\s?(?:\((\w+)\))?'
				# 	tech_name, tech_version, tech_os = re.match(regex, test_string).groups()
				# 	Technology.objects.get_or_create(...)
				# elif script_id == 'http_csrf':
				# 	vulns = parse_nmap_http_csrf_output(script_output)
				# 	url_vulns.extend(vulns)
				else:
					logger.warning(f'Script output parsing for script "{script_id}" is not supported yet.')

			# Add URL to vuln
			for vuln in url_vulns:
				# TODO: This should extend to any URL, not just HTTP
				vuln['http_url'] = url
				if 'http_path' in vuln:
					vuln['http_url'] += vuln['http_path']
				all_vulns.append(vuln)

	return all_vulns


def parse_nmap_http_csrf_output(script_output):
	pass


def parse_nmap_vulscan_output(script_output):
	"""Parse nmap vulscan script output.

	Args:
		script_output (str): Vulscan script output.

	Returns:
		list: List of Vulnerability dicts.
	"""
	data = {}
	vulns = []
	provider_name = ''

	# Sort all vulns found by provider so that we can match each provider with
	# a function that pulls from its API to get more info about the
	# vulnerability.
	for line in script_output.splitlines():
		if not line:
			continue
		if not line.startswith('['): # provider line
			provider_name, provider_url = tuple(line.split(' - '))
			data[provider_name] = {'url': provider_url.rstrip(':'), 'entries': []}
			continue
		reg = r'\[(.*)\] (.*)'
		matches = re.match(reg, line)
		id, title = matches.groups()
		entry = {'id': id, 'title': title}
		data[provider_name]['entries'].append(entry)

	logger.warning('Vulscan parsed output:')
	logger.warning(pprint.pformat(data))

	for provider_name in data:
		if provider_name == 'Exploit-DB':
			logger.error(f'Provider {provider_name} is not supported YET.')
			pass
		elif provider_name == 'IBM X-Force':
			logger.error(f'Provider {provider_name} is not supported YET.')
			pass
		elif provider_name == 'MITRE CVE':
			logger.error(f'Provider {provider_name} is not supported YET.')
			for entry in data[provider_name]['entries']:
				cve_id = entry['id']
				vuln = cve_to_vuln(cve_id)
				vulns.append(vuln)
		elif provider_name == 'OSVDB':
			logger.error(f'Provider {provider_name} is not supported YET.')
			pass
		elif provider_name == 'OpenVAS (Nessus)':
			logger.error(f'Provider {provider_name} is not supported YET.')
			pass
		elif provider_name == 'SecurityFocus':
			logger.error(f'Provider {provider_name} is not supported YET.')
			pass
		elif provider_name == 'VulDB':
			logger.error(f'Provider {provider_name} is not supported YET.')
			pass
		else:
			logger.error(f'Provider {provider_name} is not supported.')
	return vulns


def parse_nmap_vulners_output(script_output, url=''):
	"""Parse nmap vulners script output.

	TODO: Rework this as it's currently matching all CVEs no matter the
	confidence.

	Args:
		script_output (str): Script output.

	Returns:
		list: List of found vulnerabilities.
	"""
	vulns = []
	# Check for CVE in script output
	CVE_REGEX = re.compile(r'.*(CVE-\d\d\d\d-\d+).*')
	matches = CVE_REGEX.findall(script_output)
	matches = list(dict.fromkeys(matches))
	for cve_id in matches: # get CVE info
		vuln = cve_to_vuln(cve_id, vuln_type='nmap-vulners-nse')
		if vuln:
			vulns.append(vuln)
	return vulns


def cve_to_vuln(cve_id, vuln_type=''):
	"""Search for a CVE using CVESearch and return Vulnerability data.

	Args:
		cve_id (str): CVE ID in the form CVE-*

	Returns:
		dict: Vulnerability dict.
	"""
	cve_info = CVESearch('https://cve.circl.lu').id(cve_id)
	if not cve_info:
		logger.error(f'Could not fetch CVE info for cve {cve_id}. Skipping.')
		return None
	vuln_cve_id = cve_info['id']
	vuln_name = vuln_cve_id
	vuln_description = cve_info.get('summary', 'none').replace(vuln_cve_id, '').strip()
	try:
		vuln_cvss = float(cve_info.get('cvss', -1))
	except (ValueError, TypeError):
		vuln_cvss = -1
	vuln_cwe_id = cve_info.get('cwe', '')
	exploit_ids = cve_info.get('refmap', {}).get('exploit-db', [])
	osvdb_ids = cve_info.get('refmap', {}).get('osvdb', [])
	references = cve_info.get('references', [])
	capec_objects = cve_info.get('capec', [])

	# Parse ovals for a better vuln name / type
	ovals = cve_info.get('oval', [])
	if ovals:
		vuln_name = ovals[0]['title']
		vuln_type = ovals[0]['family']

	# Set vulnerability severity based on CVSS score
	vuln_severity = 'info'
	if vuln_cvss < 4:
		vuln_severity = 'low'
	elif vuln_cvss < 7:
		vuln_severity = 'medium'
	elif vuln_cvss < 9:
		vuln_severity = 'high'
	else:
		vuln_severity = 'critical'

	# Build console warning message
	msg = f'{vuln_name} | {vuln_severity.upper()} | {vuln_cve_id} | {vuln_cwe_id} | {vuln_cvss}'
	for id in osvdb_ids:
		msg += f'\n\tOSVDB: {id}'
	for exploit_id in exploit_ids:
		msg += f'\n\tEXPLOITDB: {exploit_id}'
	logger.warning(msg)
	vuln = {
		'name': vuln_name,
		'type': vuln_type,
		'severity': NUCLEI_SEVERITY_MAP[vuln_severity],
		'description': vuln_description,
		'cvss_score': vuln_cvss,
		'references': references,
		'cve_ids': [vuln_cve_id],
		'cwe_ids': [vuln_cwe_id]
	}
	return vuln


def parse_s3scanner_result(line):
	'''
		Parses and returns s3Scanner Data
	'''
	bucket = line['bucket']
	return {
		'name': bucket['name'],
		'region': bucket['region'],
		'provider': bucket['provider'],
		'owner_display_name': bucket['owner_display_name'],
		'owner_id': bucket['owner_id'],
		'perm_auth_users_read': bucket['perm_auth_users_read'],
		'perm_auth_users_write': bucket['perm_auth_users_write'],
		'perm_auth_users_read_acl': bucket['perm_auth_users_read_acl'],
		'perm_auth_users_write_acl': bucket['perm_auth_users_write_acl'],
		'perm_auth_users_full_control': bucket['perm_auth_users_full_control'],
		'perm_all_users_read': bucket['perm_all_users_read'],
		'perm_all_users_write': bucket['perm_all_users_write'],
		'perm_all_users_read_acl': bucket['perm_all_users_read_acl'],
		'perm_all_users_write_acl': bucket['perm_all_users_write_acl'],
		'perm_all_users_full_control': bucket['perm_all_users_full_control'],
		'num_objects': bucket['num_objects'],
		'size': bucket['bucket_size']
	}


def parse_nuclei_result(line):
	"""Parse results from nuclei JSON output.

	Args:
		line (dict): Nuclei JSON line output.

	Returns:
		dict: Vulnerability data.
	"""
	return {
		'name': line['info'].get('name', ''),
		'type': line['type'],
		'severity': NUCLEI_SEVERITY_MAP[line['info'].get('severity', 'unknown')],
		'template': line['template'],
		'template_url': line['template-url'],
		'template_id': line['template-id'],
		'description': line['info'].get('description', ''),
		'matcher_name': line.get('matcher-name', ''),
		'curl_command': line.get('curl-command'),
		'request': line.get('request'),
		'response': line.get('response'),
		'extracted_results': line.get('extracted-results', []),
		'cvss_metrics': line['info'].get('classification', {}).get('cvss-metrics', ''),
		'cvss_score': line['info'].get('classification', {}).get('cvss-score'),
		'cve_ids': line['info'].get('classification', {}).get('cve_id', []) or [],
		'cwe_ids': line['info'].get('classification', {}).get('cwe_id', []) or [],
		'references': line['info'].get('reference', []) or [],
		'tags': line['info'].get('tags', []),
		'source': NUCLEI,
	}


def parse_dalfox_result(line):
	"""Parse results from nuclei JSON output.

	Args:
		line (dict): Nuclei JSON line output.

	Returns:
		dict: Vulnerability data.
	"""

	description = ''
	description += f" Evidence: {line.get('evidence')} <br>" if line.get('evidence') else ''
	description += f" Message: {line.get('message')} <br>" if line.get('message') else ''
	description += f" Payload: {line.get('message_str')} <br>" if line.get('message_str') else ''
	description += f" Vulnerable Parameter: {line.get('param')} <br>" if line.get('param') else ''

	return {
		'name': 'XSS (Cross Site Scripting)',
		'type': 'XSS',
		'severity': DALFOX_SEVERITY_MAP[line.get('severity', 'unknown')],
		'description': description,
		'source': DALFOX,
		'cwe_ids': [line.get('cwe')]
	}


def parse_crlfuzz_result(url):
	"""Parse CRLF results

	Args:
		url (str): CRLF Vulnerable URL

	Returns:
		dict: Vulnerability data.
	"""

	return {
		'name': 'CRLF (HTTP Response Splitting)',
		'type': 'CRLF',
		'severity': 2,
		'description': 'A CRLF (HTTP Response Splitting) vulnerability has been discovered.',
		'source': CRLFUZZ,
	}


@app.task(name='geo_localize', bind=False, queue='geo_localize_queue')
def geo_localize(host, ip_id=None):
	"""Uses geoiplookup to find location associated with host.

	Args:
		host (str): Hostname.
		ip_id (int): IpAddress object id.

	Returns:
		startScan.models.CountryISO: CountryISO object from DB or None.
	"""
	if validators.ipv6(host):
		logger.info(f'Ipv6 "{host}" is not supported by geoiplookup. Skipping.')
		return None
	cmd = f'geoiplookup {host}'
	_, out = run_command(cmd)
	if 'IP Address not found' not in out and "can't resolve hostname" not in out:
		country_iso = out.split(':')[1].strip().split(',')[0]
		country_name = out.split(':')[1].strip().split(',')[1].strip()
		geo_object, _ = CountryISO.objects.get_or_create(
			iso=country_iso,
			name=country_name
		)
		geo_json = {
			'iso': country_iso,
			'name': country_name
		}
		if ip_id:
			ip = IpAddress.objects.get(pk=ip_id)
			ip.geo_iso = geo_object
			ip.save()
		return geo_json
	logger.info(f'Geo IP lookup failed for host "{host}"')
	return None


@app.task(name='query_whois', bind=False, queue='query_whois_queue')
def query_whois(ip_domain, force_reload_whois=False):
	"""Query WHOIS information for an IP or a domain name.

	Args:
		ip_domain (str): IP address or domain name.
		save_domain (bool): Whether to save domain or not, default False
	Returns:
		dict: WHOIS information.
	"""
	if not force_reload_whois and Domain.objects.filter(name=ip_domain).exists() and Domain.objects.get(name=ip_domain).domain_info:
		domain = Domain.objects.get(name=ip_domain)
		if not domain.insert_date:
			domain.insert_date = timezone.now()
			domain.save()
		domain_info_db = domain.domain_info
		domain_info = DottedDict(
			dnssec=domain_info_db.dnssec,
			created=domain_info_db.created,
			updated=domain_info_db.updated,
			expires=domain_info_db.expires,
			geolocation_iso=domain_info_db.geolocation_iso,
			status=[status['name'] for status in DomainWhoisStatusSerializer(domain_info_db.status, many=True).data],
			whois_server=domain_info_db.whois_server,
			ns_records=[ns['name'] for ns in NameServersSerializer(domain_info_db.name_servers, many=True).data],
			registrar_name=domain_info_db.registrar.name,
			registrar_phone=domain_info_db.registrar.phone,
			registrar_email=domain_info_db.registrar.email,
			registrar_url=domain_info_db.registrar.url,
			registrant_name=domain_info_db.registrant.name,
			registrant_id=domain_info_db.registrant.id_str,
			registrant_organization=domain_info_db.registrant.organization,
			registrant_city=domain_info_db.registrant.city,
			registrant_state=domain_info_db.registrant.state,
			registrant_zip_code=domain_info_db.registrant.zip_code,
			registrant_country=domain_info_db.registrant.country,
			registrant_phone=domain_info_db.registrant.phone,
			registrant_fax=domain_info_db.registrant.fax,
			registrant_email=domain_info_db.registrant.email,
			registrant_address=domain_info_db.registrant.address,
			admin_name=domain_info_db.admin.name,
			admin_id=domain_info_db.admin.id_str,
			admin_organization=domain_info_db.admin.organization,
			admin_city=domain_info_db.admin.city,
			admin_state=domain_info_db.admin.state,
			admin_zip_code=domain_info_db.admin.zip_code,
			admin_country=domain_info_db.admin.country,
			admin_phone=domain_info_db.admin.phone,
			admin_fax=domain_info_db.admin.fax,
			admin_email=domain_info_db.admin.email,
			admin_address=domain_info_db.admin.address,
			tech_name=domain_info_db.tech.name,
			tech_id=domain_info_db.tech.id_str,
			tech_organization=domain_info_db.tech.organization,
			tech_city=domain_info_db.tech.city,
			tech_state=domain_info_db.tech.state,
			tech_zip_code=domain_info_db.tech.zip_code,
			tech_country=domain_info_db.tech.country,
			tech_phone=domain_info_db.tech.phone,
			tech_fax=domain_info_db.tech.fax,
			tech_email=domain_info_db.tech.email,
			tech_address=domain_info_db.tech.address,
			related_tlds=[domain['name'] for domain in RelatedDomainSerializer(domain_info_db.related_tlds, many=True).data],
			related_domains=[domain['name'] for domain in RelatedDomainSerializer(domain_info_db.related_domains, many=True).data],
			historical_ips=[ip for ip in HistoricalIPSerializer(domain_info_db.historical_ips, many=True).data],
		)
		if domain_info_db.dns_records:
			a_records = []
			txt_records = []
			mx_records = []
			dns_records = [{'name': dns['name'], 'type': dns['type']} for dns in DomainDNSRecordSerializer(domain_info_db.dns_records, many=True).data]
			for dns in dns_records:
				if dns['type'] == 'a':
					a_records.append(dns['name'])
				elif dns['type'] == 'txt':
					txt_records.append(dns['name'])
				elif dns['type'] == 'mx':
					mx_records.append(dns['name'])
			domain_info.a_records = a_records
			domain_info.txt_records = txt_records
			domain_info.mx_records = mx_records
	else:
		logger.info(f'Domain info for "{ip_domain}" not found in DB, querying whois')
		domain_info = DottedDict()
		# find domain historical ip
		try:
			historical_ips = get_domain_historical_ip_address(ip_domain)
			domain_info.historical_ips = historical_ips
		except Exception as e:
			logger.error(f'HistoricalIP for {ip_domain} not found!\nError: {str(e)}')
			historical_ips = []
		# find associated domains using ip_domain
		try:
			related_domains = reverse_whois(ip_domain.split('.')[0])
		except Exception as e:
			logger.error(f'Associated domain not found for {ip_domain}\nError: {str(e)}')
			similar_domains = []
		# find related tlds using TLSx
		try:
			related_tlds = []
			output_path = '/tmp/ip_domain_tlsx.txt'
			tlsx_command = f'tlsx -san -cn -silent -ro -host {ip_domain} -o {output_path}'
			run_command(
				tlsx_command,
				shell=True,
			)
			tlsx_output = []
			with open(output_path) as f:
				tlsx_output = f.readlines()

			tldextract_target = tldextract.extract(ip_domain)
			for doms in tlsx_output:
				doms = doms.strip()
				tldextract_res = tldextract.extract(doms)
				if ip_domain != doms and tldextract_res.domain == tldextract_target.domain and tldextract_res.subdomain == '':
					related_tlds.append(doms)

			related_tlds = list(set(related_tlds))
			domain_info.related_tlds = related_tlds
		except Exception as e:
			logger.error(f'Associated domain not found for {ip_domain}\nError: {str(e)}')
			similar_domains = []

		related_domains_list = []
		if Domain.objects.filter(name=ip_domain).exists():
			domain = Domain.objects.get(name=ip_domain)
			db_domain_info = domain.domain_info if domain.domain_info else DomainInfo()
			db_domain_info.save()
			for _domain in related_domains:
				domain_related = RelatedDomain.objects.get_or_create(
					name=_domain['name'],
				)[0]
				db_domain_info.related_domains.add(domain_related)
				related_domains_list.append(_domain['name'])

			for _domain in related_tlds:
				domain_related = RelatedDomain.objects.get_or_create(
					name=_domain,
				)[0]
				db_domain_info.related_tlds.add(domain_related)

			for _ip in historical_ips:
				historical_ip = HistoricalIP.objects.get_or_create(
					ip=_ip['ip'],
					owner=_ip['owner'],
					location=_ip['location'],
					last_seen=_ip['last_seen'],
				)[0]
				db_domain_info.historical_ips.add(historical_ip)
			domain.domain_info = db_domain_info
			domain.save()

		command = f'netlas host {ip_domain} -f json'
		# check if netlas key is provided
		netlas_key = get_netlas_key()
		command += f' -a {netlas_key}' if netlas_key else ''

		result = subprocess.check_output(command.split()).decode('utf-8')
		if 'Failed to parse response data' in result:
			# do fallback
			return {
				'status': False,
				'ip_domain': ip_domain,
				'result': "Netlas limit exceeded.",
				'message': 'Netlas limit exceeded.'
			}
		try:
			result = json.loads(result)
			logger.info(result)
			whois = result.get('whois') if result.get('whois') else {}

			domain_info.created = whois.get('created_date')
			domain_info.expires = whois.get('expiration_date')
			domain_info.updated = whois.get('updated_date')
			domain_info.whois_server = whois.get('whois_server')


			if 'registrant' in whois:
				registrant = whois.get('registrant')
				domain_info.registrant_name = registrant.get('name')
				domain_info.registrant_country = registrant.get('country')
				domain_info.registrant_id = registrant.get('id')
				domain_info.registrant_state = registrant.get('province')
				domain_info.registrant_city = registrant.get('city')
				domain_info.registrant_phone = registrant.get('phone')
				domain_info.registrant_address = registrant.get('street')
				domain_info.registrant_organization = registrant.get('organization')
				domain_info.registrant_fax = registrant.get('fax')
				domain_info.registrant_zip_code = registrant.get('postal_code')
				email_search = EMAIL_REGEX.search(str(registrant.get('email')))
				field_content = email_search.group(0) if email_search else None
				domain_info.registrant_email = field_content

			if 'administrative' in whois:
				administrative = whois.get('administrative')
				domain_info.admin_name = administrative.get('name')
				domain_info.admin_country = administrative.get('country')
				domain_info.admin_id = administrative.get('id')
				domain_info.admin_state = administrative.get('province')
				domain_info.admin_city = administrative.get('city')
				domain_info.admin_phone = administrative.get('phone')
				domain_info.admin_address = administrative.get('street')
				domain_info.admin_organization = administrative.get('organization')
				domain_info.admin_fax = administrative.get('fax')
				domain_info.admin_zip_code = administrative.get('postal_code')
				mail_search = EMAIL_REGEX.search(str(administrative.get('email')))
				field_content = email_search.group(0) if email_search else None
				domain_info.admin_email = field_content

			if 'technical' in whois:
				technical = whois.get('technical')
				domain_info.tech_name = technical.get('name')
				domain_info.tech_country = technical.get('country')
				domain_info.tech_state = technical.get('province')
				domain_info.tech_id = technical.get('id')
				domain_info.tech_city = technical.get('city')
				domain_info.tech_phone = technical.get('phone')
				domain_info.tech_address = technical.get('street')
				domain_info.tech_organization = technical.get('organization')
				domain_info.tech_fax = technical.get('fax')
				domain_info.tech_zip_code = technical.get('postal_code')
				mail_search = EMAIL_REGEX.search(str(technical.get('email')))
				field_content = email_search.group(0) if email_search else None
				domain_info.tech_email = field_content

			if 'dns' in result:
				dns = result.get('dns')
				domain_info.mx_records = dns.get('mx')
				domain_info.txt_records = dns.get('txt')
				domain_info.a_records = dns.get('a')

			domain_info.ns_records = whois.get('name_servers')
			domain_info.dnssec = True if whois.get('dnssec') else False
			domain_info.status = whois.get('status')

			if 'registrar' in whois:
				registrar = whois.get('registrar')
				domain_info.registrar_name = registrar.get('name')
				domain_info.registrar_email = registrar.get('email')
				domain_info.registrar_phone = registrar.get('phone')
				domain_info.registrar_url = registrar.get('url')

			# find associated domains if registrant email is found
			related_domains = reverse_whois(domain_info.get('registrant_email')) if domain_info.get('registrant_email') else []
			for _domain in related_domains:
				related_domains_list.append(_domain['name'])

			# remove duplicate domains from related domains list
			related_domains_list = list(set(related_domains_list))
			domain_info.related_domains = related_domains_list

			# save to db if domain exists
			if Domain.objects.filter(name=ip_domain).exists():
				domain = Domain.objects.get(name=ip_domain)
				db_domain_info = domain.domain_info if domain.domain_info else DomainInfo()
				db_domain_info.save()
				for _domain in related_domains:
					domain_rel = RelatedDomain.objects.get_or_create(
						name=_domain['name'],
					)[0]
					db_domain_info.related_domains.add(domain_rel)

				db_domain_info.dnssec = domain_info.get('dnssec')
				#dates
				db_domain_info.created = domain_info.get('created')
				db_domain_info.updated = domain_info.get('updated')
				db_domain_info.expires = domain_info.get('expires')
				#registrar
				db_domain_info.registrar = Registrar.objects.get_or_create(
					name=domain_info.get('registrar_name'),
					email=domain_info.get('registrar_email'),
					phone=domain_info.get('registrar_phone'),
					url=domain_info.get('registrar_url'),
				)[0]
				db_domain_info.registrant = DomainRegistration.objects.get_or_create(
					name=domain_info.get('registrant_name'),
					organization=domain_info.get('registrant_organization'),
					address=domain_info.get('registrant_address'),
					city=domain_info.get('registrant_city'),
					state=domain_info.get('registrant_state'),
					zip_code=domain_info.get('registrant_zip_code'),
					country=domain_info.get('registrant_country'),
					email=domain_info.get('registrant_email'),
					phone=domain_info.get('registrant_phone'),
					fax=domain_info.get('registrant_fax'),
					id_str=domain_info.get('registrant_id'),
				)[0]
				db_domain_info.admin = DomainRegistration.objects.get_or_create(
					name=domain_info.get('admin_name'),
					organization=domain_info.get('admin_organization'),
					address=domain_info.get('admin_address'),
					city=domain_info.get('admin_city'),
					state=domain_info.get('admin_state'),
					zip_code=domain_info.get('admin_zip_code'),
					country=domain_info.get('admin_country'),
					email=domain_info.get('admin_email'),
					phone=domain_info.get('admin_phone'),
					fax=domain_info.get('admin_fax'),
					id_str=domain_info.get('admin_id'),
				)[0]
				db_domain_info.tech = DomainRegistration.objects.get_or_create(
					name=domain_info.get('tech_name'),
					organization=domain_info.get('tech_organization'),
					address=domain_info.get('tech_address'),
					city=domain_info.get('tech_city'),
					state=domain_info.get('tech_state'),
					zip_code=domain_info.get('tech_zip_code'),
					country=domain_info.get('tech_country'),
					email=domain_info.get('tech_email'),
					phone=domain_info.get('tech_phone'),
					fax=domain_info.get('tech_fax'),
					id_str=domain_info.get('tech_id'),
				)[0]
				for status in domain_info.get('status') or []:
					_status = WhoisStatus.objects.get_or_create(
						name=status
					)[0]
					_status.save()
					db_domain_info.status.add(_status)

				for ns in domain_info.get('ns_records') or []:
					_ns = NameServer.objects.get_or_create(
						name=ns
					)[0]
					_ns.save()
					db_domain_info.name_servers.add(_ns)

				for a in domain_info.get('a_records') or []:
					_a = DNSRecord.objects.get_or_create(
						name=a,
						type='a'
					)[0]
					_a.save()
					db_domain_info.dns_records.add(_a)
				for mx in domain_info.get('mx_records') or []:
					_mx = DNSRecord.objects.get_or_create(
						name=mx,
						type='mx'
					)[0]
					_mx.save()
					db_domain_info.dns_records.add(_mx)
				for txt in domain_info.get('txt_records') or []:
					_txt = DNSRecord.objects.get_or_create(
						name=txt,
						type='txt'
					)[0]
					_txt.save()
					db_domain_info.dns_records.add(_txt)

				db_domain_info.geolocation_iso = domain_info.get('registrant_country')
				db_domain_info.whois_server = domain_info.get('whois_server')
				db_domain_info.save()
				domain.domain_info = db_domain_info
				domain.save()

		except Exception as e:
			return {
				'status': False,
				'ip_domain': ip_domain,
				'result': "unable to fetch records from WHOIS database.",
				'message': str(e)
			}

	return {
		'status': True,
		'ip_domain': ip_domain,
		'dnssec': domain_info.get('dnssec'),
		'created': domain_info.get('created'),
		'updated': domain_info.get('updated'),
		'expires': domain_info.get('expires'),
		'geolocation_iso': domain_info.get('registrant_country'),
		'domain_statuses': domain_info.get('status'),
		'whois_server': domain_info.get('whois_server'),
		'dns': {
			'a': domain_info.get('a_records'),
			'mx': domain_info.get('mx_records'),
			'txt': domain_info.get('txt_records'),
		},
		'registrar': {
			'name': domain_info.get('registrar_name'),
			'phone': domain_info.get('registrar_phone'),
			'email': domain_info.get('registrar_email'),
			'url': domain_info.get('registrar_url'),
		},
		'registrant': {
			'name': domain_info.get('registrant_name'),
			'id': domain_info.get('registrant_id'),
			'organization': domain_info.get('registrant_organization'),
			'address': domain_info.get('registrant_address'),
			'city': domain_info.get('registrant_city'),
			'state': domain_info.get('registrant_state'),
			'zipcode': domain_info.get('registrant_zip_code'),
			'country': domain_info.get('registrant_country'),
			'phone': domain_info.get('registrant_phone'),
			'fax': domain_info.get('registrant_fax'),
			'email': domain_info.get('registrant_email'),
		},
		'admin': {
			'name': domain_info.get('admin_name'),
			'id': domain_info.get('admin_id'),
			'organization': domain_info.get('admin_organization'),
			'address':domain_info.get('admin_address'),
			'city': domain_info.get('admin_city'),
			'state': domain_info.get('admin_state'),
			'zipcode': domain_info.get('admin_zip_code'),
			'country': domain_info.get('admin_country'),
			'phone': domain_info.get('admin_phone'),
			'fax': domain_info.get('admin_fax'),
			'email': domain_info.get('admin_email'),
		},
		'technical_contact': {
			'name': domain_info.get('tech_name'),
			'id': domain_info.get('tech_id'),
			'organization': domain_info.get('tech_organization'),
			'address': domain_info.get('tech_address'),
			'city': domain_info.get('tech_city'),
			'state': domain_info.get('tech_state'),
			'zipcode': domain_info.get('tech_zip_code'),
			'country': domain_info.get('tech_country'),
			'phone': domain_info.get('tech_phone'),
			'fax': domain_info.get('tech_fax'),
			'email': domain_info.get('tech_email'),
		},
		'nameservers': domain_info.get('ns_records'),
		# 'similar_domains': domain_info.get('similar_domains'),
		'related_domains': domain_info.get('related_domains'),
		'related_tlds': domain_info.get('related_tlds'),
		'historical_ips': domain_info.get('historical_ips'),
	}


@app.task(name='remove_duplicate_endpoints', bind=False, queue='remove_duplicate_endpoints_queue')
def remove_duplicate_endpoints(
		scan_history_id,
		domain_id,
		subdomain_id=None,
		filter_ids=[],
		filter_status=[200, 301, 404],
		duplicate_removal_fields=ENDPOINT_SCAN_DEFAULT_DUPLICATE_FIELDS
	):
	"""Remove duplicate endpoints.

	Check for implicit redirections by comparing endpoints:
	- [x] `content_length` similarities indicating redirections
	- [x] `page_title` (check for same page title)
	- [ ] Sign-in / login page (check for endpoints with the same words)

	Args:
		scan_history_id: ScanHistory id.
		domain_id (int): Domain id.
		subdomain_id (int, optional): Subdomain id.
		filter_ids (list): List of endpoint ids to filter on.
		filter_status (list): List of HTTP status codes to filter on.
		duplicate_removal_fields (list): List of Endpoint model fields to check for duplicates
	"""
	logger.info(f'Removing duplicate endpoints based on {duplicate_removal_fields}')
	endpoints = (
		EndPoint.objects
		.filter(scan_history__id=scan_history_id)
		.filter(target_domain__id=domain_id)
	)
	if filter_status:
		endpoints = endpoints.filter(http_status__in=filter_status)

<<<<<<< HEAD
		logger.info('Running Nuclei Scanner!')
		logger.info(final_nuclei_command)
		os.system(remove_cmd_injection_chars(final_nuclei_command))
=======
	if subdomain_id:
		endpoints = endpoints.filter(subdomain__id=subdomain_id)
>>>>>>> a281cf19

	if filter_ids:
		endpoints = endpoints.filter(id__in=filter_ids)

	for field_name in duplicate_removal_fields:
		cl_query = (
			endpoints
			.values_list(field_name)
			.annotate(mc=Count(field_name))
			.order_by('-mc')
		)
		for (field_value, count) in cl_query:
			if count > DELETE_DUPLICATES_THRESHOLD:
				eps_to_delete = (
					endpoints
					.filter(**{field_name: field_value})
					.order_by('discovered_date')
					.all()[1:]
				)
				msg = f'Deleting {len(eps_to_delete)} endpoints [reason: same {field_name} {field_value}]'
				for ep in eps_to_delete:
					url = urlparse(ep.http_url)
					if url.path in ['', '/', '/login']: # try do not delete the original page that other pages redirect to
						continue
					msg += f'\n\t {ep.http_url} [{ep.http_status}] [{field_name}={field_value}]'
					ep.delete()
				logger.warning(msg)


@app.task(name='run_command', bind=False, queue='run_command_queue')
def run_command(cmd, cwd=None, shell=False, history_file=None, scan_id=None, activity_id=None):
	"""Run a given command using subprocess module.

	Args:
		cmd (str): Command to run.
		cwd (str): Current working directory.
		echo (bool): Log command.
		shell (bool): Run within separate shell if True.
		history_file (str): Write command + output to history file.

	Returns:
		tuple: Tuple with return_code, output.
	"""
	logger.info(cmd)
	logger.warning(activity_id)

	# Create a command record in the database
	command_obj = Command.objects.create(
		command=cmd,
		time=timezone.now(),
		scan_history_id=scan_id,
		activity_id=activity_id)

	# Run the command using subprocess
	popen = subprocess.Popen(
		cmd if shell else cmd.split(),
		shell=shell,
		stdout=subprocess.PIPE,
		stderr=subprocess.STDOUT,
		cwd=cwd,
		universal_newlines=True)
	output = ''
	for stdout_line in iter(popen.stdout.readline, ""):
		item = stdout_line.strip()
		output += '\n' + item
		logger.debug(item)
	popen.stdout.close()
	popen.wait()
	return_code = popen.returncode
	command_obj.output = output
	command_obj.return_code = return_code
	command_obj.save()
	if history_file:
		mode = 'a'
		if not os.path.exists(history_file):
			mode = 'w'
		with open(history_file, mode) as f:
			f.write(f'\n{cmd}\n{return_code}\n{output}\n------------------\n')
	return return_code, output


#-------------#
# Other utils #
#-------------#

def stream_command(cmd, cwd=None, shell=False, history_file=None, encoding='utf-8', scan_id=None, activity_id=None, trunc_char=None):
	# Log cmd
	logger.info(cmd)
	# logger.warning(activity_id)

	# Create a command record in the database
	command_obj = Command.objects.create(
		command=cmd,
		time=timezone.now(),
		scan_history_id=scan_id,
		activity_id=activity_id)

	# Sanitize the cmd
	command = cmd if shell else cmd.split()

	# Run the command using subprocess
	process = subprocess.Popen(
		command,
		stdout=subprocess.PIPE,
		stderr=subprocess.PIPE,
		shell=shell)

	# Log the output in real-time to the database
	output = ""

	# Process the output
	for line in iter(lambda: process.stdout.readline() or process.stderr.readline(), b''):
		line = re.sub(r'\x1b[^m]*m', '', line.decode('utf-8').strip())
		if trunc_char and line.endswith(trunc_char):
			line = line[:-1]
		item = line

		# Try to parse the line as JSON
		try:
			item = json.loads(line)
		except json.JSONDecodeError:
			pass

		# Yield the line
		#logger.debug(item)
		yield item

		# Add the log line to the output
		output += line + "\n"

		# Update the command record in the database
		command_obj.output = output
		command_obj.save()

	# Retrieve the return code and output
	process.wait()
	return_code = process.returncode

	# Update the return code and final output in the database
	command_obj.return_code = return_code
	command_obj.save()

	# Append the command, return code and output to the history file
	if history_file is not None:
		with open(history_file, "a") as f:
			f.write(f"{cmd}\n{return_code}\n{output}\n")


def process_httpx_response(line):
	"""TODO: implement this"""


def extract_httpx_url(line):
	"""Extract final URL from httpx results. Always follow redirects to find
	the last URL.

	Args:
		line (dict): URL data output by httpx.

	Returns:
		tuple: (final_url, redirect_bool) tuple.
	"""
	status_code = line.get('status_code', 0)
	final_url = line.get('final_url')
	location = line.get('location')
	chain_status_codes = line.get('chain_status_codes', [])

	# Final URL is already looking nice, if it exists return it
	if final_url:
		return final_url, False
	http_url = line['url'] # fallback to url field

	# Handle redirects manually
	REDIRECT_STATUS_CODES = [301, 302]
	is_redirect = (
		status_code in REDIRECT_STATUS_CODES
		or
		any(x in REDIRECT_STATUS_CODES for x in chain_status_codes)
	)
	if is_redirect and location:
		if location.startswith(('http', 'https')):
			http_url = location
		else:
			http_url = f'{http_url}/{location.lstrip("/")}'

	# Sanitize URL
	http_url = sanitize_url(http_url)

	return http_url, is_redirect


#-------------#
# OSInt utils #
#-------------#

def get_and_save_dork_results(lookup_target, results_dir, type, lookup_keywords=None, lookup_extensions=None, delay=3, page_count=2, scan_history=None):
	"""
		Uses gofuzz to dork and store information

		Args:
			lookup_target (str): target to look into such as stackoverflow or even the target itself
			results_dir (str): Results directory
			type (str): Dork Type Title
			lookup_keywords (str): comma separated keywords or paths to look for
			lookup_extensions (str): comma separated extensions to look for
			delay (int): delay between each requests
			page_count (int): pages in google to extract information
			scan_history (startScan.ScanHistory): Scan History Object
	"""
	results = []
	gofuzz_command = f'{GOFUZZ_EXEC_PATH} -t {lookup_target} -d {delay} -p {page_count}'

	if lookup_extensions:
		gofuzz_command += f' -e {lookup_extensions}'
	elif lookup_keywords:
		gofuzz_command += f' -w {lookup_keywords}'

	output_file = f'{results_dir}/gofuzz.txt'
	gofuzz_command += f' -o {output_file}'
	history_file = f'{results_dir}/commands.txt'

	try:
		run_command(
			gofuzz_command,
			shell=False,
			history_file=history_file,
			scan_id=scan_history.id,
		)

		if not os.path.isfile(output_file):
			return

		with open(output_file) as f:
			for line in f.readlines():
				url = line.strip()
				if url:
					results.append(url)
					dork, created = Dork.objects.get_or_create(
						type=type,
						url=url
					)
					if scan_history:
						scan_history.dorks.add(dork)

		# remove output file
		os.remove(output_file)

	except Exception as e:
		logger.exception(e)

	return results


def get_and_save_emails(scan_history, activity_id, results_dir):
	"""Get and save emails from Google, Bing and Baidu.

	Args:
		scan_history (startScan.ScanHistory): Scan history object.
		activity_id: ScanActivity Object
		results_dir (str): Results directory.

	Returns:
		list: List of emails found.
	"""
	emails = []

	# Proxy settings
	# get_random_proxy()

	# Gather emails from Google, Bing and Baidu
	output_file = f'{results_dir}/emails_tmp.txt'
	history_file = f'{results_dir}/commands.txt'
	command = f'python3 /usr/src/github/Infoga/infoga.py --domain {scan_history.domain.name} --source all --report {output_file}'
	try:
		run_command(
			command,
			shell=False,
			history_file=history_file,
			scan_id=scan_history.id,
			activity_id=activity_id)

		if not os.path.isfile(output_file):
			logger.info('No Email results')
			return []

		with open(output_file) as f:
			for line in f.readlines():
				if 'Email' in line:
					split_email = line.split(' ')[2]
					emails.append(split_email)

		output_path = f'{results_dir}/emails.txt'
		with open(output_path, 'w') as output_file:
			for email_address in emails:
				save_email(email_address, scan_history)
				output_file.write(f'{email_address}\n')

	except Exception as e:
		logger.exception(e)
	return emails


def save_metadata_info(meta_dict):
	"""Extract metadata from Google Search.

	Args:
		meta_dict (dict): Info dict.

	Returns:
		list: List of startScan.MetaFinderDocument objects.
	"""
	logger.warning(f'Getting metadata for {meta_dict.osint_target}')

	scan_history = ScanHistory.objects.get(id=meta_dict.scan_id)

	# Proxy settings
	get_random_proxy()

	# Get metadata
	result = extract_metadata_from_google_search(meta_dict.osint_target, meta_dict.documents_limit)
	if not result:
		logger.error(f'No metadata result from Google Search for {meta_dict.osint_target}.')
		return []

	# Add metadata info to DB
	results = []
	for metadata_name, data in result.get_metadata().items():
		subdomain = Subdomain.objects.get(
			scan_history=meta_dict.scan_id,
			name=meta_dict.osint_target)
		metadata = DottedDict({k: v for k, v in data.items()})
		meta_finder_document = MetaFinderDocument(
			subdomain=subdomain,
			target_domain=meta_dict.domain,
			scan_history=scan_history,
			url=metadata.url,
			doc_name=metadata_name,
			http_status=metadata.status_code,
			producer=metadata.metadata.get('Producer'),
			creator=metadata.metadata.get('Creator'),
			creation_date=metadata.metadata.get('CreationDate'),
			modified_date=metadata.metadata.get('ModDate'),
			author=metadata.metadata.get('Author'),
			title=metadata.metadata.get('Title'),
			os=metadata.metadata.get('OSInfo'))
		meta_finder_document.save()
		results.append(data)
	return results


#-----------------#
# Utils functions #
#-----------------#

def create_scan_activity(scan_history_id, message, status):
	scan_activity = ScanActivity()
	scan_activity.scan_of = ScanHistory.objects.get(pk=scan_history_id)
	scan_activity.title = message
	scan_activity.time = timezone.now()
	scan_activity.status = status
	scan_activity.save()
	return scan_activity.id


#--------------------#
# Database functions #
#--------------------#


def save_vulnerability(**vuln_data):
	references = vuln_data.pop('references', [])
	cve_ids = vuln_data.pop('cve_ids', [])
	cwe_ids = vuln_data.pop('cwe_ids', [])
	tags = vuln_data.pop('tags', [])
	subscan = vuln_data.pop('subscan', None)

	# remove nulls
	vuln_data = replace_nulls(vuln_data)

	# Create vulnerability
	vuln, created = Vulnerability.objects.get_or_create(**vuln_data)
	if created:
		vuln.discovered_date = timezone.now()
		vuln.open_status = True
		vuln.save()

	# Save vuln tags
	for tag_name in tags or []:
		tag, created = VulnerabilityTags.objects.get_or_create(name=tag_name)
		if tag:
			vuln.tags.add(tag)
			vuln.save()

	# Save CVEs
	for cve_id in cve_ids or []:
		cve, created = CveId.objects.get_or_create(name=cve_id)
		if cve:
			vuln.cve_ids.add(cve)
			vuln.save()

	# Save CWEs
	for cve_id in cwe_ids or []:
		cwe, created = CweId.objects.get_or_create(name=cve_id)
		if cwe:
			vuln.cwe_ids.add(cwe)
			vuln.save()

	# Save vuln reference
	for url in references or []:
		ref, created = VulnerabilityReference.objects.get_or_create(url=url)
		if created:
			vuln.references.add(ref)
			vuln.save()

	# Save subscan id in vuln object
	if subscan:
		vuln.vuln_subscan_ids.add(subscan)
		vuln.save()

	return vuln, created


def save_endpoint(
		http_url,
		ctx={},
		crawl=False,
		is_default=False,
		**endpoint_data):
	"""Get or create EndPoint object. If crawl is True, also crawl the endpoint
	HTTP URL with httpx.

	Args:
		http_url (str): Input HTTP URL.
		is_default (bool): If the url is a default url for SubDomains.
		scan_history (startScan.models.ScanHistory): ScanHistory object.
		domain (startScan.models.Domain): Domain object.
		subdomain (starScan.models.Subdomain): Subdomain object.
		results_dir (str, optional): Results directory.
		crawl (bool, optional): Run httpx on endpoint if True. Default: False.
		force (bool, optional): Force crawl even if ENABLE_HTTP_CRAWL mode is on.
		subscan (startScan.models.SubScan, optional): SubScan object.

	Returns:
		tuple: (startScan.models.EndPoint, created) where `created` is a boolean
			indicating if the object is new or already existed.
	"""
	# remove nulls
	endpoint_data = replace_nulls(endpoint_data)

	scheme = urlparse(http_url).scheme
	endpoint = None
	created = False
	if ctx.get('domain_id'):
		domain = Domain.objects.get(id=ctx.get('domain_id'))
		if domain.name not in http_url:
			logger.error(f"{http_url} is not a URL of domain {domain.name}. Skipping.")
			return None, False
	if crawl:
		ctx['track'] = False
		results = http_crawl(
			urls=[http_url],
			method='HEAD',
			ctx=ctx)
		if results:
			endpoint_data = results[0]
			endpoint_id = endpoint_data['endpoint_id']
			created = endpoint_data['endpoint_created']
			endpoint = EndPoint.objects.get(pk=endpoint_id)
	elif not scheme:
		return None, False
	else: # add dumb endpoint without probing it
		scan = ScanHistory.objects.filter(pk=ctx.get('scan_history_id')).first()
		domain = Domain.objects.filter(pk=ctx.get('domain_id')).first()
		if not validators.url(http_url):
			return None, False
		http_url = sanitize_url(http_url)
		endpoint, created = EndPoint.objects.get_or_create(
			scan_history=scan,
			target_domain=domain,
			http_url=http_url,
			**endpoint_data)

	if created:
		endpoint.is_default = is_default
		endpoint.discovered_date = timezone.now()
		endpoint.save()
		subscan_id = ctx.get('subscan_id')
		if subscan_id:
			endpoint.endpoint_subscan_ids.add(subscan_id)
			endpoint.save()

	return endpoint, created


def save_subdomain(subdomain_name, ctx={}):
	"""Get or create Subdomain object.

	Args:
		subdomain_name (str): Subdomain name.
		scan_history (startScan.models.ScanHistory): ScanHistory object.

	Returns:
		tuple: (startScan.models.Subdomain, created) where `created` is a
			boolean indicating if the object has been created in DB.
	"""
	scan_id = ctx.get('scan_history_id')
	subscan_id = ctx.get('subscan_id')
	out_of_scope_subdomains = ctx.get('out_of_scope_subdomains', [])
	valid_domain = (
		validators.domain(subdomain_name) or
		validators.ipv4(subdomain_name) or
		validators.ipv6(subdomain_name)
	)
	if not valid_domain:
		logger.error(f'{subdomain_name} is not an invalid domain. Skipping.')
		return None, False

	if subdomain_name in out_of_scope_subdomains:
		logger.error(f'{subdomain_name} is out-of-scope. Skipping.')
		return None, False

	if ctx.get('domain_id'):
		domain = Domain.objects.get(id=ctx.get('domain_id'))
		if domain.name not in subdomain_name:
			logger.error(f"{subdomain_name} is not a subdomain of domain {domain.name}. Skipping.")
			return None, False

	scan = ScanHistory.objects.filter(pk=scan_id).first()
	domain = scan.domain if scan else None
	subdomain, created = Subdomain.objects.get_or_create(
		scan_history=scan,
		target_domain=domain,
		name=subdomain_name)
	if created:
		# logger.warning(f'Found new subdomain {subdomain_name}')
		subdomain.discovered_date = timezone.now()
		if subscan_id:
			subdomain.subdomain_subscan_ids.add(subscan_id)
		subdomain.save()
	return subdomain, created


def save_email(email_address, scan_history=None):
	if not validators.email(email_address):
		logger.info(f'Email {email_address} is invalid. Skipping.')
		return None, False
	email, created = Email.objects.get_or_create(address=email_address)
	# if created:
	# 	logger.warning(f'Found new email address {email_address}')

	# Add email to ScanHistory
	if scan_history:
		scan_history.emails.add(email)
		scan_history.save()

	return email, created


def save_employee(name, designation, scan_history=None):
	employee, created = Employee.objects.get_or_create(
		name=name,
		designation=designation)
	# if created:
	# 	logger.warning(f'Found new employee {name}')

	# Add employee to ScanHistory
	if scan_history:
		scan_history.employees.add(employee)
		scan_history.save()

	return employee, created


def save_ip_address(ip_address, subdomain=None, subscan=None, **kwargs):
	if not (validators.ipv4(ip_address) or validators.ipv6(ip_address)):
		logger.info(f'IP {ip_address} is not a valid IP. Skipping.')
		return None, False
	ip, created = IpAddress.objects.get_or_create(address=ip_address)
	# if created:
	# 	logger.warning(f'Found new IP {ip_address}')

	# Set extra attributes
	for key, value in kwargs.items():
		setattr(ip, key, value)
	ip.save()

	# Add IP to subdomain
	if subdomain:
		subdomain.ip_addresses.add(ip)
		subdomain.save()

	# Add subscan to IP
	if subscan:
		ip.ip_subscan_ids.add(subscan)

	# Geo-localize IP asynchronously
	if created:
		geo_localize.delay(ip_address, ip.id)

	return ip, created


def save_imported_subdomains(subdomains, ctx={}):
	"""Take a list of subdomains imported and write them to from_imported.txt.

	Args:
		subdomains (list): List of subdomain names.
		scan_history (startScan.models.ScanHistory): ScanHistory instance.
		domain (startScan.models.Domain): Domain instance.
		results_dir (str): Results directory.
	"""
	domain_id = ctx['domain_id']
	domain = Domain.objects.get(pk=domain_id)
	results_dir = ctx.get('results_dir', RENGINE_RESULTS)

	# Validate each subdomain and de-duplicate entries
	subdomains = list(set([
		subdomain for subdomain in subdomains
		if validators.domain(subdomain) and domain.name == get_domain_from_subdomain(subdomain)
	]))
	if not subdomains:
		return

	logger.warning(f'Found {len(subdomains)} imported subdomains.')
	with open(f'{results_dir}/from_imported.txt', 'w+') as output_file:
		for name in subdomains:
			subdomain_name = name.strip()
			subdomain, _ = save_subdomain(subdomain_name, ctx=ctx)
			subdomain.is_imported_subdomain = True
			subdomain.save()
			output_file.write(f'{subdomain}\n')


@app.task(name='query_reverse_whois', bind=False, queue='query_reverse_whois_queue')
def query_reverse_whois(lookup_keyword):
	"""Queries Reverse WHOIS information for an organization or email address.

	Args:
		lookup_keyword (str): Registrar Name or email
	Returns:
		dict: Reverse WHOIS information.
	"""

	return get_associated_domains(lookup_keyword)


@app.task(name='query_ip_history', bind=False, queue='query_ip_history_queue')
def query_ip_history(domain):
	"""Queries the IP history for a domain

	Args:
		domain (str): domain_name
	Returns:
		list: list of historical ip addresses
	"""

	return get_domain_historical_ip_address(domain)


@app.task(name='gpt_vulnerability_description', bind=False, queue='gpt_queue')
def gpt_vulnerability_description(vulnerability_id):
	"""Generate and store Vulnerability Description using GPT.

	Args:
		vulnerability_id (Vulnerability Model ID): Vulnerability ID to fetch Description.
	"""
	logger.info('Getting GPT Vulnerability Description')
	try:
		lookup_vulnerability = Vulnerability.objects.get(id=vulnerability_id)
		lookup_url = urlparse(lookup_vulnerability.http_url)
		path = lookup_url.path
	except Exception as e:
		return {
			'status': False,
			'error': str(e)
		}

	# check in db GPTVulnerabilityReport model if vulnerability description and path matches
	stored = GPTVulnerabilityReport.objects.filter(url_path=path).filter(title=lookup_vulnerability.name).first()
	if stored:
		response = {
			'status': True,
			'description': stored.description,
			'impact': stored.impact,
			'remediation': stored.remediation,
			'references': [url.url for url in stored.references.all()]
		}
	else:
		vulnerability_description = get_gpt_vuln_input_description(
			lookup_vulnerability.name,
			path
		)
		# one can add more description here later

		gpt_generator = GPTVulnerabilityReportGenerator()
		response = gpt_generator.get_vulnerability_description(vulnerability_description)
		add_gpt_description_db(
			lookup_vulnerability.name,
			path,
			response.get('description'),
			response.get('impact'),
			response.get('remediation'),
			response.get('references', [])
		)

	# for all vulnerabilities with the same vulnerability name this description has to be stored.
	# also the consition is that the url must contain a part of this.

	for vuln in Vulnerability.objects.filter(name=lookup_vulnerability.name, http_url__icontains=path):
		vuln.description = response.get('description', vuln.description)
		vuln.impact = response.get('impact')
		vuln.remediation = response.get('remediation')
		vuln.is_gpt_used = True
		vuln.save()

		for url in response.get('references', []):
			ref, created = VulnerabilityReference.objects.get_or_create(url=url)
			vuln.references.add(ref)
			vuln.save()

	return response<|MERGE_RESOLUTION|>--- conflicted
+++ resolved
@@ -979,112 +979,6 @@
 					scan_history=scan_history
 				)
 
-<<<<<<< HEAD
-	try:
-		for tool in tools.split(' '):
-			# fixing amass-passive and amass-active
-			if tool in tools:
-				if tool == 'amass-passive':
-					amass_command = 'amass enum -passive -d {} -o {}/from_amass.txt'.format(
-							domain.name, results_dir)
-
-					if USE_AMASS_CONFIG in yaml_configuration[SUBDOMAIN_DISCOVERY] and yaml_configuration[SUBDOMAIN_DISCOVERY][USE_AMASS_CONFIG]:
-						amass_command += ' -config /root/.config/amass.ini'
-					# Run Amass Passive
-					logging.info(amass_command)
-					process = subprocess.Popen(amass_command.split())
-					process.wait()
-
-				elif tool == 'amass-active':
-					amass_command = 'amass enum -active -d {} -o {}/from_amass_active.txt'.format(
-							domain.name, results_dir)
-
-					if USE_AMASS_CONFIG in yaml_configuration[SUBDOMAIN_DISCOVERY] and yaml_configuration[SUBDOMAIN_DISCOVERY][USE_AMASS_CONFIG]:
-						amass_command += ' -config /root/.config/amass.ini'
-
-					if AMASS_WORDLIST in yaml_configuration[SUBDOMAIN_DISCOVERY]:
-						wordlist = yaml_configuration[SUBDOMAIN_DISCOVERY][AMASS_WORDLIST]
-						if wordlist == 'default':
-							wordlist_path = '/usr/src/wordlist/deepmagic.com-prefixes-top50000.txt'
-						else:
-							wordlist_path = '/usr/src/wordlist/' + wordlist + '.txt'
-							if not os.path.exists(wordlist_path):
-								wordlist_path = '/usr/src/' + AMASS_WORDLIST
-						amass_command = amass_command + \
-							' -brute -w {}'.format(wordlist_path)
-
-					# Run Amass Active
-					logging.info(amass_command)
-					process = subprocess.Popen(amass_command.split())
-					process.wait()
-
-				elif tool == 'assetfinder':
-					assetfinder_command = 'assetfinder --subs-only {}'.format(
-						domain.name)
-
-					# Run Assetfinder
-					logging.info(assetfinder_command)
-					with open("{}/from_assetfinder.txt".format(results_dir), "w+") as f:
-						process = subprocess.Popen(assetfinder_command.split(), stdout=f)
-						process.wait()
-
-				elif tool == 'sublist3r':
-					sublist3r_command = 'python3 /usr/src/github/Sublist3r/sublist3r.py -d {} -t {} -o {}/from_sublister.txt'.format(
-						domain.name, threads, results_dir)
-
-					# Run sublist3r
-					logging.info(sublist3r_command)
-					process = subprocess.Popen(sublist3r_command.split())
-					process.wait()
-
-				elif tool == 'subfinder':
-					subfinder_command = 'subfinder -d {} -t {} -o {}/from_subfinder.txt'.format(
-						domain.name, threads, results_dir)
-
-					if USE_SUBFINDER_CONFIG in yaml_configuration[SUBDOMAIN_DISCOVERY] and yaml_configuration[SUBDOMAIN_DISCOVERY][USE_SUBFINDER_CONFIG]:
-						subfinder_command += ' -config /root/.config/subfinder/config.yaml'
-
-					# Run Subfinder
-					logging.info(subfinder_command)
-					process = subprocess.Popen(subfinder_command.split())
-					process.wait()
-
-				elif tool == 'oneforall':
-					oneforall_command = 'python3 /usr/src/github/OneForAll/oneforall.py --target {} run'.format(
-						domain.name, results_dir)
-
-					# Run OneForAll
-					logging.info(oneforall_command)
-					process = subprocess.Popen(oneforall_command.split())
-					process.wait()
-
-					extract_subdomain = "cut -d',' -f6 /usr/src/github/OneForAll/results/{}.csv >> {}/from_oneforall.txt".format(
-						domain.name, results_dir)
-
-					os.system(extract_subdomain)
-
-					# remove the results from oneforall directory
-					os.system(
-						'rm -rf /usr/src/github/OneForAll/results/{}.*'.format(domain.name))
-
-			elif tool.lower() in custom_subdomain_tools:
-				# this is for all the custom tools, and tools runs based on instalaltion steps provided
-				if InstalledExternalTool.objects.filter(name__icontains=tool.lower()).exists():
-					custom_tool = InstalledExternalTool.objects.get(name__icontains=tool)
-					execution_command = custom_tool.subdomain_gathering_command
-					print(execution_command)
-					# replace syntax with actual commands and path
-					if '{TARGET}' in execution_command and '{OUTPUT}' in execution_command:
-						execution_command = execution_command.replace('{TARGET}', domain.name)
-						execution_command = execution_command.replace('{OUTPUT}', '{}/from_{}.txt'.format(results_dir, tool))
-						execution_command = execution_command.replace('{PATH}', custom_tool.github_clone_path) if '{PATH}' in execution_command else execution_command
-						logger.info('Custom tool {} running with command {}'.format(tool, execution_command))
-						process = subprocess.Popen(execution_command.split())
-						process.wait()
-					else:
-						logger.error('Sorry can not run this tool! because TARGET and OUTPUT are not available!')
-=======
->>>>>>> a281cf19
 	except Exception as e:
 		logger.exception(e)
 	return results
@@ -2319,44 +2213,6 @@
 		)
 
 
-<<<<<<< HEAD
-	# writing port results
-	try:
-		port_json_result = open(port_results_file, 'r')
-		lines = port_json_result.readlines()
-		for line in lines:
-			json_st = json.loads(line.strip())
-			port_number = json_st['port']
-			ip_address = json_st['ip']
-			host = json_st['host']
-
-			# see if port already exists
-			if Port.objects.filter(number__exact=port_number).exists():
-				port = Port.objects.get(number=port_number)
-			else:
-				port = Port()
-				port.number = port_number
-
-				if port_number in UNCOMMON_WEB_PORTS:
-					port.is_uncommon = True
-				port_detail = whatportis.get_ports(str(port_number))
-
-				if len(port_detail):
-					port.service_name = port_detail[0].name
-					port.description = port_detail[0].description
-
-				port.save()
-
-			if IpAddress.objects.filter(address=ip_address).exists():
-				ip = IpAddress.objects.get(address=ip_address)
-			else:
-				# create a new ip
-				ip = IpAddress()
-				ip.address = ip_address
-				ip.save()
-			ip.ports.add(port)
-			ip.save()
-=======
 	for vuln in Vulnerability.objects.filter(name=title, http_url__icontains=path):
 		vuln.description = response.get('description', vuln.description)
 		vuln.impact = response.get('impact')
@@ -2428,7 +2284,6 @@
 			write_filepath=input_path,
 			ctx=ctx
 		)
->>>>>>> a281cf19
 
 	if intensity == 'normal': # reduce number of endpoints to scan
 		unfurl_filter = f'{self.results_dir}/urls_unfurled.txt'
@@ -2693,18 +2548,10 @@
 	with open(output_path, 'r') as file:
 		crlfs = file.readlines()
 
-<<<<<<< HEAD
-	for subdomain in subdomains_fuzz:
-		command = None
-		# delete any existing dirs.json
-		if os.path.isfile(dirs_results):
-			os.system('rm -rf {}'.format(dirs_results))
-=======
 	for crlf in crlfs:
 		url = crlf.strip()
 
 		vuln_data = parse_crlfuzz_result(url)
->>>>>>> a281cf19
 
 		http_url = sanitize_url(url)
 		subdomain_name = get_subdomain_from_url(http_url)
@@ -2733,97 +2580,8 @@
 			**vuln_data
 		)
 
-<<<<<<< HEAD
-		logger.info(command)
-		os.system(remove_cmd_injection_chars(command))
-
-		try:
-			if os.path.isfile(dirs_results):
-				with open(dirs_results, "r") as json_file:
-					json_string = json.loads(json_file.read())
-					subdomain = Subdomain.objects.get(
-							scan_history__id=scan_history.id, http_url=subdomain.http_url)
-					# TODO: URL Models to be created here
-					# Create a directory Scan model
-					directory_scan = DirectoryScan()
-					directory_scan.scanned_date = timezone.now()
-					directory_scan.command_line = json_string['commandline']
-					directory_scan.save()
-
-					for result in json_string['results']:
-						# check if directory already exists else create a new one
-						if DirectoryFile.objects.filter(
-							name=result['input']['FUZZ'],
-							length__exact=result['length'],
-							lines__exact=result['lines'],
-							http_status__exact=result['status'],
-							words__exact=result['words'],
-							url=result['url'],
-							content_type=result['content-type'],
-						).exists():
-							file = DirectoryFile.objects.get(
-								name=result['input']['FUZZ'],
-								length__exact=result['length'],
-								lines__exact=result['lines'],
-								http_status__exact=result['status'],
-								words__exact=result['words'],
-								url=result['url'],
-								content_type=result['content-type'],
-							)
-						else:
-							file = DirectoryFile()
-							file.name=result['input']['FUZZ']
-							file.length=result['length']
-							file.lines=result['lines']
-							file.http_status=result['status']
-							file.words=result['words']
-							file.url=result['url']
-							file.content_type=result['content-type']
-							file.save()
-
-						directory_scan.directory_files.add(file)
-
-					if subscan:
-						directory_scan.dir_subscan_ids.add(subscan)
-
-					subdomain.directories.add(directory_scan)
-
-		except Exception as exception:
-			logging.error(exception)
-			if not subscan:
-				update_last_activity(activity_id, 0)
-			raise Exception(exception)
-
-	if notification and notification[0].send_scan_status_notif:
-		send_notification('Directory Bruteforce has been completed for {}.'.format(domain_name))
-
-
-def fetch_endpoints(
-		scan_history,
-		activity_id,
-		yaml_configuration,
-		results_dir,
-		domain=None,
-		subdomain=None,
-		file_name=None,
-		subscan=None
-	):
-	'''
-		This function is responsible for fetching all the urls associated with target
-		and runs HTTP probe
-		reNgine has ability to fetch deep urls, meaning url for all the subdomains
-		but, when subdomain is given, subtask is running, deep or normal scan should
-		not work, it should simply fetch urls for that subdomain
-	'''
-
-	if GF_PATTERNS in yaml_configuration[FETCH_URL]:
-		scan_history.used_gf_patterns = ','.join(
-			pattern for pattern in yaml_configuration[FETCH_URL][GF_PATTERNS])
-		scan_history.save()
-=======
 		if not vuln:
 			continue
->>>>>>> a281cf19
 
 	# after vulnerability scan is done, we need to run gpt if
 	# should_fetch_gpt_report and openapi key exists
@@ -4209,14 +3967,8 @@
 	if filter_status:
 		endpoints = endpoints.filter(http_status__in=filter_status)
 
-<<<<<<< HEAD
-		logger.info('Running Nuclei Scanner!')
-		logger.info(final_nuclei_command)
-		os.system(remove_cmd_injection_chars(final_nuclei_command))
-=======
 	if subdomain_id:
 		endpoints = endpoints.filter(subdomain__id=subdomain_id)
->>>>>>> a281cf19
 
 	if filter_ids:
 		endpoints = endpoints.filter(id__in=filter_ids)
