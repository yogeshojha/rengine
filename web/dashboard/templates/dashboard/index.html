--- conflicted
+++ resolved
@@ -1,4 +1,3 @@
-<<<<<<< HEAD
 {% extends 'base/base.html' %}
 {% load humanize %}
 {% load static %}
@@ -678,686 +677,4 @@
 
 });
 </script>
-{% endblock page_level_script %}
-=======
-{% extends 'base/base.html' %}
-{% load humanize %}
-{% load static %}
-{% load mathfilters %}
-{% block title %}
-Dashboard
-{% endblock title %}
-
-{% block page_title %}
-Dashboard
-{% endblock page_title %}
-
-{% block custom_js_css_link %}
-<link rel="stylesheet" type="text/css" href="{% static 'custom/custom.css' %}">
-<link rel="stylesheet" type="text/css" href="{% static 'plugins/j-map/jquery-jvectormap.css' %}">
-<link rel="stylesheet" href="https://cdnjs.cloudflare.com/ajax/libs/flag-icon-css/6.6.3/css/flag-icons.min.css" integrity="sha512-uvXdJud8WaOlQFjlz9B15Yy2Au/bMAvz79F7Xa6OakCl2jvQPdHD0hb3dEqZRdSwG4/sknePXlE7GiarwA/9Wg==" crossorigin="anonymous" referrerpolicy="no-referrer" />
-{% endblock custom_js_css_link %}
-
-{% block breadcrumb_title %}
-<span class="badge badge-soft-info">reNgine 1.3.2</span>
-{% endblock breadcrumb_title %}
-
-{% block main_content %}
-<div class="row">
-	<div class="col-xl-3 col-lg-3 col-md-6 col-sm-12 col-12">
-		<div class="card" id="tooltip-container">
-			<div class="card-body">
-				<i class="fa fa-info-circle text-muted float-end" data-bs-container="#tooltip-container" data-bs-toggle="tooltip" data-bs-placement="bottom" title="Total Number of Targets/Domains"></i>
-				<h4 class="mt-0 font-16">Total Targets</h4>
-				<h2 class="text-primary my-3 text-center"><span data-plugin="counterup">{{domain_count|intcomma}}</span></h2>
-				<div id="targets_chart"></div>
-				<p class="text-success mb-0 mt-2"><span class="badge rounded-pill float-end">&nbsp;</span></p>
-				<br>
-				<br>
-				<br>
-			</div>
-		</div>
-	</div>
-	<div class="col-xl-3 col-lg-3 col-md-6 col-sm-12 col-12">
-		<div class="card" id="tooltip-container1">
-			<div class="card-body">
-				<i class="fa fa-info-circle text-muted float-end" data-bs-container="#tooltip-container1" data-bs-toggle="tooltip" data-bs-placement="bottom" title="Total Number of Subdomains discovered by reNgine across all targets."></i>
-				<h4 class="mt-0 font-16">Total Subdomains</h4>
-				<h2 class="text-primary my-3 text-center"><span data-plugin="counterup">{{subdomain_count|intcomma}}</span></h2>
-				<div id="subdomains_chart"></div>
-				<br>
-				<p class="text-success mb-0 mt-2"><span class="badge badge-soft-success rounded-pill float-end">Alive Subdomains: {{alive_count|intcomma}}</span></p>
-				<br>
-				<br>
-			</div>
-		</div>
-	</div>
-	<div class="col-xl-3 col-lg-3 col-md-6 col-sm-12 col-12">
-		<div class="card" id="tooltip-container2">
-			<div class="card-body">
-				<i class="fa fa-info-circle text-muted float-end" data-bs-container="#tooltip-container2" data-bs-toggle="tooltip" data-bs-placement="bottom" title="Total Endpoints/URLs discovered by reNgine across all targets & subdomains."></i>
-				<h4 class="mt-0 font-16">Total Endpoints</h4>
-				<h2 class="text-primary my-3 text-center">{{endpoint_count|intcomma}}</h2>
-				<div id="endpoint_chart"></div>
-				<br>
-				<p class="text-success mb-0 mt-2"><span class="badge badge-soft-success rounded-pill float-end">Alive Endpoints: {{endpoint_alive_count|intcomma}}</span></p>
-				<br>
-				<br>
-			</div>
-		</div>
-	</div>
-	<div class="col-xl-3 col-lg-3 col-md-6 col-sm-12 col-12">
-		<div class="card" id="tooltip-container3">
-			<div class="card-body">
-				<i class="fa fa-info-circle text-muted float-end" data-bs-container="#tooltip-container3" data-bs-toggle="tooltip" data-bs-placement="bottom" title="More Info"></i>
-				<h4 class="mt-0 font-16 text-danger">Total Vulnerabilities</h4>
-				<h2 class="text-danger my-3 text-center"><span data-plugin="counterup">{{total_vul_count|intcomma}}</span></h2>
-				<div id="vuln_chart"></div>
-				<p class="text-danger mb-0 mt-2"><span class="badge badge-soft-danger rounded-pill float-end"><b>{{critical_count}} Critical, {{high_count}} High, {{medium_count}} Medium</b></span></p>
-				<br>
-				<p class="text-danger mb-0 mt-2"><span class="badge badge-soft-primary rounded-pill float-end">{{low_count}} Low, {{info_count}} Info, {{unknown_count}} Unknown Vulnerabilities</span></p>
-				<br>
-			</div>
-		</div>
-	</div>
-</div>
-<div class="row">
-	<div class="col-12">
-		<div class="card">
-			<div class="card-body">
-				<div class="row">
-					<div class="col-9">
-						<h4 class="header-title mb-0">Geographical Distribution of Assets</h4>
-						<div id="world_map" style="height: 520px"></div>
-					</div>
-					<div class="col-3">
-						<div class="table-responsive" data-simplebar style="max-height: 520px;">
-							<table class="table table-borderless table-hover table-centered m-0">
-								<thead class="table-light">
-									<tr>
-										<th>&nbsp;</th>
-										<th>Country</th>
-										<th>Assets</th>
-									</tr>
-								</thead>
-								<tbody>
-									{% for country in asset_countries %}
-									<tr>
-										<td><span class="fi fi-{{country.iso|lower}}"></span></td>
-										<td>{{country.name}}</td>
-										<td>{{country.count}}</td>
-									</tr>
-									{% endfor %}
-								</tbody>
-							</table>
-						</div>
-					</div>
-				</div>
-			</div>
-		</div>
-	</div>
-</div>
-<div class="row">
-	<div class="col-xl-4 col-lg-4 col-md-12 col-sm-12 col-12">
-		{% include 'base/_items/widgets/vulnerability_breakdown_by_severity_chart.html' %}
-	</div>
-	<div class="col-xl-4 col-lg-4 col-md-6 col-sm-6 col-12">
-		{% include 'base/_items/most_vuln_target.html' with most_vuln_widget_title='Most Vulnerable Target'%}
-	</div>
-	<div class="col-xl-4 col-lg-4 col-md-6 col-sm-6 col-12">
-		{% include 'base/_items/most_common_vuln.html' %}
-	</div>
-</div>
-<div class="row">
-	{% include 'base/_items/most_common_cve_cwe_tag_template.html' %}
-</div>
-<div class="row">
-	<div class="col-xl-4">
-		<div class="card">
-			<div class="card-body">
-				<h4 class="header-title mb-0">Most common IP Address</h4>
-				<div id="cardCollpase8" class="collapse pt-3 show" dir="ltr">
-					<div id="most_common_ip_chart" class="apex-charts"></div>
-				</div>
-			</div>
-		</div>
-	</div>
-	<div class="col-xl-4">
-		<div class="card">
-			<div class="card-body">
-				<h4 class="header-title mb-0">Most common Ports</h4>
-				<div id="cardCollpase8" class="collapse pt-3 show" dir="ltr">
-					<div id="most_common_port_chart" class="apex-charts"></div>
-				</div>
-			</div>
-		</div>
-	</div>
-	<div class="col-xl-4">
-		<div class="card">
-			<div class="card-body">
-				<h4 class="header-title mb-0">Most common Technology</h4>
-				<div id="cardCollpase8" class="collapse pt-3 show" dir="ltr">
-					<div id="most_common_tech_chart" class="apex-charts"></div>
-				</div>
-			</div>
-		</div>
-	</div>
-</div>
-<div class="row">
-	<div class="col-xl-6 col-lg-6 col-md-6 col-sm-6 col-12">
-		<div class="card" style="height: 95%">
-			<div class="card-body">
-				<h4 class="header-title mb-3"><i class='mdi mdi-trending-up me-2 font-18 text-primary'></i> Activity Feed</h4>
-				<div class="" data-simplebar style="max-height: 290px;">
-					{% for item in activity_feed %}
-					<div class="d-flex align-items-start mt-3">
-						<i class="mdi mdi-checkbox-blank-circle-outline me-1 {% if item.status == 0 %}
-						text-danger
-						{% elif item.status == 1 %}
-						text-info
-						{% elif item.status == 2 %}
-						text-success
-						{% endif %}"></i>
-						<div class="w-100">
-							<a class="mt-1 font-14 text-reset">
-								<strong>{{item.title}}:</strong>
-								<span class="text-muted">
-									{% if item.status == 2 %} {% if item.title != 'Scan Completed' %} Completed {% endif %}{% elif item.status == 1 %} Initiated {% elif item.status == 0 %} {% if item.title != 'Scan aborted' %} Aborted {% endif %} {% endif %}</b>for <span class="badge badge-soft-info">{{item.scan_of.domain.name}}</span>
-									<span class="waves-effect waves-light float-end badge {% if item.status == 0 %}
-									badge-soft-danger
-									{% elif item.status == 1 %}
-									badge-soft-info
-									{% elif item.status == 2 %}
-									badge-soft-success
-									{% endif %}">{{item.time|naturaltime}}</span>
-								</span>
-							</a>
-						</div>
-					</div>
-					{% empty %}
-					Feed will be automatically generated while the scan is running.
-					{% endfor %}
-				</div>
-			</div>
-		</div>
-	</div>
-	<div class="col-xl-6 col-lg-6 col-md-6 col-sm-6 col-12">
-		<div class="card" style="height: 95%">
-			<div class="card-body">
-				<h4 class="header-title mb-3"><i class='mdi mdi-trending-up me-2 font-18 text-primary'></i> Vulnerability Feed</h4>
-				<div class="" data-simplebar style="max-height: 290px;">
-					{% for item in vulnerability_feed %}
-					<div class="d-flex align-items-start mt-3">
-						<i class="mdi mdi-checkbox-blank-circle-outline me-1 {% if item.severity == 0 %}
-						text-primary
-						{% elif item.severity == 1 %}
-						text-low
-						{% elif item.severity == 2 %}
-						text-warning
-						{% elif item.severity == 3 %}
-						text-danger
-						{% elif item.severity == 4 %}
-						text-critical
-						{% elif item.severity == -1 %}
-						text-info
-						{% endif %}"></i>
-						<div class="w-100">
-							<a href='scan/detail/vuln?query={{item.id}}' class="text-muted mt-1 font-14 text-muted">
-								<strong class="
-								{% if item.severity == 0 %}
-								badge badge-soft-primary
-								{% elif item.severity == 1 %}
-								badge badge-low
-								{% elif item.severity == 2 %}
-								badge badge-soft-warning
-								{% elif item.severity == 3 %}
-								badge badge-soft-danger
-								{% elif item.severity == 4 %}
-								badge badge-critical
-								{% elif item.severity == -1 %}
-								badge badge-soft-info
-								{% endif %}
-								">{{item.name}}</strong>
-								detected on
-								{{item.subdomain.name}}, {{item.discovered_date|naturaltime}}
-								{% if item.severity == 0 %}
-								<span class='float-end badge badge-soft-primary'>Info</span>
-								{% elif item.severity == 1 %}
-								<span class='float-end badge badge-low'>Low</span>
-								{% elif item.severity == 2 %}
-								<span class='float-end badge badge-soft-warning'>Medium</span>
-								{% elif item.severity == 3 %}
-								<span class='float-end badge badge-soft-danger'>High</span>
-								{% elif item.severity == 4 %}
-								<span class='float-end badge badge-critical'>Critical</span>
-								{% elif item.severity == -1 %}
-								<span class='float-end badge badge-soft-info'>Unknoen</span>
-								{% endif %}
-							</a>
-						</div>
-					</div>
-					{% empty %}
-					Feed will be automatically generated once the vulnerability scan is completed.
-					{% endfor %}
-				</div>
-			</div>
-		</div>
-	</div>
-</div>
-
-{% endblock main_content %}
-
-
-{% block page_level_script %}
-<script src="https://cdnjs.cloudflare.com/ajax/libs/apexcharts/3.29.0/apexcharts.min.js" integrity="sha512-fe6OklXva8AWoqdwgkE7Ni4uWgHGWxFQWZx4lYehzY2Qrst5YfogjAbnLd6egsoTrnjGI9/LYt1Ont2cKNbP2A==" crossorigin="anonymous" referrerpolicy="no-referrer"></script>
-<script src="https://apexcharts.com/samples/assets/irregular-data-series.js"></script>
-<script src="https://apexcharts.com/samples/assets/ohlc.js"></script>
-<script src="{% static 'plugins/j-map/jquery-jvectormap.min.js' %}"></script>
-<script src="{% static 'plugins/j-map/maps/jquery-jvectormap-world-mill-en.js' %}"></script>
-<script type="text/javascript">
-
-$(document).ready(function() {
-	get_most_vulnerable_target(scan_id=null, target_id=null, ignore_info=false);
-	get_most_common_vulnerability(scan_id=null, target_id=null, ignore_info=false);
-	// listener for info checkbox on most vulnerable target
-
-	$('#ignore_info_most_vuln_checkbox').change(function() {
-		if (this.checked) {
-			var text_msg = 'Informational Vulnerabilities ignored in Most Vulnerable Targets.';
-		}
-		else{
-			var text_msg = 'Informational Vulnerabilities included in Most Vulnerable Targets.';
-		}
-		get_most_vulnerable_target(scan_id=null, target_id=null, ignore_info=this.checked);
-		Snackbar.show({
-			text: text_msg,
-			pos: 'top-right',
-			duration: 2500
-		});
-	});
-
-	$('#ignore_info_most_common_vuln_checkbox').change(function() {
-		if (this.checked) {
-			var text_msg = 'Informational Vulnerabilities ignored for Most Common Vulnerabilities.';
-		}
-		else{
-			var text_msg = 'Informational Vulnerabilities included for Most Common Vulnerabilities.';
-		}
-		get_most_common_vulnerability(scan_id=null, target_id=null, ignore_info=this.checked);
-		Snackbar.show({
-			text: text_msg,
-			pos: 'top-right',
-			duration: 2500
-		});
-	});
-
-	{% include 'base/_items/most_common_cve_cwe_tags.js' %}
-
-	var label_dates = ['{{last_7_dates.6}}', '{{last_7_dates.5}}', '{{last_7_dates.4}}', '{{last_7_dates.3}}', '{{last_7_dates.2}}', '{{last_7_dates.1}}', '{{last_7_dates.0}}'];
-
-	var fill_options = {
-		type:"gradient",
-		gradient: {
-			type: "vertical",
-			shadeIntensity: 1,
-			inverseColors: !1,
-			opacityFrom: .30,
-			opacityTo: .05,
-			stops: [35, 100]
-		},
-	}
-
-	var target_chart_option = {
-		chart: {
-			type: "area",
-			height: 50,
-			sparkline: {
-				enabled: !0
-			}
-		},
-		stroke: {
-			width: 2,
-			curve: "smooth"
-		},
-		fill: {
-			opacity: .2
-		},
-		series: [{
-			name: "Targets Added",
-			data: [{{targets_in_last_week.0}},{{targets_in_last_week.1}},{{targets_in_last_week.2}},{{targets_in_last_week.3}},{{targets_in_last_week.4}},{{targets_in_last_week.5}},{{targets_in_last_week.6}}]
-		}],
-		yaxis: {
-			min: 0
-		},
-		labels: label_dates,
-		colors: ['#2196f3'],
-		subtitle: {
-			text: "",
-			offsetX: 10,
-			offsetY: 35,
-			style: {
-				fontSize: "13px"
-			}
-		},
-		fill: fill_options,
-	};
-	new ApexCharts(document.querySelector("#targets_chart"), target_chart_option).render();
-
-	var subdomains_chart_options = {
-		chart: {
-			type: "area",
-			height: 50,
-			sparkline: {
-				enabled: !0
-			}
-		},
-		stroke: {
-			width: 2,
-			curve: "smooth"
-		},
-		fill: {
-			opacity: .2
-		},
-		series: [{
-			name: "Subdomains Discovered",
-			data: [{{subdomains_in_last_week.0}},{{subdomains_in_last_week.1}},{{subdomains_in_last_week.2}},{{subdomains_in_last_week.3}},{{subdomains_in_last_week.4}},{{subdomains_in_last_week.5}},{{subdomains_in_last_week.6}}]
-		}],
-		yaxis: {
-			min: 0
-		},
-		labels: label_dates,
-		colors: ['#2196f3'],
-		subtitle: {
-			text: "",
-			offsetX: 10,
-			offsetY: 35,
-			style: {
-				fontSize: "13px"
-			}
-		},
-		fill: fill_options,
-	};
-	new ApexCharts(document.querySelector("#subdomains_chart"), subdomains_chart_options).render();
-
-	var endpoint_chart_options = {
-		chart: {
-			type: "area",
-			height: 50,
-			sparkline: {
-				enabled: !0
-			}
-		},
-		stroke: {
-			width: 2,
-			curve: "smooth"
-		},
-		fill: {
-			opacity: .2
-		},
-		series: [{
-			name: "Endpoints Discovered",
-			data: [{{endpoints_in_last_week.0}},{{endpoints_in_last_week.1}},{{endpoints_in_last_week.2}},{{endpoints_in_last_week.3}},{{endpoints_in_last_week.4}},{{endpoints_in_last_week.5}},{{endpoints_in_last_week.6}}]
-		}],
-		yaxis: {
-			min: 0
-		},
-		labels: label_dates,
-		colors: ['#2196f3'],
-		subtitle: {
-			text: "",
-			offsetX: 10,
-			offsetY: 35,
-			style: {
-				fontSize: "13px"
-			}
-		},
-		fill: fill_options,
-	};
-	new ApexCharts(document.querySelector("#endpoint_chart"), endpoint_chart_options).render();
-
-
-	var vuln_chart_options = {
-		chart: {
-			type: "area",
-			height: 50,
-			sparkline: {
-				enabled: !0
-			}
-		},
-		stroke: {
-			width: 2,
-			curve: "smooth"
-		},
-		fill: {
-			opacity: .2
-		},
-		series: [{
-			name: "Vulnerabilities Discovered",
-			data: [{{vulns_in_last_week.0}},{{vulns_in_last_week.1}},{{vulns_in_last_week.2}},{{vulns_in_last_week.3}},{{vulns_in_last_week.4}},{{vulns_in_last_week.5}},{{vulns_in_last_week.6}}]
-		}],
-		yaxis: {
-			min: 0
-		},
-		labels: label_dates,
-		colors: ['#e7515a'],
-		subtitle: {
-			text: "",
-			offsetX: 10,
-			offsetY: 35,
-			style: {
-				fontSize: "13px"
-			}
-		},
-		fill: fill_options,
-	};
-	new ApexCharts(document.querySelector("#vuln_chart"), vuln_chart_options).render();
-
-
-	// vulnerability summary pie chart
-	var options = {
-		chart: {
-			type: 'donut',
-			height: 320,
-		},
-		colors: ['#D50000', '#F44336', '#FF6D00', '#FFD600', '#2962FF', '#03A9F4'],
-		dataLabels: {
-			enabled: false
-		},
-		legend: {
-			show: !0,
-			position: "bottom",
-			horizontalAlign: "center",
-			verticalAlign: "middle",
-			floating: !1,
-			fontSize: "15px",
-			offsetX: 0,
-			offsetY: 7
-		},
-		plotOptions: {
-			pie: {
-				donut: {
-					size: '70%',
-					background: 'transparent',
-					labels: {
-						show: true,
-						name: {
-							show: true,
-							fontSize: '29px',
-							fontFamily: 'Nunito, sans-serif',
-							color: undefined,
-							offsetY: -10
-						},
-						value: {
-							show: true,
-							fontSize: '26px',
-							fontFamily: 'Nunito, sans-serif',
-							color: '20',
-							offsetY: 16,
-							formatter: function (val) {
-								return val
-							}
-						},
-						total: {
-							show: true,
-							showAlways: true,
-							label: 'Total',
-							color: '#888ea8',
-							formatter: function (w) {
-								return w.globals.seriesTotals.reduce( function(a, b) {
-									return a + b
-								}, 0)
-							}
-						}
-					}
-				}
-			}
-		},
-		series: [{{critical_count}}, {{high_count}}, {{medium_count}}, {{low_count}}, {{info_count}}, {{unknown_count}}],
-		labels: ['Critical', 'High', 'Medium', 'Low', 'Info', 'Unknown'],
-		responsive: [{
-			breakpoint: 1599,
-			options: {
-				chart: {
-					height: 240
-				},
-				legend: {
-					position: 'bottom'
-				}
-			},
-			breakpoint: 1439,
-			options: {
-				chart: {
-					width: '250px',
-					height: '390px'
-				},
-			},
-		}],
-	}
-
-	var chart = new ApexCharts(
-		document.querySelector("#vulnerability-pie-chart"),
-		options
-	);
-
-	chart.render()
-
-	var options = {
-		series: [{
-			name: "Ip is Used By Subdomains",
-			data: [{{most_used_ip.6.count}}, {{most_used_ip.5.count}}, {{most_used_ip.4.count}}, {{most_used_ip.3.count}}, {{most_used_ip.2.count}}, {{most_used_ip.1.count}}, {{most_used_ip.0.count}}]
-		}],
-		chart: {
-			type: 'bar',
-			height: 350
-		},
-		plotOptions: {
-			bar: {
-				borderRadius: 4,
-				horizontal: true,
-			}
-		},
-		dataLabels: {
-			enabled: false
-		},
-		xaxis: {
-			categories: ['{{most_used_ip.6.address}}', '{{most_used_ip.5.address}}', '{{most_used_ip.4.address}}', '{{most_used_ip.3.address}}', '{{most_used_ip.2.address}}', '{{most_used_ip.1.address}}', '{{most_used_ip.0.address}}'],
-		}
-	};
-
-	var chart = new ApexCharts(document.querySelector("#most_common_ip_chart"), options);
-	chart.render();
-
-	var options = {
-		series: [{
-			name: "Ports used by IPs",
-			data: [{{most_used_port.6.count}}, {{most_used_port.5.count}}, {{most_used_port.4.count}}, {{most_used_port.3.count}}, {{most_used_port.2.count}}, {{most_used_port.1.count}}, {{most_used_port.0.count}}]
-		}],
-		chart: {
-			type: 'bar',
-			height: 350
-		},
-		plotOptions: {
-			bar: {
-				borderRadius: 4,
-				horizontal: true,
-			}
-		},
-		dataLabels: {
-			enabled: false
-		},
-		xaxis: {
-			categories: ['{{most_used_port.6.number}}/{{most_used_port.6.service_name}}', '{{most_used_port.5.number}}/{{most_used_port.5.service_name}}', '{{most_used_port.4.number}}/{{most_used_port.4.service_name}}', '{{most_used_port.3.number}}/{{most_used_port.3.service_name}}', '{{most_used_port.2.number}}/{{most_used_port.2.service_name}}', '{{most_used_port.1.number}}/{{most_used_port.1.service_name}}', '{{most_used_port.0.number}}/{{most_used_port.0.service_name}}'],
-		}
-	};
-
-	var chart = new ApexCharts(document.querySelector("#most_common_port_chart"), options);
-	chart.render();
-
-
-	var options = {
-		series: [{
-			name: "Tech used by Subdomains",
-			data: [{{most_used_tech.6.count}}, {{most_used_tech.5.count}}, {{most_used_tech.4.count}}, {{most_used_tech.3.count}}, {{most_used_tech.2.count}}, {{most_used_tech.1.count}}, {{most_used_tech.0.count}}]
-		}],
-		chart: {
-			type: 'bar',
-			height: 350
-		},
-		plotOptions: {
-			bar: {
-				borderRadius: 4,
-				horizontal: true,
-			}
-		},
-		dataLabels: {
-			enabled: false
-		},
-		xaxis: {
-			categories: ['{{most_used_tech.6.name}}', '{{most_used_tech.5.name}}', '{{most_used_tech.4.name}}', '{{most_used_tech.3.name}}', '{{most_used_tech.2.name}}', '{{most_used_tech.1.name}}', '{{most_used_tech.0.name}}'],
-		}
-	};
-
-	var chart = new ApexCharts(document.querySelector("#most_common_tech_chart"), options);
-	chart.render();
-
-	var countriesData = {
-		{% for country in asset_countries %}
-			"{{country.iso}}": {{country.count}},
-		{% endfor %}
-	};
-
-	$('#world_map').vectorMap({
-		map: 'world_mill_en',
-		hoverOpacity: 0.7,
-		hoverColor: false,
-		regionStyle: {
-				initial: {
-					fill: '#d4dadd'
-				}
-			},
-		backgroundColor: 'transparent',
-		series: {
-			regions: [{
-				values: countriesData,
-				scale: [
-					{% for country in asset_countries %}
-						shadeColor('#2C3E50', {{country.count}}),
-					{% endfor %}
-				],
-				normalizeFunction: 'polynomial'
-			}]
-		},
-		onRegionTipShow: function(e, el, code){
-			if (code in countriesData) {
-				el.html(el.html()+' (Total Assets : '+ countriesData[code]+')');
-			}
-			else{
-				el.html(el.html()+' (Total Assets : 0)');
-			}
-		}
-	});
-
-});
-</script>
-{% endblock page_level_script %}
->>>>>>> 8c4b2eb4
+{% endblock page_level_script %}