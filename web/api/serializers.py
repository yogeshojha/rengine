--- conflicted
+++ resolved
@@ -6,16 +6,11 @@
 from scanEngine.models import *
 from startScan.models import *
 from targetApp.models import *
-<<<<<<< HEAD
-=======
-from scanEngine.models import *
 from dashboard.models import *
 from recon_note.models import *
 
 from django.db.models import F, JSONField, Value
 from django.contrib.humanize.templatetags.humanize import naturalday, naturaltime
-
->>>>>>> 0caa3a6f
 
 
 class SearchHistorySerializer(serializers.ModelSerializer):
