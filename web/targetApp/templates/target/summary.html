--- conflicted
+++ resolved
@@ -1,3611 +1,1778 @@
-<<<<<<< HEAD
-{% extends 'base/base.html' %}
-{% load static %}
-{% load humanize %}
-{% load custom_tags %}
-{% block title %}
-{% load mathfilters %}
-Target Summary for {{target.name}}
-{% endblock title %}
-
-{% block custom_js_css_link %}
-<link href="{% static 'plugins/select2/select2.min.css' %}" rel="stylesheet" type="text/css" />
-<link href="{% static 'plugins/perfect-scrollbar/perfect-scrollbar.css' %}" rel="stylesheet" type="text/css" />
-<link rel="stylesheet" type="text/css" href="{% static 'plugins/j-map/jquery-jvectormap.css' %}">
-<link rel="stylesheet" href="https://cdnjs.cloudflare.com/ajax/libs/flag-icon-css/6.6.3/css/flag-icons.min.css" integrity="sha512-uvXdJud8WaOlQFjlz9B15Yy2Au/bMAvz79F7Xa6OakCl2jvQPdHD0hb3dEqZRdSwG4/sknePXlE7GiarwA/9Wg==" crossorigin="anonymous" referrerpolicy="no-referrer" />
-{% endblock custom_js_css_link %}
-
-{% block breadcrumb_title %}
-<li class="breadcrumb-item"><a href="{% url 'list_target' current_project.slug %}">Targets</a></li>
-<li class="breadcrumb-item active">Target Summary</li>
-<li class="breadcrumb-item active" aria-current="page">{{target.name}}</li>
-{% endblock breadcrumb_title %}
-
-{% block page_title %}
-Target Summary
-{% endblock page_title %}
-
-{% block main_content %}
-<span aria-current="page" style="display: none">{{target.name}}</span>
-<div class="row">
-	<div class="col-12">
-		<div class="card">
-			<ul class="nav nav-tabs nav-bordered m-1">
-				<li class="nav-item">
-					<a class="nav-link active" id="pills-summary-tab" data-bs-toggle="tab" aria-expanded="false" class="nav-link" href="#summary-tab">Home</a>
-				</li>
-				<li class="nav-item">
-					<a class="nav-link" id="pills-subdomain-tab" data-bs-toggle="tab" aria-expanded="false" class="nav-link" href="#subdomain-tab">Subdomains</a>
-				</li>
-				<li class="nav-item">
-					<a class="nav-link" id="pills-endpoints-tab" data-bs-toggle="tab" aria-expanded="false" class="nav-link" href="#endpoints-tab">URLs</a>
-				</li>
-				<li class="nav-item">
-					<a class="nav-link" id="pills-vulnerabilities-tab" data-bs-toggle="tab" aria-expanded="false" class="nav-link" href="#vulnerabilities-tab">Vulnerabilities</a>
-				</li>
-			</ul>
-		</div>
-	</div>
-</div>
-<input type="hidden" name="summary_identifier" value="{{target.id}}" id="summary_identifier_val">
-
-<div class="tab-content no-padding-tab">
-	<div class="tab-pane show active" id="summary-tab">
-		<div class="row">
-			<div class="col-xl-3 col-lg-4">
-				<div class="card">
-					<div class="card-body">
-						<div class="d-flex align-items-start mb-3">
-							<div class="w-100">
-								<h5 class="mt-0 mb-0 font-15">
-									Scan Timeline
-								</h5>
-								<div class="mt-1">
-									<small>
-										Target <span class="badge badge-soft-primary">{{target.name}}</span> has been scanned <b>{{scan_count}}</b> times.
-										<br>
-										<br>
-										{% if scan_count %}
-										The most recent scan was performed on <span class="text-primary">&nbsp;{{recent_scans.0.start_scan_date}} , {{recent_scans.0.start_scan_date|naturaltime}}</span>
-										{% endif %}
-									</small>
-								</div>
-								<div class="track-order-list mt-3">
-									<ul class="list-unstyled">
-										{% for scan in recent_scans %}
-										<li class="completed">
-											<a href="/scan/{{current_project.slug}}/detail/{{scan.id}}">
-												<h5 class="mt-0 mb-1">
-													{{scan.scan_type.engine_name}}
-													{% if scan.scan_status == -1 %}
-													<span class="badge badge-soft-warning float-end">Pending</span>
-													{% elif scan.scan_status == 0 %}
-													<span class="badge badge-soft-danger float-end">Failed</span>
-													{% elif scan.scan_status == 1 %}
-													<span class="badge badge-soft-primary float-end">Scanning</span>
-													{% elif scan.scan_status == 2 %}
-													<span class="badge badge-soft-success float-end">Completed</span>
-													{% elif scan.scan_status == 3 %}
-													<span class="badge badge-soft-danger float-end">Aborted</span>
-													{% else %}
-													<span class="badge badge-soft-danger float-end">Unknown</span>
-													{% endif %}
-												</h5>
-												<p class="text-muted">{{scan.start_scan_date|naturaltime}}<br><small class="text-muted">{{scan.start_scan_date}}</small></p>
-												{% if scan.scan_status == 0 %}
-													{% if scan.error_message %}
-														<p class="text-danger">ERROR: {{scan.error_message}}</p>
-													{% endif %}
-												{% endif %}
-												<p class="text-primary">
-													{{scan.get_subdomain_count}} Subdomains Discovered
-													<span class="float-end text-dark">
-														{% with next_element=recent_scans|next:forloop.counter0 %}
-														{% if next_element.get_subdomain_count and scan.get_subdomain_count and next_element.get_subdomain_count > scan.get_subdomain_count %}
-														<span class="text-danger" data-toggle="tooltip" data-placement="top" title="{{scan.get_subdomain_count|sub:next_element.get_subdomain_count|abs}} subdomains missing since last scan."><i class="fa fa-caret-down text-danger me-1"></i>{{scan.get_subdomain_count|sub:next_element.get_subdomain_count}} Subdomains</span>
-														{% elif next_element.get_subdomain_count and scan.get_subdomain_count and next_element.get_subdomain_count < scan.get_subdomain_count %}
-														<span class="text-success" data-toggle="tooltip" data-placement="top" title="{{scan.get_subdomain_count|sub:next_element.get_subdomain_count}} subdomains added since last scan."><i class="fa fa-caret-up text-success me-1"></i>{{scan.get_subdomain_count|sub:next_element.get_subdomain_count}} Subdomains</span>
-														{% endif %}
-														{% endwith %}
-													</span>
-												</p>
-											</a>
-										</li>
-										{% endfor %}
-									</ul>
-								</div>
-							</div>
-						</div>
-					</div>
-				</div>
-				<div class="card">
-					<div class="card-body">
-						<div class="d-flex align-items-start mb-3">
-							<div class="w-100">
-								<h5 class="mt-0 mb-0 font-15">
-									<span id="sub_scan_history_count"></span> Sub Scans</span>
-								</h5>
-								<div data-simplebar style="max-height: 510px;" class="p-2">
-									<div id="subscan_history_widget">
-									</div>
-								</div>
-							</div>
-						</div>
-					</div>
-				</div>
-				<div class="card">
-					<div class="card-body">
-						<div class="d-flex align-items-start mb-3">
-							<div class="w-100">
-								<h5 class="mt-0 mb-0 font-15">
-									<div class="header-title">
-										<span class="text-primary">
-										<span class="fe-link-2"></span></span>&nbsp;
-										Related Domains
-									</div>
-									<div class="sub-header">
-										{{target.domain_info.related_domains.all.count}} Domains related to {{target.name}}
-									</div>
-								</h5>
-								<div data-simplebar style="max-height: 550px;" class="p-2">
-									{% for domain in target.domain_info.related_domains.all %}
-										<span class="badge badge-soft-primary badge-link waves-effect waves-light me-1" data-toggle="tooltip" title="Add {{domain}} as target." onclick="add_target('{{domain}}')">{{domain}}</span>
-									{% empty %}
-									<div class="alert alert-warning" role="alert">
-										<i class="mdi mdi-alert-outline me-2"></i> Oops! Could not identify any Related Domains.
-									</div>
-									{% endfor %}
-								</div>
-							</div>
-						</div>
-					</div>
-				</div>
-				<div class="card">
-					<div class="card-body">
-						<div class="d-flex align-items-start mb-3">
-							<div class="w-100">
-								<h5 class="mt-0 mb-0 font-15">
-									<div class="header-title">
-										<span class="text-primary">
-										<span class="fe-link-2"></span></span>&nbsp;
-										Related TLDs
-									</div>
-									<div class="sub-header">
-										{{target.domain_info.related_tlds.all.count}} TLDs related to {{target.name}}
-									</div>
-								</h5>
-								<div data-simplebar style="max-height: 450px;" class="p-2">
-									{% for domain in target.domain_info.related_tlds.all %}
-										<span class="badge badge-soft-primary badge-link waves-effect waves-light me-1" data-toggle="tooltip" title="Add {{domain}} as target." onclick="add_target('{{domain}}')">{{domain}}</span>
-									{% empty %}
-									<div class="alert alert-warning" role="alert">
-										<i class="mdi mdi-alert-outline me-2"></i> Oops! Could not identify any Related TLDs.
-									</div>
-									{% endfor %}
-								</div>
-							</div>
-						</div>
-					</div>
-				</div>
-			</div>
-			<div class="col-xl-9 col-lg-8">
-				<div class="row">
-					<div class="col-xl-3 col-lg-3 col-6">
-						<div class="card" id="tooltip-container">
-							<div class="card-body">
-								<i class="fa fa-info-circle text-muted float-end" data-bs-container="#tooltip-container" data-bs-toggle="tooltip" data-bs-placement="bottom" title="The total times {{target.name}} is scanned."></i>
-								<h4 class="mt-0 font-16">Times target is scanned</h4>
-								<h2 class="text-primary my-3 text-center"><span data-plugin="counterup">{{scan_count|intcomma}}</span></h2>
-								<br>
-								<p class="mb-0"><span class="badge badge-soft-primary">{{this_week_scan_count}} Scans this week</span></p>
-							</div>
-						</div>
-					</div>
-
-					<div class="col-xl-3 col-lg-3 col-6">
-						<div class="card" id="tooltip-container">
-							<div class="card-body">
-								<i class="fa fa-info-circle text-muted float-end" data-bs-container="#tooltip-container" data-bs-toggle="tooltip" data-bs-placement="bottom" title="Total Subdomains Discovered by reNgine during this scan"></i>
-								<h4 class="mt-0 font-16">Subdomains Discovered</h4>
-								<h2 class="text-primary my-3 text-center"><span data-plugin="counterup">{{subdomain_count|intcomma}}</span></h2>
-								<br>
-								<p class="mb-0"><span class="badge badge-soft-success">Alive Subdomains: {{alive_count}}</span></p>
-							</div>
-						</div>
-					</div>
-
-					<div class="col-xl-3 col-lg-3 col-6">
-						<div class="card" id="tooltip-container1">
-							<div class="card-body">
-								<i class="fa fa-info-circle text-muted float-end" data-bs-container="#tooltip-container1" data-bs-toggle="tooltip" data-bs-placement="bottom" title="Total Endpoints discovered for this target. This includes any URLs discovered."></i>
-								<h4 class="mt-0 font-16">Endpoints Discovered</h4>
-								<h2 class="text-primary my-3 text-center"><span data-plugin="counterup">{{endpoint_count|intcomma}}</span></h2>
-								<br>
-								<p class="text-success mb-0"><span class="badge badge-soft-success">Alive Endpoints: {{endpoint_alive_count}}</span></p>
-							</div>
-						</div>
-					</div>
-
-					<div class="col-xl-3 col-lg-3 col-6">
-						<div class="card" id="tooltip-container2">
-							<div class="card-body">
-								<i class="fa fa-info-circle text-muted float-end" data-bs-container="#tooltip-container2" data-bs-toggle="tooltip" data-bs-placement="bottom" title="Total Vulnerabilities discovered for this target. This will be populated only if vulnerability scan is performed during any scan."></i>
-								<h4 class="mt-0 font-16">Vulnerabilities Discovered</h4>
-								<h2 class="text-danger my-3 text-center"><span data-plugin="counterup">{{vulnerability_count|intcomma}}</span></h2>
-								<p class="text-muted mb-0">
-									<span class="w-title text-danger">{{critical_count}} Critical, {{high_count}} High, {{medium_count}} Medium</span>
-									<br>
-									<span class="w-title text-primary">{{low_count}} Low, {{info_count}} Info Vulnerabilities</span>
-								</p>
-							</div>
-						</div>
-					</div>
-
-				</div>
-				<div class="row">
-					<div class="col-xl-7 col-lg-7 col-12">
-						<div class="card" style="height: 95%">
-							<div class="card-body">
-								<div class="card-widgets">
-									<a href="javascript: fetch_whois('{{target.name}}', true);" data-toggle="tooltip" title="Reload Whois"><i class="mdi mdi-refresh"></i></a>
-								</div>
-								<h4 class="header-title mb-0"><span class="text-primary"><i class="fe-activity"></i></span>&nbsp;Target Information</h4>
-								<div class="row mt-3">
-									<div class="col-sm-3">
-										<div class="nav flex-column nav-pills nav-pills-tab" id="v-pills-tab" role="tablist" aria-orientation="vertical">
-											<a class="nav-link active show mb-1" id="v-pills-domain-tab" data-bs-toggle="pill" href="#v-pills-domain" role="tab" aria-controls="v-pills-domain-tab" aria-selected="true">Domain info</a>
-											<a class="nav-link mb-1" id="v-pills-whois-tab" data-bs-toggle="pill" href="#v-pills-whois" role="tab" aria-controls="v-pills-whois" aria-selected="false">Whois</a>
-											<a class="nav-link mb-1" id="v-pills-dns-tab" data-bs-toggle="pill" href="#v-pills-dns" role="tab" aria-controls="v-pills-dns" aria-selected="false">DNS Records</a>
-											<a class="nav-link mb-1" id="v-pills-nameserver-tab" data-bs-toggle="pill" href="#v-pills-nameserver" role="tab" aria-controls="v-pills-nameserver"aria-selected="false">Nameservers</a>
-											<a class="nav-link mb-1" id="v-pills-history-tab" data-bs-toggle="pill" href="#v-pills-history" role="tab" aria-controls="v-pills-history"aria-selected="false">Historical Ips</a>
-										</div>
-									</div> <!-- end col-->
-									<div class="col-sm-9">
-										<div class="tab-content pt-0">
-											<div class="tab-pane fade active show" id="v-pills-domain" role="tabpanel" aria-labelledby="v-pills-domain-tab" data-simplebar style="min-height: 300px;">
-												{% if not target.domain_info %}
-												<div class="alert alert-danger alert-dismissible fade show" role="alert" id="whois_not_fetched_alert">
-													<button type="button" class="btn-close" data-bs-dismiss="alert" aria-label="Close"></button>
-													WHOIS Record Has not been fetched, would you like to <a href="javascript: fetch_whois('{{target}}', true);">fetch it now?</a>
-												</div>
-												{% endif %}
-												<div class="alert alert-info alert-dismissible fade show" role="alert" id="whois_fetching_alert" style="display: none">
-													Fetching WHOIS records, Please wait...
-													<div class="spinner-border spinner-border-sm float-end" role="status"></div>
-												</div>
-												<div class="alert alert-success alert-dismissible fade show" role="alert" id="whois_fetched_alert" style="display: none">
-													WHOIS Records have been fetched, please <a href="javascript:location.reload();">reload the page.</a>
-												</div>
-												<div class="row">
-													<div class="col-4">
-														<small class="sub-header">Domain</small>
-														<h5>{{target.name}}</h5>
-													</div>
-													<div class="col-4">
-														<small class="sub-header">Dnssec</small>
-														<h5>{{target.domain_info.dnssec}}</h5>
-													</div>
-													<div class="col-4">
-														<small class="sub-header">Geolocation</small>
-														<h5>{{target.domain_info.geolocation_iso|upper}}<span class="ms-2 fi fi-{{target.domain_info.geolocation_iso|lower}}"></span></h5>
-													</div>
-												</div>
-												<div class="row">
-													<div class="col-4">
-														<small class="sub-header">Created</small>
-														<h5>{{target.domain_info.created}}</h5>
-													</div>
-													<div class="col-4">
-														<small class="sub-header">Updated</small>
-														<h5>{{target.domain_info.updated}}</h5>
-													</div>
-													<div class="col-4">
-														<small class="sub-header">Expires</small>
-														<h5>{{target.domain_info.expires}}</h5>
-													</div>
-												</div>
-												<div class="row">
-													<div class="col-6">
-														<small class="sub-header">Whois Server</small>
-														<h5>{{target.domain_info.whois_server}}</h5>
-													</div>
-												</div>
-												<div class="row">
-													<div class="col-4">
-														<small class="sub-header">Registrar Name</small>
-														<h5>{{target.domain_info.registrar.name}}</h5>
-													</div>
-													<div class="col-4">
-														<smal class="sub-header"l>Registrar Phone</small>
-														<h5>{{target.domain_info.registrar.phone}}</h5>
-													</div>
-													<div class="col-4">
-														<small class="sub-header">Registrar Email</small>
-														<h5>{{target.domain_info.registrar.email}}</h5>
-													</div>
-												</div>
-												{% for status in target.domain_info.domain_statuses.all %}
-													{% if 'prohibited' in status.name %}
-														<span class="badge badge-soft-danger mt-1">{{status.name}}</span>
-													{% else %}
-														<span class="badge badge-soft-success mt-1">{{status.name}}</span>
-													{% endif %}
-												{% endfor %}
-											</div>
-											<div class="tab-pane fade" id="v-pills-whois" role="tabpanel" aria-labelledby="v-pills-whois-tab">
-												<ul class="nav nav-tabs nav-bordered nav-justified">
-													<li class="nav-item">
-														<a href="#registrant-tab" data-bs-toggle="tab" aria-expanded="false" class="nav-link active">
-															Registrant
-														</a>
-													</li>
-													<li class="nav-item">
-														<a href="#admin-tab" data-bs-toggle="tab" aria-expanded="true" class="nav-link">
-															Administrative
-														</a>
-													</li>
-													<li class="nav-item">
-														<a href="#technical-tab" data-bs-toggle="tab" aria-expanded="false" class="nav-link">
-															Technical
-														</a>
-													</li>
-												</ul>
-												<div class="tab-content">
-													<div class="tab-pane active" id="registrant-tab">
-														<div class="table-responsive">
-															<table class="table mb-0">
-																<tbody>
-																	<tr class="table-info">
-																		<td><b>ID</b></td>
-																		<td><span class="fe-user"></span>&nbsp;{{target.domain_info.registrant.id_str}}</td>
-																	</tr>
-																	<tr class="">
-																		<td><b>Name</b></td>
-																		<td><span class="fe-user"></span>&nbsp;{{target.domain_info.registrant.name}}</td>
-																	</tr>
-																	<tr class="table-primary">
-																		<td><b>Organization</b></td>
-																		<td><span class="fe-briefcase"></span>&nbsp;{{target.domain_info.registrant.organization}}</td>
-																	</tr>
-																	<tr class="">
-																		<td><b>Email</b></td>
-																		<td><span class="fe-mail"></span>&nbsp;{{target.domain_info.registrant.email}}</td>
-																	</tr>
-																	<tr class="table-info">
-																		<td><b>Phone/Fax</b></td>
-																		<td>
-																			{% if target.domain_info.registrant.phone %}
-																			<span class="fe-phone"></span>&nbsp;{{target.domain_info.registrant.phone}}
-																			{% endif %}
-																			{% if target.domain_info.registrant.fax %}
-																			<span class="fe-printer"></span>&nbsp;{{target.domain_info.registrant.fax}}
-																		</td>
-																		{% endif %}
-																	</tr>
-																	<tr class="">
-																		<td><b>Address</b></td>
-																		<td><span class="fe-home"></span>&nbsp;{{target.domain_info.registrant.address}}</td>
-																	</tr>
-																	<tr class="table-danger">
-																		<td><b>Address</b></td>
-																		<td><b>City: </b>{{target.domain_info.registrant.city}} <b>State: </b>{{target.domain_info.registrant.state}} <b>Zip Code: </b>{{target.domain_info.registrant.zip_code}} <b>Country:
-																		</b>{{target.domain_info.registrant.country}} </td>
-																	</tr>
-																</tbody>
-															</table>
-														</div>
-													</div>
-													<div class="tab-pane" id="admin-tab">
-														<div class="table-responsive">
-															<table class="table mb-0">
-																<tbody>
-																	<tr class="table-info">
-																		<td><b>ID</b></td>
-																		<td><span class="fe-user"></span>&nbsp;{{target.domain_info.admin.id_str}}</td>
-																	</tr>
-																	<tr class="">
-																		<td><b>Name</b></td>
-																		<td><span class="fe-user"></span>&nbsp;{{target.domain_info.admin.name}}</td>
-																	</tr>
-																	<tr class="table-primary">
-																		<td><b>Organization</b></td>
-																		<td><span class="fe-briefcase"></span>&nbsp;{{target.domain_info.admin.organization}}</td>
-																	</tr>
-																	<tr class="">
-																		<td><b>Email</b></td>
-																		<td><span class="fe-mail"></span>&nbsp;{{target.domain_info.admin.email}}</td>
-																	</tr>
-																	<tr class="table-info">
-																		<td><b>Phone/Fax</b></td>
-																		<td>
-																			{% if target.domain_info.admin.phone %}
-																			<span class="fe-phone"></span>&nbsp;{{target.domain_info.admin.phone}}
-																			{% endif %}
-																			{% if target.domain_info.admin.fax %}
-																			<span class="fe-printer"></span>&nbsp;{{target.domain_info.admin.fax}}
-																		</td>
-																		{% endif %}
-																	</tr>
-																	<tr class="">
-																		<td><b>Address</b></td>
-																		<td><span class="fe-home"></span>&nbsp;{{target.domain_info.admin.address}}</td>
-																	</tr>
-																	<tr class="table-danger">
-																		<td><b>Address</b></td>
-																		<td><b>City: </b>{{target.domain_info.admin.city}} <b>State: </b>{{target.domain_info.admin.state}} <b>Zip Code: </b>{{target.domain_info.admin.zip_code}} <b>Country:
-																		</b>{{target.domain_info.admin.country}} </td>
-																	</tr>
-																</tbody>
-															</table>
-														</div>
-													</div>
-													<div class="tab-pane" id="technical-tab">
-														<div class="table-responsive">
-															<table class="table mb-0">
-																<tbody>
-																	<tr class="table-info">
-																		<td><b>ID</b></td>
-																		<td><span class="fe-user"></span>&nbsp;{{target.domain_info.admin.id_str}}</td>
-																	</tr>
-																	<tr class="">
-																		<td><b>Name</b></td>
-																		<td><span class="fe-user"></span>&nbsp;{{target.domain_info.admin.name}}</td>
-																	</tr>
-																	<tr class="table-primary">
-																		<td><b>Organization</b></td>
-																		<td><span class="fe-briefcase"></span>&nbsp;{{target.domain_info.admin.organization}}</td>
-																	</tr>
-																	<tr class="">
-																		<td><b>Email</b></td>
-																		<td><span class="fe-mail"></span>&nbsp;{{target.domain_info.admin.email}}</td>
-																	</tr>
-																	<tr class="table-info">
-																		<td><b>Phone/Fax</b></td>
-																		<td>
-																			{% if target.domain_info.admin.phone %}
-																			<span class="fe-phone"></span>&nbsp;{{target.domain_info.admin.phone}}
-																			{% endif %}
-																			{% if target.domain_info.admin.fax %}
-																			<span class="fe-printer"></span>&nbsp;{{target.domain_info.admin.fax}}
-																		</td>
-																		{% endif %}
-																	</tr>
-																	<tr class="">
-																		<td><b>Address</b></td>
-																		<td><span class="fe-home"></span>&nbsp;{{target.domain_info.admin.address}}</td>
-																	</tr>
-																	<tr class="table-danger">
-																		<td><b>Address</b></td>
-																		<td><b>City: </b>{{target.domain_info.tech.city}} <b>State: </b>{{target.domain_info.tech.state}} <b>Zip Code: </b>{{target.domain_info.tech.zip_code}} <b>Country:
-																		</b>{{target.domain_info.tech.country}} </td>
-																	</tr>
-																</tbody>
-															</table>
-														</div>
-													</div>
-												</div>
-											</div>
-											<div class="tab-pane fade" id="v-pills-history" role="tabpanel" aria-labelledby="v-pills-history-tab" data-simplebar style="max-height: 300px; min-height: 300px;">
-												{% if target.domain_info.historical_ips.all %}
-												<div class="alert alert-success">{{target.domain_info.historical_ips.all.count}} Historical Ips</div>
-												<table id="basic-datatable" class="table dt-responsive w-100">
-													<thead>
-															<tr>
-																	<th>IP</th>
-																	<th>Location</th>
-																	<th>Owner</th>
-																	<th>Last Seen</th>
-															</tr>
-													</thead>
-													<tbody>
-														{% for ip in target.domain_info.historical_ips.all %}
-														<tr>
-															<td><b>{{ip.ip}}</b></td>
-															<td>{{ip.location}}</td>
-															<td>{{ip.owner}}</td>
-															<td>{{ip.last_seen}}</td>
-														</tr>
-														{% endfor %}
-													</tbody>
-												</table>
-												{% else %}
-												<div class="alert alert-info">No historical IPs found!</div>
-												{% endif %}
-											</div>
-											<div class="tab-pane fade" id="v-pills-dns" role="tabpanel" aria-labelledby="v-pills-dns-tab" data-simplebar style="min-height: 300px;">
-												<h4>A Records</h4>
-												{% for dns in target.domain_info.dns_records.all %}
-													{% if dns.type == 'a' %}
-														<span class="badge badge-soft-primary me-1 mt-1">{{ dns }}</span>
-													{% endif %}
-												{% endfor %}
-												<h4>MX Records</h4>
-												{% for dns in target.domain_info.dns_records.all %}
-													{% if dns.type == 'mx' %}
-														<span class="badge badge-soft-primary me-1 mt-1">{{ dns }}</span>
-													{% endif %}
-												{% endfor %}
-												<h4>TXT Records</h4>
-												{% for dns in target.domain_info.dns_records.all %}
-													{% if dns.type == 'txt' %}
-														<span class="badge badge-soft-secondary me-1 mt-1">{{ dns }}</span>
-													{% endif %}
-												{% endfor %}
-											</div>
-											<div class="tab-pane fade" id="v-pills-nameserver" role="tabpanel" aria-labelledby="v-pills-nameserver-tab" data-simplebar style="max-height: 300px; min-height: 300px;">
-												{% if target.domain_info.name_servers.all %}
-													<div class="alert alert-success">{{target.domain_info.name_servers.all.count}} NameServers identified</div>
-													{% for nameserver in target.domain_info.name_servers.all %}
-														<span class="badge badge-soft-primary me-1 mt-1">{{ nameserver}}</span>
-													{% endfor %}
-												{% else %}
-													<div class="alert alert-info">No NameServers identified</div>
-												{% endif %}
-											</div>
-										</div>
-									</div>
-								</div>
-							</div>
-						</div>
-					</div>
-					<div class="col-xl-5 col-lg-5 col-12">
-						<div class="card" style="height: 95%">
-							<div class="card-body">
-								<h4 class="header-title mb-0">HTTP Status Breakdown</h4>
-								<div id="http_status_chart" class="apex-charts"></div>
-							</div>
-						</div>
-					</div>
-					<div class="col-12">
-						<div class="card">
-							<div class="card-body">
-								<div class="row">
-									<div class="col-9">
-										<h4 class="header-title mb-0">Geographical Distribution of Assets</h4>
-										<div id="world_map" style="height: 520px"></div>
-									</div>
-									<div class="col-3">
-										<div class="table-responsive" data-simplebar style="max-height: 520px;">
-											<table class="table table-borderless table-hover table-centered m-0">
-												<thead class="table-light">
-													<tr>
-														<th>&nbsp;</th>
-														<th>Country</th>
-														<th>Assets</th>
-													</tr>
-												</thead>
-												<tbody>
-													{% for country in asset_countries %}
-													<tr>
-														<td><span class="fi fi-{{country.iso|lower}}"></span></td>
-														<td>{{country.name}}</td>
-														<td>{{country.count}}</td>
-													</tr>
-													{% endfor %}
-												</tbody>
-											</table>
-										</div>
-									</div>
-								</div>
-							</div>
-						</div>
-					</div>
-					<div class="col-xl-5 col-lg-5 col-12">
-						{% include 'base/_items/widgets/vulnerability_breakdown_by_severity_chart.html' %}
-					</div>
-					<div class="col-xl-7 col-lg-7 col-12">
-						{% include 'base/_items/widgets/vulnerability_highlights.html' %}
-					</div>
-					{% include 'base/_items/most_common_cve_cwe_tag_template.html' %}
-					<div class="col-xl-6 col-lg-6 col-12">
-						{% include 'base/_items/most_vuln_target.html' with most_vuln_widget_title='Most Vulnerable Subdomain'%}
-					</div>
-					<div class="col-xl-6 col-lg-6 col-12">
-						{% include 'base/_items/most_common_vuln.html' %}
-					</div>
-					<div class="col-xl-6 col-lg-6 col-12">
-						<div class="card">
-							<div class="card-body">
-								<h4 class="header-title mb-0"><span id="important-count"><span class="spinner-border spinner-border-sm me-1"></span></span>Important Subdomains</h4>
-								<div class="p-2" data-simplebar style="max-height: 235px; min-height: 235px;">
-									<div id="important-subdomains-list">
-									</div>
-								</div>
-							</div>
-						</div>
-					</div>
-					<div class="col-xl-6 col-lg-6 col-12">
-						<div class="card">
-							<div class="card-body">
-								<h4 class="header-title mb-0"><span id="tasks-count"><span class="spinner-border spinner-border-sm me-1"></span></span>
-									Recon Note/Todo
-									<!--<span class="text-primary float-end" data-toggle="tooltip" data-placement="top" title="Add Recon Todo" onclick="add_todo_for_scanhistory_modal({{history.id}})">
-									<svg xmlns="http://www.w3.org/2000/svg" width="24" height="24" viewBox="0 0 24 24" fill="none" stroke="currentColor" stroke-width="2" stroke-linecap="round" stroke-linejoin="round" class="feather feather-plus"><line x1="12" y1="5" x2="12" y2="19"></line><line x1="5" y1="12" x2="19" y2="12"></line></svg>
-								</span>-->
-							</h4>
-							<div class="p-2">
-								<div style="max-height: 210px;min-height: 210px;" data-simplebar>
-									<ul class="list-group list-group-flush todo-list" id="todo-list"></ul>
-								</div>
-							</div>
-							<div class="modal fade" id="addTaskModal" tabindex="-1" role="dialog" aria-labelledby="addTaskModalTitle" aria-hidden="true">
-								<div class="modal-dialog modal-dialog-centered modal-lg" role="document">
-									<div class="modal-content">
-										<div class="modal-body">
-											<div class="compose-box">
-												<div class="compose-content" id="addTaskModalTitle">
-													<h4 class="header-title">Add Recon Todo</h4>
-													<form>
-														<input type="hidden" name="summary_identifier" value="{{history.id}}" id="summary_identifier_val">
-
-														<div class="mt-2">
-															<label for="todoTitle" class="form-label">Todo Title</label>
-															<input id="todoTitle" type="text" placeholder="Todo Title" class="form-control" name="task">
-														</div>
-
-														<div class="mt-2">
-															<label for="todoSubdomainDropdown" class="form-label">Select Subdomain (Optional)</label>
-															<span id="selectedSubdomainCount"></span>
-															<select class="w-100 form-control" data-toggle="select2" data-width="100%" id="todoSubdomainDropdown">
-																<option>Choose Subdomain...</option>
-															</select>
-														</div>
-
-														<div class="">
-															<label for="todoDescription" class="form-label">Todo Description (Optional)</label>
-															<textarea class="form-control" id="todoDescription" rows="5" spellcheck="false" placeholder="Todo Description"></textarea>
-														</div>
-													</form>
-												</div>
-											</div>
-										</div>
-										<div class="modal-footer">
-											<button class="btn btn-primary add-scan-history-todo">Add Recon Todo</button>
-										</div>
-									</div>
-								</div>
-							</div>
-						</div>
-					</div>
-				</div>
-				<div class="col-xl-4 col-lg-4 col-12">
-					<div class="card">
-						<div class="card-body">
-							<h4 class="header-title mb-0"><span id="ip-address-count"><span class="spinner-border spinner-border-sm me-1"></span></span> IP Addresses</h4>
-							<span class="text-warning float-end">*IP Addresses highlighted with yellow are CDN IP</span>
-							<div class="p-2" data-simplebar style="max-height: 235px; min-height: 235px;">
-								<div id="ip-address" class="mt-2"></div>
-							</div>
-						</div>
-					</div>
-				</div>
-				<div class="col-xl-4 col-lg-4 col-12">
-					<div class="card">
-						<div class="card-body">
-							<h4 class="header-title mb-0"><span id="ports-count"><span class="spinner-border spinner-border-sm me-1"></span></span> Discovered Ports</h4>
-							<span class="text-danger float-end">*Ports highlighted with red are uncommon Ports</span>
-							<div class="p-2" data-simplebar style="max-height: 235px; min-height: 235px;">
-								<div id="ports" class="mt-2"></div>
-							</div>
-						</div>
-					</div>
-				</div>
-				<div class="col-xl-4 col-lg-4 col-12">
-					<div class="card">
-						<div class="card-body">
-							<h4 class="header-title mb-0"><span id="technologies-count"><span class="spinner-border spinner-border-sm me-1"></span></span> Discovered Technologies</h4>
-							<span class="text-warning float-end">&nbsp;</span>
-							<div class="p-2" data-simplebar style="max-height: 235px; min-height: 235px;">
-								<div id="technologies" class="mt-2"></div>
-							</div>
-						</div>
-					</div>
-				</div>
-			</div>
-		</div>
-	</div>
-</div>
-<div class="tab-pane" id="subdomain-tab">
-	{% include 'base/_items/subdomain_tab_content.html' with target_summary=True%}
-</div>
-<div class="tab-pane" id="endpoints-tab">
-	{% include 'base/_items/endpoint_tab_content.html' with target_summary=True%}
-</div>
-
-<div class="tab-pane" id="vulnerabilities-tab">
-	{% include 'base/_items/vulnerability_tab_content.html' %}
-</div>
-
-</div>
-
-{% include "base/_items/recon_note_modal.html" %}
-{% include "base/_items/subscan_modal.html" %}
-
-{# for passing subdomain id to initiate subtask scan #}
-<input type="hidden" name="subtask_subdomain_id" id="subtask_subdomain_id" value="0">
-
-{% endblock main_content %}
-
-{% block page_level_script %}
-<script src="https://cdnjs.cloudflare.com/ajax/libs/apexcharts/3.29.0/apexcharts.min.js" integrity="sha512-fe6OklXva8AWoqdwgkE7Ni4uWgHGWxFQWZx4lYehzY2Qrst5YfogjAbnLd6egsoTrnjGI9/LYt1Ont2cKNbP2A==" crossorigin="anonymous" referrerpolicy="no-referrer"></script>
-<script src="https://apexcharts.com/samples/assets/irregular-data-series.js"></script>
-<script src="https://apexcharts.com/samples/assets/ohlc.js"></script>
-<script src="{% static 'custom/custom.js' %}"></script>
-<script src="{% static 'custom/subdomain.js' %}"></script>
-<script src="{% static 'custom/todo.js' %}"></script>
-<script src="{% static 'note/js/todo.js' %}"></script>
-<script src="{% static 'assets/js/clipboard.min.js' %}"></script>
-<script src="{% static 'targetApp/js/target_summary.js' %}"></script>
-<script src="{% static 'plugins/perfect-scrollbar/perfect-scrollbar.min.js' %}"></script>
-<script src="{% static 'startScan/js/subdomains-suggestions.js' %}"></script>
-<script src="{% static 'startScan/js/endpoint-datatables-suggestions.js' %}"></script>
-<script src="{% static 'startScan/js/detail_scan.js' %}"></script>
-<script src="{% static 'startScan/js/vulnerability-datatables-suggestions.js' %}"></script>
-<script src="{% static 'plugins/j-map/jquery-jvectormap.min.js' %}"></script>
-<script src="{% static 'plugins/j-map/maps/jquery-jvectormap-world-mill-en.js' %}"></script>
-<script src="{% static 'custom/vuln_datatables.js' %}"></script>
-<script src="{% static 'custom/subdomain_datatable.js' %}"></script>
-<script type="text/javascript">
-$(document).ready(function(){
-	{% include 'base/_items/most_common_cve_cwe_tags.js' %}
-	const ps = new PerfectScrollbar(document.querySelector('.mt-container'));
-	const ps1 = new PerfectScrollbar(document.querySelector('.endpoint-search'));
-	const ps2 = new PerfectScrollbar(document.querySelector('.vulnerability-search'));
-	$('[data-toggle="tooltip"]').tooltip();
-	// HTTP STATUS Breakdown chart
-	// depending on http_status_breakdown, generate color
-	var colors = [
-		{% for status in http_status_breakdown %}
-		{% if status.http_status >= 200 and status.http_status < 300 %}
-		'#4CAF50',
-		{% elif status.http_status >= 300 and status.http_status < 400 %}
-		'#FFC107',
-		{% else %}
-		'#F44336',
-		{% endif %}
-		{% endfor %}
-	];
-
-	// http_status chart
-	var options = {
-		series: [{
-			name: 'Subdomains',
-			data: [{% for status in http_status_breakdown %}
-				{{status.http_status__count}},
-				{% endfor %}]
-			}],
-			chart: {
-				height: 350,
-				type: 'bar',
-				events: {
-					click: function(chart, w, e) {
-						// console.log(chart, w, e)
-					}
-				}
-			},
-			colors: colors,
-			plotOptions: {
-				bar: {
-					columnWidth: '45%',
-					distributed: true,
-				}
-			},
-			dataLabels: {
-				enabled: false
-			},
-			legend: {
-				show: false
-			},
-			xaxis: {
-				categories: [
-					{% for status in http_status_breakdown %}
-					'{{status.http_status}}',
-					{% endfor %}
-				],
-				labels: {
-					style: {
-						colors: colors,
-						fontSize: '12px'
-					}
-				}
-			}
-		};
-
-	var chart = new ApexCharts(document.querySelector("#http_status_chart"), options);
-	chart.render();
-
-	// vulnerability pie chart
-	var options = {
-		chart: {
-			type: 'donut',
-			height: 280,
-		},
-		colors: ['#D50000', '#F44336', '#FF6D00', '#FFD600', '#2962FF', '#03A9F4'],
-		dataLabels: {
-			enabled: false
-		},
-		legend: {
-			show: !0,
-			position: "bottom",
-			horizontalAlign: "center",
-			verticalAlign: "middle",
-			floating: !1,
-			fontSize: "15px",
-			offsetX: 0,
-			offsetY: 7
-		},
-		plotOptions: {
-			pie: {
-				donut: {
-					size: '70%',
-					background: 'transparent',
-					labels: {
-						show: true,
-						name: {
-							show: true,
-							fontSize: '29px',
-							fontFamily: 'Nunito, sans-serif',
-							color: undefined,
-							offsetY: -10
-						},
-						value: {
-							show: true,
-							fontSize: '26px',
-							fontFamily: 'Nunito, sans-serif',
-							color: '20',
-							offsetY: 16,
-							formatter: function (val) {
-								return val
-							}
-						},
-						total: {
-							show: true,
-							showAlways: true,
-							label: 'Total',
-							color: '#888ea8',
-							formatter: function (w) {
-								return w.globals.seriesTotals.reduce( function(a, b) {
-									return a + b
-								}, 0)
-							}
-						}
-					}
-				}
-			}
-		},
-		series: [{{critical_count}}, {{high_count}}, {{medium_count}}, {{low_count}}, {{info_count}}, {{unknown_count}}],
-		labels: ['Critical', 'High', 'Medium', 'Low', 'Info', 'Unknown'],
-		responsive: [{
-			breakpoint: 1599,
-			options: {
-				chart: {
-					height: 240
-				},
-				legend: {
-					position: 'bottom'
-				}
-			},
-			breakpoint: 1439,
-			options: {
-				chart: {
-					width: '250px',
-					height: '390px'
-				},
-			},
-		}],
-	}
-
-	var chart = new ApexCharts(
-		document.querySelector("#vulnerability-pie-chart"),
-		options
-	);
-	chart.render()
-
-	$("#pills-subdomain-tab").click(function() {
-		var is_subd_grouping = false;
-		var subd_grouping_col = 8;
-		var subdomain_ajax_url = '/api/listDatatableSubdomain/?project={{current_project.slug}}&target_id={{target.id}}&format=datatables';
-		var subdomain_datatables = $('#subdomain_scan_results').DataTable({
-			"headerCallback": function(e, a, t, n, s) {
-				e.getElementsByTagName("th")[0].innerHTML = '<div class="form-check ms-1 form-check-primary"><input type="checkbox" class="float-start form-check-input chk-parent" id="head_checkbox" onclick=mainCheckBoxSelected(this)>\n<span class="new-control-indicator"></span><span style="visibility:hidden">c</span></div>\n'
-			},
-			"destroy": true,
-			"processing": true,
-			"oLanguage": subdomain_oLanguage,
-			"fnCreatedRow": function(nRow, aData, iDataIndex) {
-				$(nRow).attr('id', 'subdomain_row_' + aData['id']);
-			},
-			"stripeClasses": [],
-			"lengthMenu": subdomain_datatable_length_menu,
-			"pageLength": subdomain_datatable_page_length,
-			'serverSide': true,
-			"ajax": {
-					'url': subdomain_ajax_url,
-			},
-			"order": [[ 8, "desc" ]],
-			"columns": subdomain_datatable_columns,
-			"columnDefs": [{
-					"orderable": false,
-					"targets": [2, 3, 6, 7, 9]
-				},
-				{
-					"targets": [2, 3, 12, 13, 14, 15, 16, 17, 18, 19, 20, 21, 25, 26, 27],
-					"visible": false,
-					"searchable": false,
-				},
-				{
-					"targets": [11, 13, 21, 22, 23],
-					"visible": false,
-					"searchable": true,
-				},
-				{
-					"className": "text-center",
-					"targets": [2, 3, 4, 8, 10]
-				},
-				// checkbox
-				{
-					"targets": 0,
-					"width": "20px",
-					"className": "",
-					"orderable": !1,
-					render: function(e, a, t, n) {
-						return '<div class="form-check ms-1 form-check-primary"><input type="checkbox" name="subdomain_checkbox[' + e + ']" class="float-start form-check-input subdomain_checkbox" value="' + e + '" onchange=toggleMultipleSubdomainButton()>\n<span class="new-control-indicator"></span><span style="visibility:hidden">c</span></div>';
-					}
-				},
-				// subdomain Name
-				{
-					"render": function(data, type, row) {
-						var badges = '';
-						var tech_badge = '';
-						var interesting_badge = '';
-						var content_type = '';
-						var web_server = '';
-						var waf_badge = '';
-						if (row['technologies']) {
-							tech_badge = '<div>' + parse_technology(row['technologies'], "primary", scan_id = null, domain_id = {{target.id}}) + '</div>';
-						}
-						if (row['is_interesting']) {
-							interesting_badge = `<div><span class='me-1 badge badge-soft-danger' data-toggle="tooltip" data-placement="top" title="Interesting Subdomain">Interesting</span></div>`;
-						}
-
-						if (row['content_type']) {
-							content_type = `<div><span class='mt-1 badge badge-soft-blue bs-tooltip' title="Content Type">${row['content_type']}</span></div>`;
-						}
-
-						if (row['webserver']) {
-							web_server = `<div><span class='mt-1 badge badge-soft-info bs-tooltip' title="Web Server">${row['webserver']}</span></div>`;
-						}
-
-						if (interesting_badge) {
-							badges = interesting_badge;
-						}
-
-						todo_icon = `<svg xmlns="http://www.w3.org/2000/svg" width="16" height="16" viewBox="0 0 24 24" fill="none" stroke="#e7515a" stroke-width="1.5" stroke-linecap="round" stroke-linejoin="round" class="feather feather-file-text"><path d="M14 2H6a2 2 0 0 0-2 2v16a2 2 0 0 0 2 2h12a2 2 0 0 0 2-2V8z"></path><polyline points="14 2 14 8 20 8"></polyline><line x1="16" y1="13" x2="8" y2="13"></line><line x1="16" y1="17" x2="8" y2="17"></line><polyline points="10 9 9 9 8 9"></polyline></svg>`;
-						todo_badge = '';
-
-						if (row['todos_count']) {
-							todo_badge = `<span class="text-danger badge badge-link badge-soft-danger float-end mt-1" onclick="list_subdomain_todos(${row['id']}, '${row['name']}')">${todo_icon}&nbsp;${row['todos_count']} Todos&nbsp;</span>`
-						}
-
-						endpoint_count_badge = '';
-						if (row['endpoint_count']) {
-							endpoint_count_badge = `<span class="pl-2 pr-2 me-1 badge badge-soft-primary badge-link bs-tooltip" title="Endpoints" onclick="get_endpoint_modal(scan_id=null, subdomain_id=${row['id']}, '${row['name']}')">${row['endpoint_count']} <i class=" fas fa-link"></i></span>`;
-						}
-
-						if(row['waf'].length){
-							waf_badge = `<div><span class="pl-2 pr-2 my-1 badge badge-soft-danger" bs-tooltip" title="WAF Detected by wafw00f!""><i class="fe-cloud-lightning mx-1"></i>WAF Detected</span>`;
-							for (var waf in row['waf']) {
-								var waf_object = row['waf'][waf];
-								waf_badge += `<span class="mx-1 my-1 badge badge-soft-danger" bs-tooltip" title="WAF Manufacturer: ${waf_object.manufacturer}">${waf_object.name}</span>`;
-							}
-							waf_badge += `</div>`;
-						}
-
-						vuln_count_badge = '';
-						total_vuln_badge = `<span class='pl-2 pr-2 me-1 mt-1 badge badge-critical bs-tooltip badge-link' title="All Vulnerabilities" onclick="get_vulnerability_modal(scan_id=null, severity=null, subdomain_id=${row['id']}, subdomain_name='${row['name']}')">${row['info_count'] + row['low_count'] + row['high_count'] + row['medium_count'] + row['critical_count']} <i class="fas fa-bug"></i></span>`;
-						info_badge = `<span class='pl-2 pr-2 me-1 mt-1 badge badge-soft-info bs-tooltip badge-link' title="Informational Vulnerabilities" onclick="get_vulnerability_modal(scan_id=null, severity=0, subdomain_id=${row['id']}, subdomain_name='${row['name']}')">${row['info_count']} Info</span>`;
-						low_badge = `<span class='pl-2 pr-2 me-1 mt-1 badge badge-low bs-tooltip badge-link' title=" Low Severity Vulnerabilities" onclick="get_vulnerability_modal(scan_id=null, severity=1, subdomain_id=${row['id']}, subdomain_name='${row['name']}')">${row['low_count']} Low</span>`;
-						medium_badge = `<span class='pl-2 pr-2 me-1 mt-1 badge badge-soft-warning bs-tooltip badge-link' title="Medium Severity Vulnerabilities" onclick="get_vulnerability_modal(scan_id=null, severity=2, subdomain_id=${row['id']}, subdomain_name='${row['name']}')">${row['medium_count']} Med</span>`;
-						high_badge = `<span class='pl-2 pr-2 me-1 mt-1 badge badge-soft-danger bs-tooltip badge-link' title="High Severity Vulnerabilities" onclick="get_vulnerability_modal(scan_id=null, severity=3, subdomain_id=${row['id']}, subdomain_name='${row['name']}')">${row['high_count']} High</span>`;
-						critical_badge = `<span class='pl-2 pr-2 me-1 mt-1 badge badge-critical bs-tooltip badge-link' title="Critical Vulnerabilities" onclick="get_vulnerability_modal(scan_id=null, severity=4, subdomain_id=${row['id']}, subdomain_name='${row['name']}')">${row['critical_count']} Critical</span>`;
-						vuln_count_badge = `<div class="">` + (row['info_count'] > 0 ? info_badge : '') + (row['low_count'] > 0 ? low_badge : '') + (row['medium_count'] > 0 ? medium_badge : '') + (row['high_count'] > 0 ? high_badge : '') + (row['critical_count'] > 0 ? critical_badge : '') + `</div>`;
-
-						vuln_count_badge = (row['info_count'] + row['low_count'] + row['high_count'] + row['medium_count'] + row['critical_count'] > 0 ? total_vuln_badge : '') + vuln_count_badge;
-
-						copy_icon = `
-							<a href="javascript:;" data-clipboard-action="copy" class="action-icon copyable" data-toggle="tooltip" data-placement="top" title="Copy Subdomain!" data-clipboard-target="#subdomain-${row['id']}" id="#subdomain-${row['id']}" onclick="setTooltip(this.id, 'Copied!')"> <i class="text-primary mdi mdi-content-copy"></i></a>
-							`;
-
-						var directory_count_badge = '';
-						if (row['directories_count']) {
-							directory_count_badge = `<span class="me-1 badge badge-soft-primary badge-link bs-tooltip" title="Directories" onclick="get_directory_modal(scan_id=null, subdomain_id=${row['id']}, subdomain_name='${row['name']}')">${row['directories_count']} <i class="far fa-folder"></i></span>`;
-						}
-
-						var subscan_count_badge = '';
-						if (row['subscan_count']) {
-							subscan_count_badge = `<span class="badge me-1 badge-soft-blue badge-link bs-tooltip" title="SubScans" onclick="get_and_render_subscan_history(${row['id']}, '${row['name']}')">${row['subscan_count']} <i class="fas fa-history"></i></span>`;
-						}
-
-						tech_badge += content_type;
-						tech_badge += web_server;
-
-						end_vuln_badge = '<div class="">' + subscan_count_badge + endpoint_count_badge + directory_count_badge + vuln_count_badge + '</div>';
-
-						if (row['http_url']) {
-							if (row['cname']) {
-								cname_badge = `<div><span class="text-dark">CNAME<br><span class="text-warning"> ❯ </span>` + row['cname'].replace(',', '<br><span class="text-warning"> ❯ </span>') + `</div>`;
-								return badges + `<div class="clipboard copy-txt"><a href="` + row['http_url'] + `" class="text-primary" target="_blank"><span id='subdomain-${row['id']}'>` + data + `${copy_icon} </span></a>` + `</div>` + cname_badge + waf_badge + end_vuln_badge + tech_badge + todo_badge;
-							}
-							return badges + `<div class="clipboard copy-txt"><a href="` + row['http_url'] + `" class="text-primary" target="_blank"><span id='subdomain-${row['id']}'>` + data + `${copy_icon} </span></a>` + `</div>` + waf_badge + end_vuln_badge + tech_badge + todo_badge;
-						}
-						return badges + `<div class="clipboard copy-txt"><a href="https://` + data + `" class="text-primary" target="_blank"><span id='subdomain-${row['id']}'>` + data + `${copy_icon} </span></a>` + `</div>` + waf_badge + end_vuln_badge + tech_badge + todo_badge;
-					},
-					"targets": 1
-				},
-				// http_status
-				{
-					"render": function(data, type, row) {
-						// display badge based on http status
-						// green for http status 2XX, orange for 3XX and warning for everything else
-						if (data >= 200 && data < 300) {
-							return "<span class='badge bg-success'>" + data + "</span>";
-						} else if (data >= 300 && data < 400) {
-							return "<span class='badge bg-warning'>" + data + "</span>";
-						} else if (data == 0) {
-							// datatable throws error when no data is returned
-							return "";
-						}
-						return `<span class='badge bg-danger'>` + data + `</span>`;
-					},
-					"targets": 4,
-				},
-				// page title
-				{
-					"render": function(data, type, row) {
-						if (data) {
-							return htmlEncode(data);
-						}
-						return "";
-					},
-					"targets": 5,
-				},
-				// ip address
-				{
-					"render": function(data, type, row) {
-						ip_badge = ''
-						if (data) {
-							Object.entries(data).forEach(([key, value]) => {
-								if (value['is_cdn']) {
-									ip_badge += `<span class='m-1 badge badge-soft-warning badge-link' title="CDN IP Address" onclick="get_ip_details('${value.address}', scan_id=null, domain_id={{target.id}})">${value.address}</span>`
-								} else {
-									ip_badge += `<span class='m-1 badge badge-soft-primary badge-link' onclick="get_ip_details('${value.address}', scan_id=null, domain_id={{target.id}})">${value.address}</span>`
-								}
-							});
-							return ip_badge;
-						}
-						return "";
-					},
-					"targets": 6,
-				},
-				// open ports
-				{
-					"render": function(data, type, row) {
-						port_badge = ''
-						if (data) {
-							for (ip in data) {
-								ports = data[ip]['ports']
-								for (port in ports) {
-									port_obj = data[ip]['ports'][port]
-									badge_color = port_obj['is_uncommon'] ? 'danger' : 'primary';
-									title = port_obj['is_uncommon'] ? 'Uncommon Port - ' + port_obj['description'] : port_obj['description'];
-									port_badge += `<span class='m-1 badge badge-soft-${badge_color} bs-tooltip badge-link' title='${title}' onclick="get_port_details(${port_obj['number']}, scan_id=null, domain_id={{target.id}})">${port_obj['number']}/${port_obj['service_name']}</span>`
-								}
-							}
-							return port_badge;
-						}
-						return "";
-					},
-					"targets": 7,
-				},
-				{
-					"render": function(data, type, row) {
-						if (data) {
-							//return lightbox with caption as http link
-							return data;
-						}
-						return 0;
-					},
-					"targets": 8,
-				},
-				// screenshot
-				{
-					"render": function(data, type, row) {
-						if (data) {
-							//return lightbox with caption as http link
-							return `<a href="/media/` + data + `" data-lightbox="screenshots" data-title="&lt;a target='_blank' href='` + row['http_url'] + `'&gt;&lt;h3 style=&quot;color:white&quot;&gt;` + row['name'] + `&lt;/h3&gt;&lt;/a&gt;"><img src="/media/` + data + `" class="img-fluid rounded mb-4 mt-4 screenshot" onerror="removeImageElement(this)"></a>`;
-						}
-						return "";
-					},
-					"targets": 9,
-				},
-				// response_time
-				{
-					"render": function(data, type, row) {
-						if (data) {
-							return get_response_time_text(data);
-						}
-						return "";
-					},
-					"targets": 10,
-				},
-				// Action
-				{
-					"render": function(data, type, row) {
-						const cms_detector_http_url = row['http_url'] ? row['http_url'] : 'https://' + row['name'];
-						return `
-							<div class="btn-group mt-2">
-							<button type="button" data-toggle="tooltip" data-placement="top" title="Further Scan Subdomain" class="btn btn-primary btn-scan-subdomain me-1" id="${row['id']}"><i class="fe-zap"></i></button>
-							<button type="button" data-toggle="tooltip" data-placement="top" title="Add Recon Todo/Note" class="btn btn-primary me-1" id="${row['id']}" onclick="add_note_for_subdomain(${row['id']}, '${row['name']}')"><i class="fe-file-plus"></i></button>
-							<button class="btn btn-primary me-1 dropdown-toggle" data-bs-toggle="dropdown" aria-expanded="false"><i class="mdi mdi-dots-horizontal"></i></button>
-							<div class="dropdown-menu dropdown-menu-end">
-							<a class="dropdown-item" href="#" onclick="mark_important_subdomain(this, ${row['id']})" id="${row['id']}"><i class="mdi mdi-alert-rhombus-outline me-2 text-muted font-18 vertical-middle"></i>Mark Important Subdomain</a>
-							<a class="dropdown-item" href="#" onclick="detect_subdomain_cms('${cms_detector_http_url}', ${row['http_status']})"><i class="fe-grid me-2 text-muted font-18 vertical-middle"></i>Detect CMS</a>
-							<a class="text-danger dropdown-item btn-delete-subdomain" href="#" id="${row['id']}"><i class="text-danger mdi mdi-delete-forever-outline me-2 font-18 vertical-middle"></i>Delete Subdomain</a>
-							</div>
-							</div>
-							`;
-					},
-					"targets": 24,
-				},
-			],
-			"dom": "<'row'<'col-lg-12 col-md-12 col-12 mb-2'l>>" +
-				"<'table-responsive'tr>" +
-				"<'dt--bottom-section d-sm-flex justify-content-sm-between text-center'<'dt--pages-count  mb-sm-0 mb-3'i><'dt--pagination'p>>",
-				"initComplete": function(settings, json) {
-					api = this.api();
-					subdomain_datatable_col_visibility(subdomain_datatables);
-					var radioGroup = document.getElementsByName('grouping_subd_row');
-					radioGroup.forEach(function(radioButton) {
-						radioButton.addEventListener('change', function() {
-							if (this.checked) {
-								var groupRows = document.querySelectorAll('tr.group');
-								// Remove each group row
-								groupRows.forEach(function(row) {
-									row.parentNode.removeChild(row);
-								});
-								var col_index = get_datatable_col_index(this.value, subdomain_datatable_columns);
-								api.page.len(-1).draw();
-								api.order([col_index, 'asc']).draw();
-								is_subd_grouping = true;
-								sudb_grouping_col = col_index;
-								Snackbar.show({
-									text: 'Subdomains grouped by ' + this.value,
-									pos: 'top-right',
-									duration: 2500
-								});
-							}
-						});
-					});
-				},
-				"drawCallback": function () {
-					$('.badge').tooltip({ template: '<div class="tooltip status" role="tooltip"><div class="arrow"></div><div class="tooltip-inner"></div></div>' })
-					$('.bs-tooltip').tooltip();
-					drawCallback_api = this.api();
-					var last = null;
-					var rows = drawCallback_api.rows({ page: 'current' }).nodes();
-
-					if (is_subd_grouping) {
-						drawCallback_api.column(sudb_grouping_col)
-						.data()
-						.each(function (group, i) {
-							if (last !== group) {
-								$(rows)
-								.eq(i)
-								.before(
-									'<tr class="group"><td colspan="13"><b class="text-primary">' +
-									group +
-									'</b></td></tr>'
-								);
-								last = group;
-							}
-						});
-					}
-				},
-				"rowCallback": function( row, data, dataIndex ) {
-					if (data['is_important']){
-						$(row).addClass('table-danger');
-					}
-				},
-		});
-
-		$('#reload_subdomain_table_btn').click(function() {
-			subdomain_datatables.ajax.reload();
-		});
-
-		$('#subdomain-search-button').click(function() {
-			subdomain_datatables.search($("#subdomains-search").val()).draw();
-		});
-
-		$('input[name=sub_http_status_filter_checkbox]').change(function() {
-			if ($(this).is(':checked')) {
-				subdomain_datatables.column(4).visible(true);
-			} else {
-				subdomain_datatables.column(4).visible(false);
-			}
-			window.localStorage.setItem('sub_http_status_filter_checkbox', $(this).is(':checked'));
-		});
-
-		$('input[name=sub_page_title_filter_checkbox]').change(function() {
-			if ($(this).is(':checked')) {
-				subdomain_datatables.column(5).visible(true);
-			} else {
-				subdomain_datatables.column(5).visible(false);
-			}
-			window.localStorage.setItem('sub_page_title_filter_checkbox', $(this).is(':checked'));
-		});
-		$('input[name=sub_ip_filter_checkbox]').change(function() {
-			if ($(this).is(':checked')) {
-				subdomain_datatables.column(6).visible(true);
-			} else {
-				subdomain_datatables.column(6).visible(false);
-			}
-			window.localStorage.setItem('sub_ip_filter_checkbox', $(this).is(':checked'));
-		});
-		$('input[name=sub_ports_filter_checkbox]').change(function() {
-			if ($(this).is(':checked')) {
-				subdomain_datatables.column(7).visible(true);
-			} else {
-				subdomain_datatables.column(7).visible(false);
-			}
-			window.localStorage.setItem('sub_ports_filter_checkbox', $(this).is(':checked'));
-		});
-		$('input[name=sub_content_length_filter_checkbox]').change(function() {
-			if ($(this).is(':checked')) {
-				subdomain_datatables.column(8).visible(true);
-			} else {
-				subdomain_datatables.column(8).visible(false);
-			}
-			window.localStorage.setItem('sub_content_length_filter_checkbox', $(this).is(':checked'));
-		});
-		$('input[name=sub_response_time_filter_checkbox]').change(function() {
-			if ($(this).is(':checked')) {
-				subdomain_datatables.column(10).visible(true);
-			} else {
-				subdomain_datatables.column(10).visible(false);
-			}
-			window.localStorage.setItem('sub_response_time_filter_checkbox', $(this).is(':checked'));
-		});
-		$('input[name=sub_screenshot_filter_checkbox]').change(function() {
-			if ($(this).is(':checked')) {
-				subdomain_datatables.column(9).visible(true);
-			} else {
-				subdomain_datatables.column(9).visible(false);
-			}
-			window.localStorage.setItem('sub_screenshot_filter_checkbox', $(this).is(':checked'));
-		});
-
-		$("#subdomain_scan_results").on('click', '.btn-delete-subdomain', function() {
-			var subdomain_id = $(this).attr('id');
-			var data = {
-				'subdomain_ids': [subdomain_id]
-			};
-			var row = this;
-			Swal.fire({
-				showCancelButton: true,
-				title: 'Delete Subdomain!',
-				text: 'Do you really want to delete this subdomain? This action cannot be undone.',
-				icon: 'error',
-				confirmButtonText: 'Delete',
-			}).then((result) => {
-				if (result.isConfirmed) {
-					Swal.fire({
-						title: 'Deleting Subdomain...',
-						allowOutsideClick: false
-					});
-					swal.showLoading();
-					fetch('/api/action/subdomain/delete/', {
-							method: 'POST',
-							credentials: "same-origin",
-							headers: {
-								"X-CSRFToken": getCookie("csrftoken"),
-								'Content-Type': 'application/json'
-							},
-							body: JSON.stringify(data)
-						})
-						.then(response => response.json())
-						.then(function(response) {
-							swal.close();
-							if (response['status']) {
-								$(row).parent().parent().parent().remove();
-								Snackbar.show({
-									text: 'Subdomain successfully deleted!',
-									pos: 'top-right',
-									duration: 2500
-								});
-							} else {
-								Swal.fire({
-									title: 'Could not delete Subdomain!',
-									icon: 'fail',
-								});
-							}
-						});
-				}
-			});;
-			$('a[data-toggle="tooltip"]').tooltip("hide")
-		});
-
-		$("#subdomain_scan_results").on('click', '.btn-scan-subdomain', function() {
-			$('input[type=checkbox]').prop('checked', false);
-			$('#subscan-modal').modal('show');
-			var subdomain_id = $(this).attr('id');
-			$('a[data-toggle="tooltip"]').tooltip("hide")
-			$('#subtask_subdomain_id').val(subdomain_id);
-			// to distinguish multiple subscan or single, put a extra attribute on button
-			$('#btn-initiate-subtask').attr('multiple-subscan', false);
-		});
-
-	});
-
-	$("#pills-endpoints-tab").click(function() {
-		get_endpoints(project='{{current_project.slug}}', scan_history=null, domain_id={{target.id}}, gf_tags=null);
-	});
-
-	$("#pills-vulnerabilities-tab").click(function() {
-		var is_grouping = false;
-		var grouping_col = 3;
-		var vuln_ajax_url = '/api/listVulnerability/?target_id={{target.id}}&format=datatables';
-		var vulnerability_table = $('#vulnerability_results').DataTable({
-			"destroy": true,
-			"oLanguage": {
-				"oPaginate": {
-					"sPrevious": '<svg xmlns="http://www.w3.org/2000/svg" width="24" height="24" viewBox="0 0 24 24" fill="none" stroke="currentColor" stroke-width="1.5" stroke-linecap="round" stroke-linejoin="round" class="feather feather-arrow-left"><line x1="19" y1="12" x2="5" y2="12"></line><polyline points="12 19 5 12 12 5"></polyline></svg>',
-					"sNext": '<svg xmlns="http://www.w3.org/2000/svg" width="24" height="24" viewBox="0 0 24 24" fill="none" stroke="currentColor" stroke-width="1.5" stroke-linecap="round" stroke-linejoin="round" class="feather feather-arrow-right"><line x1="5" y1="12" x2="19" y2="12"></line><polyline points="12 5 19 12 12 19"></polyline></svg>'
-				},
-				"sInfo": "Showing page _PAGE_ of _PAGES_",
-				"sSearch": '<svg xmlns="http://www.w3.org/2000/svg" width="24" height="24" viewBox="0 0 24 24" fill="none" stroke="currentColor" stroke-width="1.5" stroke-linecap="round" stroke-linejoin="round" class="feather feather-search"><circle cx="11" cy="11" r="8"></circle><line x1="21" y1="21" x2="16.65" y2="16.65"></line></svg>',
-				"sSearchPlaceholder": "Search...",
-				"sLengthMenu": "Results :  _MENU_",
-			},
-			"processing": true,
-			"dom": "<'row'<'col-lg-12 col-md-12 col-12 mb-2'l>>" +
-				"<'table-responsive'tr>" +
-				"<'dt--bottom-section d-sm-flex justify-content-sm-between text-center'<'dt--pages-count  mb-sm-0 mb-3'i><'dt--pagination'p>>",
-			"stripeClasses": [],
-			"lengthMenu": vuln_datatable_length_menu,
-			"pageLength": vuln_datatable_page_length,
-			'serverSide': true,
-			"ajax": {
-					'url': vuln_ajax_url,
-			},
-			"order": [[ 7, "desc" ]],
-			"columns": vuln_datatable_columns,
-			"columnDefs": [
-			{ "orderable": false, "targets": [16]},
-			{
-				"targets": [2, 4, 5, 6, 8, 9, 10, 12, 13, 14, 17, 18, 19],
-				"visible": false,
-				"searchable": true,
-			},
-			{
-				"targets": [20, 21, 22, 23, 24, 25, 26, 27],
-				"visible": false,
-				"searchable": false,
-			},
-			{
-				"className": "text-center",
-				"targets": []
-			},
-			{
-				"render": function(data, type, row) {
-					if (row['open_status']) {
-						return `<div class="form-check mb-2 form-check-primary"><input type="checkbox" name="targets_checkbox['+ e + ']" class="float-start form-check-input" onchange="vuln_status_change(this, ` + data + `);">\n<span class="new-control-indicator"></span><span style="visibility:hidden">c</span></div>`;
-					} else {
-						return `<div class="form-check mb-2 form-check-primary"><input type="checkbox" checked name="targets_checkbox['+ e + ']" class="float-start form-check-input" onchange="vuln_status_change(this, ` + data + `);">\n<span class="new-control-indicator"></span><span style="visibility:hidden">c</span></div>`;
-					}
-				},
-				"targets": 0,
-			},
-			{
-				"render": function(data, type, row) {
-					if (data) {
-						return `<span class="badge badge-outline-primary">&nbsp;&nbsp;${data.toUpperCase()}&nbsp;&nbsp;</span>`;
-					}
-				},
-				"targets": 1,
-			},
-			{
-				"render": function ( data, type, row ) {
-					if (data) {
-						return `<span class="badge badge-soft-primary">&nbsp;&nbsp;${data.toUpperCase()}&nbsp;&nbsp;</span>`;
-					}
-				},
-				"targets": 2,
-			},
-			{
-				"render": function(data, type, row) {
-					var tags = '';
-					var cvss_metrics_badge = '';
-					var cve_cwe_badge = '';
-					switch (row['severity']) {
-						case 'Info':
-							color = 'primary';
-							badge_color = 'soft-primary';
-							break;
-						case 'Low':
-							color = 'low';
-							badge_color = 'soft-warning';
-							break;
-						case 'Medium':
-							color = 'warning';
-							badge_color = 'soft-warning';
-							break;
-						case 'High':
-							color = 'danger';
-							badge_color = 'soft-danger';
-							break;
-						case 'Critical':
-							color = 'critical';
-							badge_color = 'critical';
-							break;
-						case 'Unknown':
-							color = 'info';
-							badge_color = 'soft-info';
-							break;
-						default:
-					}
-					if (row['tags']) {
-						tags = '<div>';
-						row['tags'].forEach(tag => {
-							tags += `<span class="badge badge-${badge_color} me-1 mt-1" data-toggle="tooltip" data-placement="top" title="Tags">${tag.name}</span>`;
-						});
-						tags += '</div>';
-					}
-					if (row['cvss_metrics']) {
-						cvss_metrics_badge = `<div><span class="badge badge-outline-primary mt-1" data-toggle="tooltip" data-placement="top" title="CVSS Metrics">${row['cvss_metrics']}</span></div>`;
-					}
-					if (row['cve_ids'] || row['cwe_ids']) {
-						cve_cwe_badge += '<br>';
-					}
-					if (row['cve_ids']) {
-						row['cve_ids'].forEach(cve => {
-							cve_cwe_badge += `<a href="#" onclick="get_and_render_cve_details('${cve.name.toUpperCase()}')" class="badge badge-outline-primary mt-1 me-1" data-toggle="tooltip" data-placement="top" title="CVE ID">${cve.name.toUpperCase()}</a>`;
-						});
-					}
-					if (row['cwe_ids']) {
-						row['cwe_ids'].forEach(cwe => {
-							cve_cwe_badge += `<a href="https://google.com/search?q=${cwe.name.toUpperCase()}" target="_blank" class="badge badge-outline-primary mt-1 me-1" data-toggle="tooltip" data-placement="top" title="CWE ID">${cwe.name.toUpperCase()}</a>`;
-						});
-					}
-					// if (cve_cwe_badge != "") {
-					// 	cve_cwe_badge
-					// }
-					hackerone_report = row['hackerone_report_id'] ? `<div><a class="badge badge-soft-danger mt-1 me-1" href="https://hackerone.com/reports/${row['hackerone_report_id']}" target="_blank">Reported to hackerone</a></div>` : "";
-					return `<b class="text-${color}">` + data + `</b>` + cvss_metrics_badge + cve_cwe_badge + tags + hackerone_report;
-				},
-				"targets": 3,
-			},
-			{
-				"render": function(data, type, row) {
-					return get_severity_badge(data);
-				},
-				"targets": 7,
-			},
-			{
-				"render": function(data, type, row) {
-					if (data) {
-						if (data > 0.1 && data <= 3.9) {
-							badge = 'info';
-						} else if (data > 3.9 && data <= 6.9) {
-							badge = 'warning';
-						} else if (data > 6.9 && data <= 8.9) {
-							badge = 'danger';
-						} else {
-							badge = 'danger';
-						}
-						return `<span class="badge badge-outline-${badge}" data-toggle="tooltip" data-placement="top" title="CVSS Score">${data}</span>`;
-					}
-					return '';
-				},
-				"targets": 8,
-			},
-			{
-				"render": function(data, type, row) {
-					if (data.includes('http')) {
-						return "<a href='" + htmlEncode(data) + "' target='_blank' class='text-danger'>" + split_into_lines(htmlEncode(data), 150) + "</a>";
-					}
-					return data;
-				},
-				"targets": 11,
-			},
-			{
-				"render": function(data, type, row) {
-					if (data) {
-						return '<span class="badge badge-soft-danger">&nbsp;&nbsp;OPEN&nbsp;&nbsp;</span>'
-					} else {
-						return '<span class="badge badge-soft-success">&nbsp;&nbsp;RESOLVED&nbsp;&nbsp;</span>'
-					}
-				},
-				"targets": 15,
-			},
-			{
-				"render": function(data, type, row) {
-					if (!data) {
-						return `
-									<div class="btn-group mb-2 dropstart">
-									<a href="#" class="text-dark dropdown-toggle float-end" data-bs-toggle="dropdown" aria-haspopup="true" aria-expanded="false">
-									<svg xmlns="http://www.w3.org/2000/svg" width="24" height="24" viewBox="0 0 24 24" fill="none" stroke="currentColor" stroke-width="2" stroke-linecap="round" stroke-linejoin="round" class="feather feather-more-horizontal"><circle cx="12" cy="12" r="1"></circle><circle cx="19" cy="12" r="1"></circle><circle cx="5" cy="12" r="1"></circle></svg>
-									</a>
-									<div class="dropdown-menu" style="">
-									<a class="dropdown-item" href="javascript:fetch_gpt_vuln_details(${row['id']}, '${row['name']}');">Fetch GPT Vulnerability Details</a>
-									<a class="dropdown-item" href="javascript:report_hackerone(${row['id']}, '${row['severity']}');">Report to Hackerone</a>
-									<a class="text-danger dropdown-item btn-delete-vulnerability" href="#" id="${row['id']}">Delete Vulnerability</a>
-									</div>
-									</div>`;
-					} else {
-						return '';
-					}
-				},
-				"targets": 16,
-			},
-		],
-		"initComplete": function(settings, json) {
-			api = this.api();
-			// row grouping
-			// vulnerability_datatable_grouping(vulnerability_table, drawCallback_api, vuln_datatable_columns);
-			var radioGroup = document.getElementsByName('grouping_vuln_row');
-			radioGroup.forEach(function(radioButton) {
-				radioButton.addEventListener('change', function() {
-					if (this.checked) {
-						var groupRows = document.querySelectorAll('tr.group');
-						// Remove each group row
-						groupRows.forEach(function(row) {
-							row.parentNode.removeChild(row);
-						});
-						var col_index = get_datatable_col_index(this.value, vuln_datatable_columns);
-						api.page.len(-1).draw();
-						api.order([col_index, 'asc']).draw();
-						is_grouping = true;
-						grouping_col = col_index;
-						Snackbar.show({
-							text: 'Vulnerabilities grouped by ' + this.value,
-							pos: 'top-right',
-							duration: 2500
-						});
-					}
-				});
-			});
-			// column visibility
-			vulnerability_datatable_col_visibility(vulnerability_table);
-		},
-		drawCallback: function (settings) {
-			drawCallback_api = this.api();
-			var last = null;
-			var rows = drawCallback_api.rows({ page: 'current' }).nodes();
-
-			if (is_grouping) {
-				drawCallback_api.column(grouping_col)
-				.data()
-				.each(function (group, i) {
-					console.log(group);
-					if (last !== group) {
-						$(rows)
-						.eq(i)
-						.before(
-							'<tr class="group"><td colspan="7"><b class="text-primary">' +
-							group +
-							'</b></td></tr>'
-						);
-						last = group;
-					}
-				});
-			}
-
-		},
-		createdRow: function( row, data, dataIndex ) {
-			if (!data['open_status']){
-				$(row).addClass('table-success text-strike');
-			}
-		},
-		});
-		$('#vulnerability-search-button').click(function() {
-			vulnerability_table.search($('#vulnerability-search').val()).draw();
-		});
-
-		$('input[name=vuln_source_checkbox]').change(function() {
-			if ($(this).is(':checked')) {
-				vulnerability_table.column(1).visible(true);
-			} else {
-				vulnerability_table.column(1).visible(false);
-			}
-			window.localStorage.setItem('vuln_source_checkbox', $(this).is(':checked'));
-		});
-
-		$('input[name=vuln_severity_checkbox]').change(function() {
-			if ($(this).is(':checked')) {
-				vulnerability_table.column(7).visible(true);
-			} else {
-				vulnerability_table.column(7).visible(false);
-			}
-			window.localStorage.setItem('vuln_severity_checkbox', $(this).is(':checked'));
-		});
-
-		$('input[name=vuln_vulnerable_url_checkbox]').change(function() {
-			if ($(this).is(':checked')) {
-				vulnerability_table.column(11).visible(true);
-			} else {
-				vulnerability_table.column(11).visible(false);
-			}
-			window.localStorage.setItem('vuln_vulnerable_url_checkbox', $(this).is(':checked'));
-		});
-
-		$('input[name=vuln_status_checkbox]').change(function() {
-			if ($(this).is(':checked')) {
-				vulnerability_table.column(15).visible(true);
-			} else {
-				vulnerability_table.column(15).visible(false);
-			}
-			window.localStorage.setItem('vuln_status_checkbox', $(this).is(':checked'));
-		});
-
-		$('#vulnerability_results').on('click', 'tr' , function (e) {
-			if ($(e.target).is('input[type="checkbox"]') || $(e.target).is('svg') || $(e.target).is('a')) {
-				return;
-			}
-			var data = vulnerability_table.row(this).data();
-			render_vuln_offcanvas(data);
-		});
-	});
-
-	// load scan history widget
-	loadSubscanHistoryWidget(scan_history_id=null, domain_id={{target.id}});
-
-	get_important_subdomains(target_id={{target.id}}, scan_history_id=null);
-	get_recon_notes(target_id={{target.id}}, scan_history_id=null);
-
-	get_ips(scan_id=null, domain_id={{target.id}});
-	get_technologies(scan_id=null, domain_id={{target.id}});
-	get_ports(scan_id=null, domain_id={{target.id}});
-
-	var clipboard = new Clipboard('.copyable');
-	clipboard.on('success', function(e) {
-		setTooltip(e.trigger, 'Copied!');
-		hideTooltip(e.trigger);
-	});
-
-	get_most_vulnerable_target(slug='{{current_project.slug}}', scan_id=null, target_id={{target.id}}, ignore_info=false);
-	// listener for info checkbox on most vulnerable target
-	$('#ignore_info_most_vuln_checkbox').change(function() {
-		if (this.checked) {
-			var text_msg = 'Informational Vulnerabilities ignored in Most Vulnerable Targets.';
-		}
-		else{
-			var text_msg = 'Informational Vulnerabilities included in Most Vulnerable Targets.';
-		}
-		get_most_vulnerable_target(slug='{{current_project.slug}}', scan_id=null, target_id={{target.id}}, ignore_info=this.checked);
-		Snackbar.show({
-			text: text_msg,
-			pos: 'top-right',
-			duration: 2500
-		});
-	});
-
-	get_most_common_vulnerability(slug='{{current_project.slug}}', scan_id=null, target_id={{target.id}}, ignore_info=false);
-	// listener for info checkbox on most vulnerable target
-	$('#ignore_info_most_common_vuln_checkbox').change(function() {
-		if (this.checked) {
-			var text_msg = 'Informational Vulnerabilities ignored for Most Common Vulnerabilities.';
-		}
-		else{
-			var text_msg = 'Informational Vulnerabilities included for Most Common Vulnerabilities.';
-		}
-		get_most_common_vulnerability(slug='{{current_project.slug}}', scan_id=null, target_id={{target.id}}, ignore_info=this.checked);
-		Snackbar.show({
-			text: text_msg,
-			pos: 'top-right',
-			duration: 2500
-		});
-	});
-
-
-	var filter_cols = [
-		'sub_http_status_filter_checkbox',
-		'sub_page_title_filter_checkbox',
-		'sub_ip_filter_checkbox',
-		'sub_ports_filter_checkbox',
-		'sub_content_length_filter_checkbox',
-		'sub_response_time_filter_checkbox',
-		'sub_screenshot_filter_checkbox',
-		'vuln_type_checkbox',
-		'vuln_severity_checkbox',
-		'vuln_cvss_score_checkbox',
-		'vuln_cve_cwe_checkbox',
-		'vuln_vulnerable_url_checkbox',
-		'vuln_description_checkbox',
-		'vuln_discovered_on_checkbox',
-		'vuln_status_checkbox',
-		'end_http_status_filter_checkbox',
-		'end_page_title_filter_checkbox',
-		'end_tags_filter_checkbox',
-		'end_content_type_filter_checkbox',
-		'end_content_length_filter_checkbox',
-		'end_response_time_filter_checkbox',
-	];
-
-	for (var col in filter_cols) {
-		if(window.localStorage.getItem(filter_cols[col]) != null && window.localStorage.getItem(filter_cols[col]) === 'false'){
-			$('#' + filter_cols[col]).prop('checked', false);
-		}
-	}
-
-	var countriesData = {
-		{% for country in asset_countries %}
-			"{{country.iso}}": {{country.count}},
-		{% endfor %}
-	};
-
-	$('#world_map').vectorMap({
-		map: 'world_mill_en',
-		hoverOpacity: 0.7,
-		hoverColor: false,
-		regionStyle: {
-				initial: {
-					fill: '#d4dadd'
-				}
-			},
-		backgroundColor: 'transparent',
-		series: {
-			regions: [{
-				values: countriesData,
-				scale: [
-					{% for country in asset_countries %}
-						shadeColor('#2C3E50', {{country.count}}),
-					{% endfor %}
-				],
-				normalizeFunction: 'polynomial'
-			}]
-		},
-		onRegionTipShow: function(e, el, code){
-			if (code in countriesData) {
-				el.html(el.html()+' (Total Assets : '+ countriesData[code]+')');
-			}
-			else{
-				el.html(el.html()+' (Total Assets : 0)');
-			}
-		}
-	});
-
-});
-</script>
-{% endblock page_level_script %}
-=======
-{% extends 'base/base.html' %}
-{% load static %}
-{% load humanize %}
-{% load custom_tags %}
-{% block title %}
-{% load mathfilters %}
-Target Summary for {{target.name}}
-{% endblock title %}
-
-{% block custom_js_css_link %}
-<link rel="stylesheet" type="text/css" href="{% static 'plugins/datatable/datatables.css' %}">
-<link rel="stylesheet" type="text/css" href="{% static 'plugins/datatable/global.css' %}">
-<link rel="stylesheet" type="text/css" href="{% static 'plugins/datatable/custom.css' %}">
-<link href="{% static 'plugins/select2/select2.min.css' %}" rel="stylesheet" type="text/css" />
-<link href="{% static 'plugins/perfect-scrollbar/perfect-scrollbar.css' %}" rel="stylesheet" type="text/css" />
-<link rel="stylesheet" type="text/css" href="{% static 'plugins/j-map/jquery-jvectormap.css' %}">
-<link rel="stylesheet" href="https://cdnjs.cloudflare.com/ajax/libs/flag-icon-css/6.6.3/css/flag-icons.min.css" integrity="sha512-uvXdJud8WaOlQFjlz9B15Yy2Au/bMAvz79F7Xa6OakCl2jvQPdHD0hb3dEqZRdSwG4/sknePXlE7GiarwA/9Wg==" crossorigin="anonymous" referrerpolicy="no-referrer" />
-{% endblock custom_js_css_link %}
-
-{% block breadcrumb_title %}
-<li class="breadcrumb-item"><a href="{% url 'list_target' %}">Targets</a></li>
-<li class="breadcrumb-item active">Target Summary</li>
-<li class="breadcrumb-item active" aria-current="page">{{target.name}}</li>
-{% endblock breadcrumb_title %}
-
-{% block page_title %}
-Target Summary
-{% endblock page_title %}
-
-{% block main_content %}
-<span aria-current="page" style="display: none">{{target.name}}</span>
-<div class="row">
-	<div class="col-12">
-		<div class="card">
-			<ul class="nav nav-tabs nav-bordered m-1">
-				<li class="nav-item">
-					<a class="nav-link active" id="pills-summary-tab" data-bs-toggle="tab" aria-expanded="false" class="nav-link" href="#summary-tab">Home</a>
-				</li>
-				<li class="nav-item">
-					<a class="nav-link" id="pills-subdomain-tab" data-bs-toggle="tab" aria-expanded="false" class="nav-link" href="#subdomain-tab">Subdomains</a>
-				</li>
-				<li class="nav-item">
-					<a class="nav-link" id="pills-endpoints-tab" data-bs-toggle="tab" aria-expanded="false" class="nav-link" href="#endpoints-tab">URLs</a>
-				</li>
-				<li class="nav-item">
-					<a class="nav-link" id="pills-vulnerabilities-tab" data-bs-toggle="tab" aria-expanded="false" class="nav-link" href="#vulnerabilities-tab">Vulnerabilities</a>
-				</li>
-			</ul>
-		</div>
-	</div>
-</div>
-<input type="hidden" name="summary_identifier" value="{{target.id}}" id="summary_identifier_val">
-
-<div class="tab-content no-padding-tab">
-	<div class="tab-pane show active" id="summary-tab">
-		<div class="row">
-			<div class="col-xl-3 col-lg-4">
-				<div class="card">
-					<div class="card-body">
-						<div class="d-flex align-items-start mb-3">
-							<div class="w-100">
-								<h5 class="mt-0 mb-0 font-15">
-									Scan Timeline
-								</h5>
-								<div class="mt-1">
-									<small>
-										Target <span class="badge badge-soft-primary">{{target.name}}</span> has been scanned <b>{{scan_count}}</b> times.
-										<br>
-										<br>
-										{% if scan_count %}
-										The most recent scan was performed on <span class="text-primary">&nbsp;{{recent_scans.0.start_scan_date}} , {{recent_scans.0.start_scan_date|naturaltime}}</span>
-										{% endif %}
-									</small>
-								</div>
-								<div class="track-order-list mt-3">
-									<ul class="list-unstyled">
-										{% for scan in recent_scans %}
-										<li class="completed">
-											<a href="{% url 'detail_scan' scan.id %}">
-												<h5 class="mt-0 mb-1">
-													{{scan.scan_type.engine_name}}
-													{% if scan.scan_status == -1 %}
-													<span class="badge badge-soft-warning float-end">Pending</span>
-													{% elif scan.scan_status == 0 %}
-													<span class="badge badge-soft-danger float-end">Failed</span>
-													{% elif scan.scan_status == 1 %}
-													<span class="badge badge-soft-primary float-end">Scanning</span>
-													{% elif scan.scan_status == 2 %}
-													<span class="badge badge-soft-success float-end">Completed</span>
-													{% elif scan.scan_status == 3 %}
-													<span class="badge badge-soft-danger float-end">Aborted</span>
-													{% else %}
-													<span class="badge badge-soft-danger float-end">Unknown</span>
-													{% endif %}
-												</h5>
-												<p class="text-muted">{{scan.start_scan_date|naturaltime}}<br><small class="text-muted">{{scan.start_scan_date}}</small></p>
-												{% if scan.scan_status == 0 %}
-													{% if scan.error_message %}
-														<p class="text-danger">ERROR: {{scan.error_message}}</p>
-													{% endif %}
-												{% endif %}
-												<p class="text-primary">
-													{{scan.get_subdomain_count}} Subdomains Discovered
-													<span class="float-end text-dark">
-														{% with next_element=recent_scans|next:forloop.counter0 %}
-														{% if next_element.get_subdomain_count and scan.get_subdomain_count and next_element.get_subdomain_count > scan.get_subdomain_count %}
-														<span class="text-danger" data-toggle="tooltip" data-placement="top" title="{{scan.get_subdomain_count|sub:next_element.get_subdomain_count|abs}} subdomains missing since last scan."><i class="fa fa-caret-down text-danger me-1"></i>{{scan.get_subdomain_count|sub:next_element.get_subdomain_count}} Subdomains</span>
-														{% elif next_element.get_subdomain_count and scan.get_subdomain_count and next_element.get_subdomain_count < scan.get_subdomain_count %}
-														<span class="text-success" data-toggle="tooltip" data-placement="top" title="{{scan.get_subdomain_count|sub:next_element.get_subdomain_count}} subdomains added since last scan."><i class="fa fa-caret-up text-success me-1"></i>{{scan.get_subdomain_count|sub:next_element.get_subdomain_count}} Subdomains</span>
-														{% endif %}
-														{% endwith %}
-													</span>
-												</p>
-											</a>
-										</li>
-										{% endfor %}
-									</ul>
-								</div>
-							</div>
-						</div>
-					</div>
-				</div>
-				<div class="card">
-					<div class="card-body">
-						<div class="d-flex align-items-start mb-3">
-							<div class="w-100">
-								<h5 class="mt-0 mb-0 font-15">
-									<span id="sub_scan_history_count"></span> Sub Scans</span>
-								</h5>
-								<div data-simplebar style="max-height: 510px;" class="p-2">
-									<div id="subscan_history_widget">
-									</div>
-								</div>
-							</div>
-						</div>
-					</div>
-				</div>
-			</div>
-			<div class="col-xl-9 col-lg-8">
-				<div class="row">
-					<div class="col-xl-3 col-lg-3 col-6">
-						<div class="card" id="tooltip-container">
-							<div class="card-body">
-								<i class="fa fa-info-circle text-muted float-end" data-bs-container="#tooltip-container" data-bs-toggle="tooltip" data-bs-placement="bottom" title="The total times {{target.name}} is scanned."></i>
-								<h4 class="mt-0 font-16">Times target is scanned</h4>
-								<h2 class="text-primary my-3 text-center"><span data-plugin="counterup">{{scan_count|intcomma}}</span></h2>
-								<br>
-								<p class="mb-0"><span class="badge badge-soft-primary">{{this_week_scan_count}} Scans this week</span></p>
-							</div>
-						</div>
-					</div>
-
-					<div class="col-xl-3 col-lg-3 col-6">
-						<div class="card" id="tooltip-container">
-							<div class="card-body">
-								<i class="fa fa-info-circle text-muted float-end" data-bs-container="#tooltip-container" data-bs-toggle="tooltip" data-bs-placement="bottom" title="Total Subdomains Discovered by reNgine during this scan"></i>
-								<h4 class="mt-0 font-16">Subdomains Discovered</h4>
-								<h2 class="text-primary my-3 text-center"><span data-plugin="counterup">{{subdomain_count|intcomma}}</span></h2>
-								<br>
-								<p class="mb-0"><span class="badge badge-soft-success">Alive Subdomains: {{alive_count}}</span></p>
-							</div>
-						</div>
-					</div>
-
-					<div class="col-xl-3 col-lg-3 col-6">
-						<div class="card" id="tooltip-container1">
-							<div class="card-body">
-								<i class="fa fa-info-circle text-muted float-end" data-bs-container="#tooltip-container1" data-bs-toggle="tooltip" data-bs-placement="bottom" title="Total Endpoints discovered for this target. This includes any URLs discovered."></i>
-								<h4 class="mt-0 font-16">Endpoints Discovered</h4>
-								<h2 class="text-primary my-3 text-center"><span data-plugin="counterup">{{endpoint_count|intcomma}}</span></h2>
-								<br>
-								<p class="text-success mb-0"><span class="badge badge-soft-success">Alive Endpoints: {{endpoint_alive_count}}</span></p>
-							</div>
-						</div>
-					</div>
-
-					<div class="col-xl-3 col-lg-3 col-6">
-						<div class="card" id="tooltip-container2">
-							<div class="card-body">
-								<i class="fa fa-info-circle text-muted float-end" data-bs-container="#tooltip-container2" data-bs-toggle="tooltip" data-bs-placement="bottom" title="Total Vulnerabilities discovered for this target. This will be populated only if vulnerability scan is performed during any scan."></i>
-								<h4 class="mt-0 font-16">Vulnerabilities Discovered</h4>
-								<h2 class="text-danger my-3 text-center"><span data-plugin="counterup">{{vulnerability_count|intcomma}}</span></h2>
-								<p class="text-muted mb-0">
-									<span class="w-title text-danger">{{critical_count}} Critical, {{high_count}} High, {{medium_count}} Medium</span>
-									<br>
-									<span class="w-title text-primary">{{low_count}} Low, {{info_count}} Info Vulnerabilities</span>
-								</p>
-							</div>
-						</div>
-					</div>
-
-				</div>
-				<div class="row">
-					<div class="col-xl-7 col-lg-7 col-12">
-						<div class="card" style="height: 95%">
-							<div class="card-body">
-								<div class="card-widgets">
-									<a href="javascript: fetch_whois('{{target.name}}', true);" data-toggle="tooltip" title="Reload Whois"><i class="mdi mdi-refresh"></i></a>
-								</div>
-								<h4 class="header-title mb-0"><span class="text-primary"><i class="fe-activity"></i></span>&nbsp;Target Information</h4>
-								<div class="row mt-3">
-									<div class="col-sm-3">
-										<div class="nav flex-column nav-pills nav-pills-tab" id="v-pills-tab" role="tablist" aria-orientation="vertical">
-											<a class="nav-link active show mb-1" id="v-pills-domain-tab" data-bs-toggle="pill" href="#v-pills-domain" role="tab" aria-controls="v-pills-domain-tab" aria-selected="true">Domain info</a>
-											<a class="nav-link mb-1" id="v-pills-whois-tab" data-bs-toggle="pill" href="#v-pills-whois" role="tab" aria-controls="v-pills-whois" aria-selected="false">Whois</a>
-											<a class="nav-link mb-1" id="v-pills-nameserver-tab" data-bs-toggle="pill" href="#v-pills-nameserver" role="tab" aria-controls="v-pills-nameserver"aria-selected="false">Nameservers</a>
-											<a class="nav-link mb-1" id="v-pills-history-tab" data-bs-toggle="pill" href="#v-pills-history" role="tab" aria-controls="v-pills-history"aria-selected="false">NS History</a>
-										</div>
-									</div> <!-- end col-->
-									<div class="col-sm-9">
-										<div class="tab-content pt-0">
-											<div class="tab-pane fade active show" id="v-pills-domain" role="tabpanel" aria-labelledby="v-pills-domain-tab" data-simplebar style="max-height: 300px; min-height: 300px;">
-												{% if not target.domain_info %}
-												<div class="alert alert-danger alert-dismissible fade show" role="alert" id="whois_not_fetched_alert">
-													<button type="button" class="btn-close" data-bs-dismiss="alert" aria-label="Close"></button>
-													WHOIS Record Has not been fetched, would you like to <a href="javascript: fetch_whois('{{target}}', true);">fetch it now?</a>
-												</div>
-												{% endif %}
-												<div class="alert alert-info alert-dismissible fade show" role="alert" id="whois_fetching_alert" style="display: none">
-													Fetching WHOIS records, Please wait...
-													<div class="spinner-border spinner-border-sm float-end" role="status"></div>
-												</div>
-												<div class="alert alert-success alert-dismissible fade show" role="alert" id="whois_fetched_alert" style="display: none">
-													WHOIS Records have been fetched, please <a href="javascript:location.reload();">reload the page.</a>
-												</div>
-												<h4 class="header-title text-primary"><span class="fe-info"></span>&nbsp;Contact Information</h4>
-												<ul class="nav nav-tabs nav-bordered nav-justified">
-													<li class="nav-item">
-														<a href="#registrant-tab" data-bs-toggle="tab" aria-expanded="false" class="nav-link active">
-															Registrant
-														</a>
-													</li>
-													<li class="nav-item">
-														<a href="#admin-tab" data-bs-toggle="tab" aria-expanded="true" class="nav-link">
-															Admin
-														</a>
-													</li>
-													<li class="nav-item">
-														<a href="#technical-tab" data-bs-toggle="tab" aria-expanded="false" class="nav-link">
-															Technical
-														</a>
-													</li>
-												</ul>
-												<div class="tab-content">
-													<div class="tab-pane active" id="registrant-tab">
-														<div class="table-responsive">
-															<table class="table mb-0">
-																<tbody>
-																	<tr class="">
-																		<td><b>Name</b></td>
-																		<td><span class="fe-user"></span>&nbsp;{{target.domain_info.registrant_name}}</td>
-																	</tr>
-																	<tr class="table-primary">
-																		<td><b>Organization</b></td>
-																		<td><span class="fe-briefcase"></span>&nbsp;{{target.domain_info.registrant_organization}}</td>
-																	</tr>
-																	<tr class="">
-																		<td><b>Email</b></td>
-																		<td><span class="fe-mail"></span>&nbsp;{{target.domain_info.registrant_email}}</td>
-																	</tr>
-																	<tr class="table-info">
-																		<td><b>Phone/Fax</b></td>
-																		<td>
-																			{% if target.domain_info.registrant_phone %}
-																			<span class="fe-phone"></span>&nbsp;{{target.domain_info.registrant_phone}}
-																			{% endif %}
-																			{% if target.domain_info.registrant_fax %}
-																			<span class="fe-printer"></span>&nbsp;{{target.domain_info.registrant_fax}}
-																		</td>
-																		{% endif %}
-																	</tr>
-																	<tr class="">
-																		<td><b>Address</b></td>
-																		<td><span class="fe-home"></span>&nbsp;{{target.domain_info.registrant_address}}</td>
-																	</tr>
-																	<tr class="table-danger">
-																		<td><b>Address</b></td>
-																		<td><b>City: </b>{{target.domain_info.registrant_city}} <b>State: </b>{{target.domain_info.registrant_state}} <b>Zip Code: </b>{{target.domain_info.registrant_zip_code}} <b>Country:
-																			</b>{{target.domain_info.registrant_country}} </td>
-																	</tr>
-																</tbody>
-															</table>
-														</div>
-													</div>
-													<div class="tab-pane" id="admin-tab">
-														<div class="table-responsive">
-															<table class="table mb-0">
-																<tbody>
-																	<tr class="table-primary">
-																		<td><b>Name</b></td>
-																		<td><span class="fe-user"></span>&nbsp;{{target.domain_info.admin_name}}</td>
-																	</tr>
-																	<tr class="">
-																		<td><b>Organization</b></td>
-																		<td><span class="fe-briefcase"></span>&nbsp;{{target.domain_info.admin_organization}}</td>
-																	</tr>
-																	<tr class="table-info">
-																		<td><b>Admin ID</b></td>
-																		<td><span class="fe-user"></span>&nbsp;{{target.domain_info.admin_id}}</td>
-																	</tr>
-																	<tr class="">
-																		<td><b>Email</b></td>
-																		<td><span class="fe-mail"></span>&nbsp;{{target.domain_info.admin_email}}</td>
-																	</tr>
-																	<tr class="table-success">
-																		<td><b>Phone/Fax</b></td>
-																		<td>
-																			{% if target.domain_info.admin_phone %}
-																			<span class="fe-phone"></span>&nbsp;{{target.domain_info.admin_phone}}
-																			{% endif %}
-																			{% if target.domain_info.admin_fax %}
-																			<span class="fe-printer"></span>&nbsp;{{target.domain_info.admin_fax}}
-																		</td>
-																		{% endif %}
-																	</tr>
-																	<tr class="">
-																		<td><b>Address</b></td>
-																		<td><span class="fe-home"></span>&nbsp;{{target.domain_info.admin_address}}</td>
-																	</tr>
-																	<tr class="table-danger">
-																		<td><b>Address</b></td>
-																		<td><b>City: </b>{{target.domain_info.admin_city}} <b>State: </b>{{target.domain_info.admin_state}} <b>Zip Code: </b>{{target.domain_info.admin_zip_code}} <b>Country:
-																			</b>{{target.domain_info.admin_country}} </td>
-																	</tr>
-																</tbody>
-															</table>
-														</div>
-													</div>
-													<div class="tab-pane" id="technical-tab">
-														<div class="table-responsive">
-															<table class="table mb-0">
-																<tbody>
-																	<tr class="table-info">
-																		<td><b>Name</b></td>
-																		<td><span class="fe-user"></span>&nbsp;{{target.domain_info.tech_name}}</td>
-																	</tr>
-																	<tr class="">
-																		<td><b>Organization</b></td>
-																		<td><span class="fe-briefcase"></span>&nbsp;{{target.domain_info.tech_organization}}</td>
-																	</tr>
-																	<tr class="table-primary">
-																		<td><b>Tech ID</b></td>
-																		<td><span class="fe-user"></span>&nbsp;{{target.domain_info.tech_id}}</td>
-																	</tr>
-																	<tr class="">
-																		<td><b>Email</b></td>
-																		<td><span class="fe-mail"></span>&nbsp;{{target.domain_info.tech_email}}</td>
-																	</tr>
-																	<tr class="table-success">
-																		<td><b>Phone/Fax</b></td>
-																		<td>
-																			{% if target.domain_info.tech_phone %}
-																			<span class="fe-phone"></span>&nbsp;{{target.domain_info.tech_phone}}
-																			{% endif %}
-																			{% if target.domain_info.tech_fax %}
-																			<span class="fe-printer"></span>&nbsp;{{target.domain_info.tech_phone}}
-																		</td>
-																		{% endif %}
-																	</tr>
-																	<tr>
-																		<td><b>Address</b></td>
-																		<td><span class="fe-home"></span>&nbsp;{{target.domain_info.tech_address}}</td>
-																	</tr>
-																	<tr class="table-danger">
-																		<td><b>Address</b></td>
-																		<td><b>City: </b>{{target.domain_info.tech_city}} <b>State: </b>{{target.domain_info.tech_state}} <b>Zip Code: </b>{{target.domain_info.tech_zip_code}} <b>Country:
-																			</b>{{target.domain_info.tech_country}} </td>
-																	</tr>
-																</tbody>
-															</table>
-														</div>
-													</div>
-												</div>
-											</div>
-											<div class="tab-pane fade" id="v-pills-whois" role="tabpanel" aria-labelledby="v-pills-whois-tab">
-												<pre data-simplebar style="max-height: 310px; min-height: 310px;">{{target.domain_info.raw_text}}</pre>
-											</div>
-											<div class="tab-pane fade" id="v-pills-history" role="tabpanel" aria-labelledby="v-pills-history-tab" data-simplebar style="max-height: 300px; min-height: 300px;">
-											</div>
-											<div class="tab-pane fade" id="v-pills-nameserver" role="tabpanel" aria-labelledby="v-pills-nameserver-tab" data-simplebar style="max-height: 300px; min-height: 300px;">
-												{% for nameserver in target.domain_info.name_servers.all %}
-												<span class="badge badge-soft-primary me-1 ms-1">{{ nameserver}}</span>
-												{% endfor %}
-											</div>
-											<div class="tab-pane fade" id="v-pills-related" role="tabpanel" aria-labelledby="v-pills-related-tab" data-simplebar style="max-height: 300px; min-height: 300px;">
-												{% for domain in target.domain_info.associated_domains.all %}
-												<span class="badge badge-soft-primary badge-link waves-effect waves-light me-1" data-toggle="tooltip" title="Add {{domain}} as target." onclick="add_target('{{domain}}')">{{domain}}</span>
-												{% endfor %}
-											</div>
-											<div class="tab-pane fade" id="v-pills-related-tld" role="tabpanel" aria-labelledby="v-pills-related-tld-tab" data-simplebar style="max-height: 300px; min-height: 300px;">
-												{% for domain in target.domain_info.related_tlds.all %}
-												<span class="badge badge-soft-primary badge-link waves-effect waves-light me-1" data-toggle="tooltip" title="Add {{domain}} as target." onclick="add_target('{{domain}}')">{{domain}}</span>
-												{% endfor %}
-											</div>
-										</div>
-									</div>
-								</div>
-							</div>
-						</div>
-					</div>
-					<div class="col-xl-5 col-lg-5 col-12">
-						<div class="card" style="height: 95%">
-							<div class="card-body">
-								<h4 class="header-title mb-0">HTTP Status Breakdown</h4>
-								<div id="http_status_chart" class="apex-charts"></div>
-							</div>
-						</div>
-					</div>
-					<div class="col-12">
-						<div class="card">
-							<div class="card-body">
-								<div class="row">
-									<div class="col-9">
-										<h4 class="header-title mb-0">Geographical Distribution of Assets</h4>
-										<div id="world_map" style="height: 520px"></div>
-									</div>
-									<div class="col-3">
-										<div class="table-responsive" data-simplebar style="max-height: 520px;">
-											<table class="table table-borderless table-hover table-centered m-0">
-												<thead class="table-light">
-													<tr>
-														<th>&nbsp;</th>
-														<th>Country</th>
-														<th>Assets</th>
-													</tr>
-												</thead>
-												<tbody>
-													{% for country in asset_countries %}
-													<tr>
-														<td><span class="fi fi-{{country.iso|lower}}"></span></td>
-														<td>{{country.name}}</td>
-														<td>{{country.count}}</td>
-													</tr>
-													{% endfor %}
-												</tbody>
-											</table>
-										</div>
-									</div>
-								</div>
-							</div>
-						</div>
-					</div>
-					<div class="col-xl-6 col-lg-6 col-12 mb-2">
-						<div class="card" style="height: 95%">
-							<div class="card-body">
-								<h4 class="header-title mb-0"><span class="text-primary"><i class="fe-link"></i></span>&nbsp;<span class="badge badge-soft-primary">{{target.domain_info.associated_domains.all.count}}</span> Related Domains</h4>
-								<div class="row mt-3">
-									<div class="col-12" data-simplebar style="max-height: 250px; min-height: 10px;">
-										{% for domain in target.domain_info.associated_domains.all %}
-										<span class="badge badge-soft-primary badge-link waves-effect waves-light me-1" data-toggle="tooltip" title="Add {{domain}} as target." onclick="add_target('{{domain}}')">{{domain}}</span>
-										{% empty %}
-										<div class="alert alert-warning" role="alert">
-											<i class="mdi mdi-alert-outline me-2"></i> Oops! Could not find any related domains.
-										</div>
-										{% endfor %}
-									</div>
-								</div>
-							</div>
-						</div>
-					</div>
-					<div class="col-xl-6 col-lg-6 col-12 mb-2">
-						<div class="card" style="height: 95%">
-							<div class="card-body">
-								<h4 class="header-title mb-0"><span class="text-primary"><i class="fe-link"></i></span>&nbsp;<span class="badge badge-soft-primary">{{target.domain_info.related_tlds.all.count}}</span> Related TLDs</h4>
-								<div class="row mt-3">
-									<div class="col-12" data-simplebar style="max-height: 250px; min-height: 10px;">
-										{% for domain in target.domain_info.related_tlds.all %}
-										<span class="badge badge-soft-primary badge-link waves-effect waves-light me-1" data-toggle="tooltip" title="Add {{domain}} as target." onclick="add_target('{{domain}}')">{{domain}}</span>
-										{% empty %}
-										<div class="alert alert-warning" role="alert">
-											<i class="mdi mdi-alert-outline me-2"></i> Oops! Could not find any related TLds.
-										</div>
-										{% endfor %}
-									</div>
-								</div>
-							</div>
-						</div>
-					</div>
-					<div class="col-xl-5 col-lg-5 col-12">
-						{% include 'base/_items/widgets/vulnerability_breakdown_by_severity_chart.html' %}
-					</div>
-					<div class="col-xl-7 col-lg-7 col-12">
-						{% include 'base/_items/widgets/vulnerability_highlights.html' %}
-					</div>
-					{% include 'base/_items/most_common_cve_cwe_tag_template.html' %}
-					<div class="col-xl-6 col-lg-6 col-12">
-						{% include 'base/_items/most_vuln_target.html' with most_vuln_widget_title='Most Vulnerable Subdomain'%}
-					</div>
-					<div class="col-xl-6 col-lg-6 col-12">
-						{% include 'base/_items/most_common_vuln.html' %}
-					</div>
-					<div class="col-xl-6 col-lg-6 col-12">
-						<div class="card">
-							<div class="card-body">
-								<h4 class="header-title mb-0"><span id="important-count"><span class="spinner-border spinner-border-sm me-1"></span></span>Important Subdomains</h4>
-								<div class="p-2" data-simplebar style="max-height: 235px; min-height: 235px;">
-									<div id="important-subdomains-list">
-									</div>
-								</div>
-							</div>
-						</div>
-					</div>
-					<div class="col-xl-6 col-lg-6 col-12">
-						<div class="card">
-							<div class="card-body">
-								<h4 class="header-title mb-0"><span id="tasks-count"><span class="spinner-border spinner-border-sm me-1"></span></span>
-									Recon Note/Todo
-									<!--<span class="text-primary float-end" data-toggle="tooltip" data-placement="top" title="Add Recon Todo" onclick="add_todo_for_scanhistory_modal({{history.id}})">
-									<svg xmlns="http://www.w3.org/2000/svg" width="24" height="24" viewBox="0 0 24 24" fill="none" stroke="currentColor" stroke-width="2" stroke-linecap="round" stroke-linejoin="round" class="feather feather-plus"><line x1="12" y1="5" x2="12" y2="19"></line><line x1="5" y1="12" x2="19" y2="12"></line></svg>
-								</span>-->
-							</h4>
-							<div class="p-2">
-								<div style="max-height: 210px;min-height: 210px;" data-simplebar>
-									<ul class="list-group list-group-flush todo-list" id="todo-list"></ul>
-								</div>
-							</div>
-							<div class="modal fade" id="addTaskModal" tabindex="-1" role="dialog" aria-labelledby="addTaskModalTitle" aria-hidden="true">
-								<div class="modal-dialog modal-dialog-centered modal-lg" role="document">
-									<div class="modal-content">
-										<div class="modal-body">
-											<div class="compose-box">
-												<div class="compose-content" id="addTaskModalTitle">
-													<h4 class="header-title">Add Recon Todo</h4>
-													<form>
-														<input type="hidden" name="summary_identifier" value="{{history.id}}" id="summary_identifier_val">
-
-														<div class="mt-2">
-															<label for="todoTitle" class="form-label">Todo Title</label>
-															<input id="todoTitle" type="text" placeholder="Todo Title" class="form-control" name="task">
-														</div>
-
-														<div class="mt-2">
-															<label for="todoSubdomainDropdown" class="form-label">Select Subdomain (Optional)</label>
-															<span id="selectedSubdomainCount"></span>
-															<select class="w-100 form-control" data-toggle="select2" data-width="100%" id="todoSubdomainDropdown">
-																<option>Choose Subdomain...</option>
-															</select>
-														</div>
-
-														<div class="">
-															<label for="todoDescription" class="form-label">Todo Description (Optional)</label>
-															<textarea class="form-control" id="todoDescription" rows="5" spellcheck="false" placeholder="Todo Description"></textarea>
-														</div>
-													</form>
-												</div>
-											</div>
-										</div>
-										<div class="modal-footer">
-											<button class="btn btn-primary add-scan-history-todo">Add Recon Todo</button>
-										</div>
-									</div>
-								</div>
-							</div>
-						</div>
-					</div>
-				</div>
-				<div class="col-xl-4 col-lg-4 col-12">
-					<div class="card">
-						<div class="card-body">
-							<h4 class="header-title mb-0"><span id="ip-address-count"><span class="spinner-border spinner-border-sm me-1"></span></span> IP Addresses</h4>
-							<span class="text-warning float-end">*IP Addresses highlighted with yellow are CDN IP</span>
-							<div class="p-2" data-simplebar style="max-height: 235px; min-height: 235px;">
-								<div id="ip-address" class="mt-2"></div>
-							</div>
-						</div>
-					</div>
-				</div>
-				<div class="col-xl-4 col-lg-4 col-12">
-					<div class="card">
-						<div class="card-body">
-							<h4 class="header-title mb-0"><span id="ports-count"><span class="spinner-border spinner-border-sm me-1"></span></span> Discovered Ports</h4>
-							<span class="text-danger float-end">*Ports highlighted with red are uncommon Ports</span>
-							<div class="p-2" data-simplebar style="max-height: 235px; min-height: 235px;">
-								<div id="ports" class="mt-2"></div>
-							</div>
-						</div>
-					</div>
-				</div>
-				<div class="col-xl-4 col-lg-4 col-12">
-					<div class="card">
-						<div class="card-body">
-							<h4 class="header-title mb-0"><span id="technologies-count"><span class="spinner-border spinner-border-sm me-1"></span></span> Discovered Technologies</h4>
-							<span class="text-warning float-end">&nbsp;</span>
-							<div class="p-2" data-simplebar style="max-height: 235px; min-height: 235px;">
-								<div id="technologies" class="mt-2"></div>
-							</div>
-						</div>
-					</div>
-				</div>
-			</div>
-		</div>
-	</div>
-</div>
-<div class="tab-pane" id="subdomain-tab">
-	{% include 'base/_items/subdomain_tab_content.html' with target_summary=True%}
-</div>
-<div class="tab-pane" id="endpoints-tab">
-	{% include 'base/_items/endpoint_tab_content.html' with target_summary=True%}
-</div>
-
-<div class="tab-pane" id="vulnerabilities-tab">
-	{% include 'base/_items/vulnerability_tab_content.html' %}
-</div>
-
-</div>
-
-{% include "base/_items/recon_note_modal.html" %}
-{% include "base/_items/subscan_modal.html" %}
-
-{# for passing subdomain id to initiate subtask scan #}
-<input type="hidden" name="subtask_subdomain_id" id="subtask_subdomain_id" value="0">
-
-{% endblock main_content %}
-
-{% block page_level_script %}
-<script src="https://cdnjs.cloudflare.com/ajax/libs/apexcharts/3.29.0/apexcharts.min.js" integrity="sha512-fe6OklXva8AWoqdwgkE7Ni4uWgHGWxFQWZx4lYehzY2Qrst5YfogjAbnLd6egsoTrnjGI9/LYt1Ont2cKNbP2A==" crossorigin="anonymous" referrerpolicy="no-referrer"></script>
-<script src="https://apexcharts.com/samples/assets/irregular-data-series.js"></script>
-<script src="https://apexcharts.com/samples/assets/ohlc.js"></script>
-<script src="{% static 'custom/custom.js' %}"></script>
-<script src="{% static 'custom/subdomain.js' %}"></script>
-<script src="{% static 'custom/todo.js' %}"></script>
-<script src="{% static 'note/js/todo.js' %}"></script>
-<script src="{% static 'assets/js/clipboard.min.js' %}"></script>
-<script src="{% static 'targetApp/js/target_summary.js' %}"></script>
-<script src="{% static 'plugins/perfect-scrollbar/perfect-scrollbar.min.js' %}"></script>
-<script src="{% static 'startScan/js/subdomains-suggestions.js' %}"></script>
-<script src="{% static 'startScan/js/endpoint-datatables-suggestions.js' %}"></script>
-<script src="{% static 'startScan/js/detail_scan.js' %}"></script>
-<script src="{% static 'startScan/js/vulnerability-datatables-suggestions.js' %}"></script>
-<script src="{% static 'plugins/j-map/jquery-jvectormap.min.js' %}"></script>
-<script src="{% static 'plugins/j-map/maps/jquery-jvectormap-world-mill-en.js' %}"></script>
-<script type="text/javascript">
-$(document).ready(function(){
-	{% include 'base/_items/most_common_cve_cwe_tags.js' %}
-	const ps = new PerfectScrollbar(document.querySelector('.mt-container'));
-	const ps1 = new PerfectScrollbar(document.querySelector('.endpoint-search'));
-	const ps2 = new PerfectScrollbar(document.querySelector('.vulnerability-search'));
-	$('[data-toggle="tooltip"]').tooltip();
-
-
-	// HTTP STATUS Breakdown chart
-	// depending on http_status_breakdown, generate color
-	var colors = [
-		{% for status in http_status_breakdown %}
-		{% if status.http_status >= 200 and status.http_status < 300 %}
-		'#4CAF50',
-		{% elif status.http_status >= 300 and status.http_status < 400 %}
-		'#FFC107',
-		{% else %}
-		'#F44336',
-		{% endif %}
-		{% endfor %}
-	];
-
-	// http_status chart
-	var options = {
-		series: [{
-			name: 'Subdomains',
-			data: [{% for status in http_status_breakdown %}
-				{{status.http_status__count}},
-				{% endfor %}]
-			}],
-			chart: {
-				height: 350,
-				type: 'bar',
-				events: {
-					click: function(chart, w, e) {
-						// console.log(chart, w, e)
-					}
-				}
-			},
-			colors: colors,
-			plotOptions: {
-				bar: {
-					columnWidth: '45%',
-					distributed: true,
-				}
-			},
-			dataLabels: {
-				enabled: false
-			},
-			legend: {
-				show: false
-			},
-			xaxis: {
-				categories: [
-					{% for status in http_status_breakdown %}
-					'{{status.http_status}}',
-					{% endfor %}
-				],
-				labels: {
-					style: {
-						colors: colors,
-						fontSize: '12px'
-					}
-				}
-			}
-		};
-
-	var chart = new ApexCharts(document.querySelector("#http_status_chart"), options);
-	chart.render();
-
-	// vulnerability pie chart
-	var options = {
-		chart: {
-			type: 'donut',
-			height: 280,
-		},
-		colors: ['#D50000', '#F44336', '#FF6D00', '#FFD600', '#2962FF', '#03A9F4'],
-		dataLabels: {
-			enabled: false
-		},
-		legend: {
-			show: !0,
-			position: "bottom",
-			horizontalAlign: "center",
-			verticalAlign: "middle",
-			floating: !1,
-			fontSize: "15px",
-			offsetX: 0,
-			offsetY: 7
-		},
-		plotOptions: {
-			pie: {
-				donut: {
-					size: '70%',
-					background: 'transparent',
-					labels: {
-						show: true,
-						name: {
-							show: true,
-							fontSize: '29px',
-							fontFamily: 'Nunito, sans-serif',
-							color: undefined,
-							offsetY: -10
-						},
-						value: {
-							show: true,
-							fontSize: '26px',
-							fontFamily: 'Nunito, sans-serif',
-							color: '20',
-							offsetY: 16,
-							formatter: function (val) {
-								return val
-							}
-						},
-						total: {
-							show: true,
-							showAlways: true,
-							label: 'Total',
-							color: '#888ea8',
-							formatter: function (w) {
-								return w.globals.seriesTotals.reduce( function(a, b) {
-									return a + b
-								}, 0)
-							}
-						}
-					}
-				}
-			}
-		},
-		series: [{{critical_count}}, {{high_count}}, {{medium_count}}, {{low_count}}, {{info_count}}, {{unknown_count}}],
-		labels: ['Critical', 'High', 'Medium', 'Low', 'Info', 'Unknown'],
-		responsive: [{
-			breakpoint: 1599,
-			options: {
-				chart: {
-					height: 240
-				},
-				legend: {
-					position: 'bottom'
-				}
-			},
-			breakpoint: 1439,
-			options: {
-				chart: {
-					width: '250px',
-					height: '390px'
-				},
-			},
-		}],
-	}
-
-	var chart = new ApexCharts(
-		document.querySelector("#vulnerability-pie-chart"),
-		options
-	);
-	chart.render()
-
-	$("#pills-subdomain-tab").click(function() {
-		var subdomain_datatables = $('#subdomain_scan_results').DataTable({
-			"headerCallback": function(e, a, t, n, s) {
-				e.getElementsByTagName("th")[0].innerHTML = '<div class="form-check ms-1 form-check-primary"><input type="checkbox" class="float-start form-check-input chk-parent" id="head_checkbox" onclick=mainCheckBoxSelected(this)>\n<span class="new-control-indicator"></span><span style="visibility:hidden">c</span></div>\n'
-			},
-			"destroy": true,
-			"processing": true,
-			"oLanguage": {
-				"oPaginate": {
-					"sPrevious": '<svg xmlns="http://www.w3.org/2000/svg" width="24" height="24" viewBox="0 0 24 24" fill="none" stroke="currentColor" stroke-width="1.5" stroke-linecap="round" stroke-linejoin="round" class="feather feather-arrow-left"><line x1="19" y1="12" x2="5" y2="12"></line><polyline points="12 19 5 12 12 5"></polyline></svg>',
-					"sNext": '<svg xmlns="http://www.w3.org/2000/svg" width="24" height="24" viewBox="0 0 24 24" fill="none" stroke="currentColor" stroke-width="1.5" stroke-linecap="round" stroke-linejoin="round" class="feather feather-arrow-right"><line x1="5" y1="12" x2="19" y2="12"></line><polyline points="12 5 19 12 12 19"></polyline></svg>'
-				},
-				"sInfo": "Showing page _PAGE_ of _PAGES_",
-				"sSearch": '<svg xmlns="http://www.w3.org/2000/svg" width="24" height="24" viewBox="0 0 24 24" fill="none" stroke="currentColor" stroke-width="1.5" stroke-linecap="round" stroke-linejoin="round" class="feather feather-search"><circle cx="11" cy="11" r="8"></circle><line x1="21" y1="21" x2="16.65" y2="16.65"></line></svg>',
-				"sSearchPlaceholder": "Search...",
-				"sLengthMenu": "Results :  _MENU_",
-				"sProcessing": "Fetching Subdomains... Please wait..."
-			},
-			"fnCreatedRow": function(nRow, aData, iDataIndex) {
-				$(nRow).attr('id', 'subdomain_row_' + aData['id']);
-			},
-			"stripeClasses": [],
-			"lengthMenu": [50, 100, 500, 1000],
-			"pageLength": 50,
-			'serverSide': true,
-			"ajax": '/api/listDatatableSubdomain/?target_id={{target.id}}&format=datatables',
-			"order": [
-				[8, "desc"]
-			],
-			"columns": [{
-					'data': 'id'
-				},
-				{
-					'data': 'name'
-				},
-				{
-					'data': 'endpoint_count'
-				},
-				{
-					'data': 'endpoint_count'
-				},
-				{
-					'data': 'http_status'
-				},
-				{
-					'data': 'page_title'
-				},
-				{
-					'data': 'ip_addresses'
-				},
-				{
-					'data': 'ip_addresses'
-				},
-				{
-					'data': 'content_length',
-					'searchable': false
-				},
-				{
-					'data': 'screenshot_path',
-					'searchable': false
-				},
-				{
-					'data': 'response_time'
-				},
-				{
-					'data': 'technologies'
-				},
-				{
-					'data': 'http_url'
-				},
-				{
-					'data': 'cname'
-				},
-				{
-					'data': 'is_interesting'
-				},
-				{
-					'data': 'info_count'
-				},
-				{
-					'data': 'low_count'
-				},
-				{
-					'data': 'medium_count'
-				},
-				{
-					'data': 'high_count'
-				},
-				{
-					'data': 'critical_count'
-				},
-				{
-					'data': 'todos_count'
-				},
-				{
-					'data': 'is_important'
-				},
-				{
-					'data': 'webserver'
-				},
-				{
-					'data': 'content_type'
-				},
-				{
-					'data': 'id'
-				},
-				{
-					'data': 'directories_count'
-				},
-				{
-					'data': 'subscan_count'
-				},
-				{'data': 'waf'},
-			],
-			"columnDefs": [{
-					"orderable": false,
-					"targets": [2, 3, 6, 7, 9]
-				},
-				{
-					"targets": [2, 3, 12, 13, 14, 15, 16, 17, 18, 19, 20, 21, 25, 26, 27],
-					"visible": false,
-					"searchable": false,
-				},
-				{
-					"targets": [11, 13, 21, 22, 23],
-					"visible": false,
-					"searchable": true,
-				},
-				{
-					"className": "text-center",
-					"targets": [2, 3, 4, 8, 10]
-				},
-				// checkbox
-				{
-					"targets": 0,
-					"width": "20px",
-					"className": "",
-					"orderable": !1,
-					render: function(e, a, t, n) {
-						return '<div class="form-check ms-1 form-check-primary"><input type="checkbox" name="subdomain_checkbox[' + e + ']" class="float-start form-check-input subdomain_checkbox" value="' + e + '" onchange=toggleMultipleSubdomainButton()>\n<span class="new-control-indicator"></span><span style="visibility:hidden">c</span></div>';
-					}
-				},
-				// subdomain Name
-				{
-					"render": function(data, type, row) {
-						var badges = '';
-						var tech_badge = '';
-						var interesting_badge = '';
-						var content_type = '';
-						var web_server = '';
-						var waf_badge = '';
-						if (row['technologies']) {
-							tech_badge = '<div>' + parse_technology(row['technologies'], "primary", scan_id = null, domain_id = {{target.id}}) + '</div>';
-						}
-						if (row['is_interesting']) {
-							interesting_badge = `<div><span class='me-1 badge badge-soft-danger' data-toggle="tooltip" data-placement="top" title="Interesting Subdomain">Interesting</span></div>`;
-						}
-
-						if (row['content_type']) {
-							content_type = `<div><span class='mt-1 badge badge-soft-blue bs-tooltip' title="Content Type">${row['content_type']}</span></div>`;
-						}
-
-						if (row['webserver']) {
-							web_server = `<div><span class='mt-1 badge badge-soft-info bs-tooltip' title="Web Server">${row['webserver']}</span></div>`;
-						}
-
-						if (interesting_badge) {
-							badges = interesting_badge;
-						}
-
-						todo_icon = `<svg xmlns="http://www.w3.org/2000/svg" width="16" height="16" viewBox="0 0 24 24" fill="none" stroke="#e7515a" stroke-width="1.5" stroke-linecap="round" stroke-linejoin="round" class="feather feather-file-text"><path d="M14 2H6a2 2 0 0 0-2 2v16a2 2 0 0 0 2 2h12a2 2 0 0 0 2-2V8z"></path><polyline points="14 2 14 8 20 8"></polyline><line x1="16" y1="13" x2="8" y2="13"></line><line x1="16" y1="17" x2="8" y2="17"></line><polyline points="10 9 9 9 8 9"></polyline></svg>`;
-						todo_badge = '';
-
-						if (row['todos_count']) {
-							todo_badge = `<span class="text-danger badge badge-link badge-soft-danger float-end mt-1" onclick="list_subdomain_todos(${row['id']}, '${row['name']}')">${todo_icon}&nbsp;${row['todos_count']} Todos&nbsp;</span>`
-						}
-
-						endpoint_count_badge = '';
-						if (row['endpoint_count']) {
-							endpoint_count_badge = `<span class="pl-2 pr-2 me-1 badge badge-soft-primary badge-link bs-tooltip" title="Endpoints" onclick="get_endpoint_modal(scan_id=null, subdomain_id=${row['id']}, '${row['name']}')">${row['endpoint_count']} <i class=" fas fa-link"></i></span>`;
-						}
-
-						if(row['waf'].length){
-							waf_badge = `<div><span class="pl-2 pr-2 my-1 badge badge-soft-danger" bs-tooltip" title="WAF Detected by wafw00f!""><i class="fe-cloud-lightning mx-1"></i>WAF Detected</span>`;
-							for (var waf in row['waf']) {
-								var waf_object = row['waf'][waf];
-								waf_badge += `<span class="mx-1 my-1 badge badge-soft-danger" bs-tooltip" title="WAF Manufacturer: ${waf_object.manufacturer}">${waf_object.name}</span>`;
-							}
-							waf_badge += `</div>`;
-						}
-
-						vuln_count_badge = '';
-						total_vuln_badge = `<span class='pl-2 pr-2 me-1 mt-1 badge badge-critical bs-tooltip badge-link' title="All Vulnerabilities" onclick="get_vulnerability_modal(scan_id=null, severity=null, subdomain_id=${row['id']}, subdomain_name='${row['name']}')">${row['info_count'] + row['low_count'] + row['high_count'] + row['medium_count'] + row['critical_count']} <i class="fas fa-bug"></i></span>`;
-						info_badge = `<span class='pl-2 pr-2 me-1 mt-1 badge badge-soft-info bs-tooltip badge-link' title="Informational Vulnerabilities" onclick="get_vulnerability_modal(scan_id=null, severity=0, subdomain_id=${row['id']}, subdomain_name='${row['name']}')">${row['info_count']} Info</span>`;
-						low_badge = `<span class='pl-2 pr-2 me-1 mt-1 badge badge-low bs-tooltip badge-link' title=" Low Severity Vulnerabilities" onclick="get_vulnerability_modal(scan_id=null, severity=1, subdomain_id=${row['id']}, subdomain_name='${row['name']}')">${row['low_count']} Low</span>`;
-						medium_badge = `<span class='pl-2 pr-2 me-1 mt-1 badge badge-soft-warning bs-tooltip badge-link' title="Medium Severity Vulnerabilities" onclick="get_vulnerability_modal(scan_id=null, severity=2, subdomain_id=${row['id']}, subdomain_name='${row['name']}')">${row['medium_count']} Med</span>`;
-						high_badge = `<span class='pl-2 pr-2 me-1 mt-1 badge badge-soft-danger bs-tooltip badge-link' title="High Severity Vulnerabilities" onclick="get_vulnerability_modal(scan_id=null, severity=3, subdomain_id=${row['id']}, subdomain_name='${row['name']}')">${row['high_count']} High</span>`;
-						critical_badge = `<span class='pl-2 pr-2 me-1 mt-1 badge badge-critical bs-tooltip badge-link' title="Critical Vulnerabilities" onclick="get_vulnerability_modal(scan_id=null, severity=4, subdomain_id=${row['id']}, subdomain_name='${row['name']}')">${row['critical_count']} Critical</span>`;
-						vuln_count_badge = `<div class="">` + (row['info_count'] > 0 ? info_badge : '') + (row['low_count'] > 0 ? low_badge : '') + (row['medium_count'] > 0 ? medium_badge : '') + (row['high_count'] > 0 ? high_badge : '') + (row['critical_count'] > 0 ? critical_badge : '') + `</div>`;
-
-						vuln_count_badge = (row['info_count'] + row['low_count'] + row['high_count'] + row['medium_count'] + row['critical_count'] > 0 ? total_vuln_badge : '') + vuln_count_badge;
-
-						copy_icon = `
-							<a href="javascript:;" data-clipboard-action="copy" class="action-icon copyable" data-toggle="tooltip" data-placement="top" title="Copy Subdomain!" data-clipboard-target="#subdomain-${row['id']}" id="#subdomain-${row['id']}" onclick="setTooltip(this.id, 'Copied!')"> <i class="text-primary mdi mdi-content-copy"></i></a>
-							`;
-
-						var directory_count_badge = '';
-						if (row['directories_count']) {
-							directory_count_badge = `<span class="me-1 badge badge-soft-primary badge-link bs-tooltip" title="Directories" onclick="get_directory_modal(scan_id=null, subdomain_id=${row['id']}, subdomain_name='${row['name']}')">${row['directories_count']} <i class="far fa-folder"></i></span>`;
-						}
-
-						var subscan_count_badge = '';
-						if (row['subscan_count']) {
-							subscan_count_badge = `<span class="badge me-1 badge-soft-blue badge-link bs-tooltip" title="SubScans" onclick="get_and_render_subscan_history(${row['id']}, '${row['name']}')">${row['subscan_count']} <i class="fas fa-history"></i></span>`;
-						}
-
-						tech_badge += content_type;
-						tech_badge += web_server;
-
-						end_vuln_badge = '<div class="">' + subscan_count_badge + endpoint_count_badge + directory_count_badge + vuln_count_badge + '</div>';
-
-						if (row['http_url']) {
-							if (row['cname']) {
-								cname_badge = `<div><span class="text-dark">CNAME<br><span class="text-warning"> ❯ </span>` + row['cname'].replace(',', '<br><span class="text-warning"> ❯ </span>') + `</div>`;
-								return badges + `<div class="clipboard copy-txt"><a href="` + row['http_url'] + `" class="text-primary" target="_blank"><span id='subdomain-${row['id']}'>` + data + `${copy_icon} </span></a>` + `</div>` + cname_badge + waf_badge + end_vuln_badge + tech_badge + todo_badge;
-							}
-							return badges + `<div class="clipboard copy-txt"><a href="` + row['http_url'] + `" class="text-primary" target="_blank"><span id='subdomain-${row['id']}'>` + data + `${copy_icon} </span></a>` + `</div>` + waf_badge + end_vuln_badge + tech_badge + todo_badge;
-						}
-						return badges + `<div class="clipboard copy-txt"><a href="https://` + data + `" class="text-primary" target="_blank"><span id='subdomain-${row['id']}'>` + data + `${copy_icon} </span></a>` + `</div>` + waf_badge + end_vuln_badge + tech_badge + todo_badge;
-					},
-					"targets": 1
-				},
-				// http_status
-				{
-					"render": function(data, type, row) {
-						// display badge based on http status
-						// green for http status 2XX, orange for 3XX and warning for everything else
-						if (data >= 200 && data < 300) {
-							return "<span class='badge bg-success'>" + data + "</span>";
-						} else if (data >= 300 && data < 400) {
-							return "<span class='badge bg-warning'>" + data + "</span>";
-						} else if (data == 0) {
-							// datatable throws error when no data is returned
-							return "";
-						}
-						return `<span class='badge bg-danger'>` + data + `</span>`;
-					},
-					"targets": 4,
-				},
-				// page title
-				{
-					"render": function(data, type, row) {
-						if (data) {
-							return htmlEncode(data);
-						}
-						return "";
-					},
-					"targets": 5,
-				},
-				// ip address
-				{
-					"render": function(data, type, row) {
-						ip_badge = ''
-						if (data) {
-							Object.entries(data).forEach(([key, value]) => {
-								if (value['is_cdn']) {
-									ip_badge += `<span class='m-1 badge badge-soft-warning badge-link' title="CDN IP Address" onclick="get_ip_details('${value.address}', scan_id=null, domain_id={{target.id}})">${value.address}</span>`
-								} else {
-									ip_badge += `<span class='m-1 badge badge-soft-primary badge-link' onclick="get_ip_details('${value.address}', scan_id=null, domain_id={{target.id}})">${value.address}</span>`
-								}
-							});
-							return ip_badge;
-						}
-						return "";
-					},
-					"targets": 6,
-				},
-				// open ports
-				{
-					"render": function(data, type, row) {
-						port_badge = ''
-						if (data) {
-							for (ip in data) {
-								ports = data[ip]['ports']
-								for (port in ports) {
-									port_obj = data[ip]['ports'][port]
-									badge_color = port_obj['is_uncommon'] ? 'danger' : 'primary';
-									title = port_obj['is_uncommon'] ? 'Uncommon Port - ' + port_obj['description'] : port_obj['description'];
-									port_badge += `<span class='m-1 badge badge-soft-${badge_color} bs-tooltip badge-link' title='${title}' onclick="get_port_details(${port_obj['number']}, scan_id=null, domain_id={{target.id}})">${port_obj['number']}/${port_obj['service_name']}</span>`
-								}
-							}
-							return port_badge;
-						}
-						return "";
-					},
-					"targets": 7,
-				},
-				{
-					"render": function(data, type, row) {
-						if (data) {
-							//return lightbox with caption as http link
-							return data;
-						}
-						return 0;
-					},
-					"targets": 8,
-				},
-				// screenshot
-				{
-					"render": function(data, type, row) {
-						if (data) {
-							//return lightbox with caption as http link
-							return `<a href="/media/` + data + `" data-lightbox="screenshots" data-title="&lt;a target='_blank' href='` + row['http_url'] + `'&gt;&lt;h3 style=&quot;color:white&quot;&gt;` + row['name'] + `&lt;/h3&gt;&lt;/a&gt;"><img src="/media/` + data + `" class="img-fluid rounded mb-4 mt-4 screenshot" onerror="removeImageElement(this)"></a>`;
-						}
-						return "";
-					},
-					"targets": 9,
-				},
-				// response_time
-				{
-					"render": function(data, type, row) {
-						if (data) {
-							return get_response_time_text(data);
-						}
-						return "";
-					},
-					"targets": 10,
-				},
-				// Action
-				{
-					"render": function(data, type, row) {
-						const cms_detector_http_url = row['http_url'] ? row['http_url'] : 'https://' + row['name'];
-						return `
-							<div class="btn-group mt-2">
-							<button type="button" data-toggle="tooltip" data-placement="top" title="Further Scan Subdomain" class="btn btn-primary btn-scan-subdomain me-1" id="${row['id']}"><i class="fe-zap"></i></button>
-							<button type="button" data-toggle="tooltip" data-placement="top" title="Add Recon Todo/Note" class="btn btn-primary me-1" id="${row['id']}" onclick="add_note_for_subdomain(${row['id']}, '${row['name']}')"><i class="fe-file-plus"></i></button>
-							<button class="btn btn-primary me-1 dropdown-toggle" data-bs-toggle="dropdown" aria-expanded="false"><i class="mdi mdi-dots-horizontal"></i></button>
-							<div class="dropdown-menu dropdown-menu-end">
-							<a class="dropdown-item" href="#" onclick="mark_important_subdomain(this, ${row['id']})" id="${row['id']}"><i class="mdi mdi-alert-rhombus-outline me-2 text-muted font-18 vertical-middle"></i>Mark Important Subdomain</a>
-							<a class="dropdown-item" href="#" onclick="detect_subdomain_cms('${cms_detector_http_url}', ${row['http_status']})"><i class="fe-grid me-2 text-muted font-18 vertical-middle"></i>Detect CMS</a>
-							<a class="text-danger dropdown-item btn-delete-subdomain" href="#" id="${row['id']}"><i class="text-danger mdi mdi-delete-forever-outline me-2 font-18 vertical-middle"></i>Delete Subdomain</a>
-							</div>
-							</div>
-							`;
-					},
-					"targets": 24,
-				},
-			],
-			"dom": "<'dt--top-section'<'row'<'col-12 mb-3 mb-sm-0 col-sm-4 col-md-3 col-lg-4 d-flex justify-content-sm-start justify-content-center'l><'dt--pages-count col-12 col-sm-6 col-md-4 col-lg-4 d-flex justify-content-sm-middle justify-content-center'i><'dt--pagination col-12 col-sm-2 col-md-5 col-lg-4 d-flex justify-content-sm-end justify-content-center'p>>>" +
-				"<'table-responsive'tr>" +
-				"<'dt--bottom-section'<'row'<'col-12 mb-3 mb-sm-0 col-sm-4 col-md-3 col-lg-4 d-flex justify-content-sm-start justify-content-center'l><'dt--pages-count col-12 col-sm-6 col-md-4 col-lg-4 d-flex justify-content-sm-middle justify-content-center'i><'dt--pagination col-12 col-sm-2 col-md-5 col-lg-4 d-flex justify-content-sm-end justify-content-center'p>>>",
-			drawCallback: function() {
-				$('.badge').tooltip({
-					template: '<div class="tooltip status" role="tooltip"><div class="arrow"></div><div class="tooltip-inner"></div></div>'
-				})
-				$('.bs-tooltip').tooltip();
-
-				if (!$('#sub_http_status_filter_checkbox').is(":checked")) {
-					subdomain_datatables.column(4).visible(false);
-				}
-				if (!$('#sub_page_title_filter_checkbox').is(":checked")) {
-					subdomain_datatables.column(5).visible(false);
-				}
-				if (!$('#sub_ip_filter_checkbox').is(":checked")) {
-					subdomain_datatables.column(6).visible(false);
-				}
-				if (!$('#sub_ports_filter_checkbox').is(":checked")) {
-					subdomain_datatables.column(7).visible(false);
-				}
-				if (!$('#sub_content_length_filter_checkbox').is(":checked")) {
-					subdomain_datatables.column(8).visible(false);
-				}
-				if (!$('#sub_http_status_filter_checkbox').is(":checked")) {
-					subdomain_datatables.column(8).visible(false);
-				}
-				if (!$('#sub_response_time_filter_checkbox').is(":checked")) {
-					subdomain_datatables.column(10).visible(false);
-				}
-				if (!$('#sub_screenshot_filter_checkbox').is(":checked")) {
-					subdomain_datatables.column(9).visible(false);
-				}
-
-			},
-			"rowCallback": function(row, data, dataIndex) {
-				if (data['is_important']) {
-					$(row).addClass('table-danger');
-				}
-			},
-		});
-
-		$('#reload_subdomain_table_btn').click(function() {
-			subdomain_datatables.ajax.reload();
-		});
-
-		$('#subdomain-search-button').click(function() {
-			subdomain_datatables.search($("#subdomains-search").val()).draw();
-		});
-
-		$('input[name=sub_http_status_filter_checkbox]').change(function() {
-			if ($(this).is(':checked')) {
-				subdomain_datatables.column(4).visible(true);
-			} else {
-				subdomain_datatables.column(4).visible(false);
-			}
-			window.localStorage.setItem('sub_http_status_filter_checkbox', $(this).is(':checked'));
-		});
-
-		$('input[name=sub_page_title_filter_checkbox]').change(function() {
-			if ($(this).is(':checked')) {
-				subdomain_datatables.column(5).visible(true);
-			} else {
-				subdomain_datatables.column(5).visible(false);
-			}
-			window.localStorage.setItem('sub_page_title_filter_checkbox', $(this).is(':checked'));
-		});
-		$('input[name=sub_ip_filter_checkbox]').change(function() {
-			if ($(this).is(':checked')) {
-				subdomain_datatables.column(6).visible(true);
-			} else {
-				subdomain_datatables.column(6).visible(false);
-			}
-			window.localStorage.setItem('sub_ip_filter_checkbox', $(this).is(':checked'));
-		});
-		$('input[name=sub_ports_filter_checkbox]').change(function() {
-			if ($(this).is(':checked')) {
-				subdomain_datatables.column(7).visible(true);
-			} else {
-				subdomain_datatables.column(7).visible(false);
-			}
-			window.localStorage.setItem('sub_ports_filter_checkbox', $(this).is(':checked'));
-		});
-		$('input[name=sub_content_length_filter_checkbox]').change(function() {
-			if ($(this).is(':checked')) {
-				subdomain_datatables.column(8).visible(true);
-			} else {
-				subdomain_datatables.column(8).visible(false);
-			}
-			window.localStorage.setItem('sub_content_length_filter_checkbox', $(this).is(':checked'));
-		});
-		$('input[name=sub_response_time_filter_checkbox]').change(function() {
-			if ($(this).is(':checked')) {
-				subdomain_datatables.column(10).visible(true);
-			} else {
-				subdomain_datatables.column(10).visible(false);
-			}
-			window.localStorage.setItem('sub_response_time_filter_checkbox', $(this).is(':checked'));
-		});
-		$('input[name=sub_screenshot_filter_checkbox]').change(function() {
-			if ($(this).is(':checked')) {
-				subdomain_datatables.column(9).visible(true);
-			} else {
-				subdomain_datatables.column(9).visible(false);
-			}
-			window.localStorage.setItem('sub_screenshot_filter_checkbox', $(this).is(':checked'));
-		});
-
-		$("#subdomain_scan_results").on('click', '.btn-delete-subdomain', function() {
-			var subdomain_id = $(this).attr('id');
-			var data = {
-				'subdomain_ids': [subdomain_id]
-			};
-			var row = this;
-			Swal.fire({
-				showCancelButton: true,
-				title: 'Delete Subdomain!',
-				text: 'Do you really want to delete this subdomain? This action cannot be undone.',
-				icon: 'error',
-				confirmButtonText: 'Delete',
-			}).then((result) => {
-				if (result.isConfirmed) {
-					Swal.fire({
-						title: 'Deleting Subdomain...',
-						allowOutsideClick: false
-					});
-					swal.showLoading();
-					fetch('/api/action/subdomain/delete/', {
-							method: 'POST',
-							credentials: "same-origin",
-							headers: {
-								"X-CSRFToken": getCookie("csrftoken"),
-								'Content-Type': 'application/json'
-							},
-							body: JSON.stringify(data)
-						})
-						.then(response => response.json())
-						.then(function(response) {
-							swal.close();
-							if (response['status']) {
-								$(row).parent().parent().parent().remove();
-								Snackbar.show({
-									text: 'Subdomain successfully deleted!',
-									pos: 'top-right',
-									duration: 2500
-								});
-							} else {
-								Swal.fire({
-									title: 'Could not delete Subdomain!',
-									icon: 'fail',
-								});
-							}
-						});
-				}
-			});;
-			$('a[data-toggle="tooltip"]').tooltip("hide")
-		});
-
-		$("#subdomain_scan_results").on('click', '.btn-scan-subdomain', function() {
-			$('input[type=checkbox]').prop('checked', false);
-			$('#subscan-modal').modal('show');
-			var subdomain_id = $(this).attr('id');
-			$('a[data-toggle="tooltip"]').tooltip("hide")
-			$('#subtask_subdomain_id').val(subdomain_id);
-			// to distinguish multiple subscan or single, put a extra attribute on button
-			$('#btn-initiate-subtask').attr('multiple-subscan', false);
-		});
-
-	});
-
-	$("#pills-endpoints-tab").click(function() {
-		get_endpoints(scan_history=null, domain_id={{target.id}}, gf_tags=null);
-	});
-
-	$("#pills-vulnerabilities-tab").click(function() {
-		var vulnerability_table = $('#vulnerability_results').DataTable({
-			"destroy": true,
-			"oLanguage": {
-				"oPaginate": {
-					"sPrevious": '<svg xmlns="http://www.w3.org/2000/svg" width="24" height="24" viewBox="0 0 24 24" fill="none" stroke="currentColor" stroke-width="1.5" stroke-linecap="round" stroke-linejoin="round" class="feather feather-arrow-left"><line x1="19" y1="12" x2="5" y2="12"></line><polyline points="12 19 5 12 12 5"></polyline></svg>',
-					"sNext": '<svg xmlns="http://www.w3.org/2000/svg" width="24" height="24" viewBox="0 0 24 24" fill="none" stroke="currentColor" stroke-width="1.5" stroke-linecap="round" stroke-linejoin="round" class="feather feather-arrow-right"><line x1="5" y1="12" x2="19" y2="12"></line><polyline points="12 5 19 12 12 19"></polyline></svg>'
-				},
-				"sInfo": "Showing page _PAGE_ of _PAGES_",
-				"sSearch": '<svg xmlns="http://www.w3.org/2000/svg" width="24" height="24" viewBox="0 0 24 24" fill="none" stroke="currentColor" stroke-width="1.5" stroke-linecap="round" stroke-linejoin="round" class="feather feather-search"><circle cx="11" cy="11" r="8"></circle><line x1="21" y1="21" x2="16.65" y2="16.65"></line></svg>',
-				"sSearchPlaceholder": "Search...",
-				"sLengthMenu": "Results :  _MENU_",
-			},
-			"processing": true,
-			"dom": "<'dt--top-section'<'row'<'col-12 mb-3 mb-sm-0 col-sm-4 col-md-3 col-lg-4 d-flex justify-content-sm-start justify-content-center'l><'dt--pages-count col-12 col-sm-6 col-md-4 col-lg-4 d-flex justify-content-sm-middle justify-content-center'i><'dt--pagination col-12 col-sm-2 col-md-5 col-lg-4 d-flex justify-content-sm-end justify-content-center'p>>>" +
-				"<'table-responsive'tr>" +
-				"<'dt--bottom-section'<'row'<'col-12 mb-3 mb-sm-0 col-sm-4 col-md-3 col-lg-4 d-flex justify-content-sm-start justify-content-center'l><'dt--pages-count col-12 col-sm-6 col-md-4 col-lg-4 d-flex justify-content-sm-middle justify-content-center'i><'dt--pagination col-12 col-sm-2 col-md-5 col-lg-4 d-flex justify-content-sm-end justify-content-center'p>>>",
-			"stripeClasses": [],
-			"lengthMenu": [20, 50, 100, 500, 1000],
-			"pageLength": 100,
-			'serverSide': true,
-			"ajax": '/api/listVulnerability/?target_id={{target.id}}&format=datatables',
-			"order": [
-				[4, "desc"]
-			],
-			"columns": [{
-					'data': 'id'
-				},
-				{
-					'data': 'type'
-				},
-
-				{
-					'data': 'name'
-				},
-				{
-					'data': 'cvss_metrics'
-				},
-				{
-					'data': 'tags'
-				},
-				{
-					'data': 'hackerone_report_id'
-				},
-
-				{
-					'data': 'severity'
-				},
-				{
-					'data': 'cvss_score'
-				},
-				{
-					'data': 'cve_ids'
-				},
-				{
-					'data': 'cwe_ids'
-				},
-				{
-					'data': 'http_url'
-				},
-
-				{
-					'data': 'description'
-				},
-				{
-					'data': 'references'
-				},
-
-				{
-					'data': 'discovered_date'
-				},
-
-				{
-					'data': 'open_status'
-				},
-
-				{
-					'data': 'hackerone_report_id'
-				},
-
-				// extras
-				{
-					'data': 'extracted_results'
-				},
-				{
-					'data': 'curl_command'
-				},
-				{
-					'data': 'matcher_name'
-				},
-			],
-			"columnDefs": [{
-					"orderable": false,
-					"targets": [8, 11]
-				},
-				{
-					"targets": [3, 4, 5, 9, 12, 16, 17, 18],
-					"visible": false,
-					"searchable": true,
-				},
-				{
-					"className": "text-center",
-					"targets": []
-				},
-				{
-					"render": function(data, type, row) {
-						if (row['open_status']) {
-							return `<div class="form-check mb-2 form-check-primary"><input type="checkbox" name="targets_checkbox['+ e + ']" class="float-start form-check-input" onchange="vuln_status_change(this, ` + data + `);">\n<span class="new-control-indicator"></span><span style="visibility:hidden">c</span></div>`;
-						} else {
-							return `<div class="form-check mb-2 form-check-primary"><input type="checkbox" checked name="targets_checkbox['+ e + ']" class="float-start form-check-input" onchange="vuln_status_change(this, ` + data + `);">\n<span class="new-control-indicator"></span><span style="visibility:hidden">c</span></div>`;
-						}
-					},
-					"targets": 0,
-				},
-				{
-					"render": function(data, type, row) {
-						if (data) {
-							return `<span class="badge badge-soft-primary">&nbsp;&nbsp;${data.toUpperCase()}&nbsp;&nbsp;</span>`;
-						}
-					},
-					"targets": 1,
-				},
-				{
-					"render": function(data, type, row) {
-						var tags = '';
-						var cvss_metrics_badge = '';
-						switch (row['severity']) {
-							case 'Info':
-								color = 'primary';
-								badge_color = 'soft-primary';
-								break;
-							case 'Low':
-								color = 'low';
-								badge_color = 'soft-warning';
-								break;
-							case 'Medium':
-								color = 'warning';
-								badge_color = 'soft-warning';
-								break;
-							case 'High':
-								color = 'danger';
-								badge_color = 'soft-danger';
-								break;
-							case 'Critical':
-								color = 'critical';
-								badge_color = 'critical';
-								break;
-							case 'Unknown':
-								color = 'info';
-								badge_color = 'soft-info';
-								break;
-							default:
-						}
-						if (row['tags']) {
-							tags = '<div>';
-							row['tags'].forEach(tag => {
-								tags += `<span class="badge badge-${badge_color} me-1 mb-1" data-toggle="tooltip" data-placement="top" title="Tags">${tag.name}</span>`;
-							});
-							tags += '</div>';
-						}
-						if (row['cvss_metrics']) {
-							cvss_metrics_badge = `<div><span class="badge badge-outline-primary my-1" data-toggle="tooltip" data-placement="top" title="CVSS Metrics">${row['cvss_metrics']}</span></div>`;
-						}
-						hackerone_report = row['hackerone_report_id'] ? `<div><a class="badge badge-soft-danger mt-1 me-1" href="https://hackerone.com/reports/${row['hackerone_report_id']}" target="_blank">Reported to hackerone</a></div>` : "";
-						return `<b class="text-${color}">` + data + `</b>` + cvss_metrics_badge + tags + hackerone_report;
-					},
-					"targets": 2,
-				},
-				{
-					"render": function(data, type, row) {
-						return get_severity_badge(data);
-					},
-					"targets": 6,
-				},
-				{
-					"render": function(data, type, row) {
-						if (data) {
-							if (data > 0.1 && data <= 3.9) {
-								badge = 'info';
-							} else if (data > 3.9 && data <= 6.9) {
-								badge = 'warning';
-							} else if (data > 6.9 && data <= 8.9) {
-								badge = 'danger';
-							} else {
-								badge = 'danger';
-							}
-							return `<span class="badge badge-outline-${badge}" data-toggle="tooltip" data-placement="top" title="CVSS Score">${data}</span>`;
-						}
-						return '';
-					},
-					"targets": 7,
-				},
-				{
-					"render": function(data, type, row) {
-						cve_cwe_badge = '<div>';
-
-						if (row['cve_ids']) {
-							row['cve_ids'].forEach(cve => {
-								cve_cwe_badge += `<a href="#" onclick="get_and_render_cve_details('${cve.name.toUpperCase()}')" class="badge badge-outline-primary me-1 mt-1" data-toggle="tooltip" data-placement="top" title="CVE ID">${cve.name.toUpperCase()}</a>`;
-							});
-						}
-						if (row['cwe_ids']) {
-							row['cwe_ids'].forEach(cwe => {
-								cve_cwe_badge += `<a href="https://google.com/search?q=${cwe.name.toUpperCase()}" target="_blank" class="badge badge-outline-primary me-1 mt-1" data-toggle="tooltip" data-placement="top" title="CWE ID">${cwe.name.toUpperCase()}</a>`;
-							});
-						}
-						return cve_cwe_badge + '</div>';
-					},
-					"targets": 8,
-				},
-				{
-					"render": function(data, type, row) {
-						if (data.includes('http')) {
-							return "<a href='" + htmlEncode(data) + "' target='_blank' class='text-danger'>" + htmlEncode(data) + "</a>";
-						}
-						return data;
-					},
-					"targets": 10,
-				},
-				{
-					"render": function(data, type, row) {
-						description = row['description'] ? `<div>${row['description']}</div>` : '';
-						// show extracted results, and show matcher names, matcher names can be in badges
-						if (row['matcher_name']) {
-							description += `<span class="badge badge-soft-primary" data-toggle="tooltip" data-placement="top" title="Matcher Name">${row['matcher_name']}</span>`;
-						}
-
-						if (row['extracted_results'] && row['extracted_results'].length > 0) {
-							description += `<br><a class="mt-2" data-bs-toggle="collapse" href="#results_${row['id']}" aria-expanded="false" aria-controls="results_${row['id']}">Extracted Results <i class="fe-chevron-down"></i></a>`;
-							description += `<div class="collapse" id="results_${row['id']}"><ul>`;
-							row['extracted_results'].forEach(results => {
-								description += `<li>${results}</li>`;
-							});
-							description += '</ul></div>';
-						}
-
-						if (row['references'] && row['references'].length > 0) {
-							description += `<br><a class="mt-2" data-bs-toggle="collapse" href="#references_${row['id']}" aria-expanded="false" aria-controls="references_${row['id']}">References <i class="fe-chevron-down"></i></a>`;
-							description += `<div class="collapse" id="references_${row['id']}"><ul>`;
-							row['references'].forEach(reference => {
-								description += `<li><a href="${reference.url}" target="_blank">${reference.url}</a></li>`;
-							});
-							description += '</ul></div>';
-						}
-
-						if (row['curl_command']) {
-							description += `<br><a class="mt-2" data-bs-toggle="collapse" href="#curl_command_${row['id']}" aria-expanded="false" aria-controls="curl_command_${row['id']}">CURL command <i class="fe-terminal"></i></a>`;
-							description += `<div class="collapse" id="curl_command_${row['id']}"><ul>`;
-							description += `<li><code>${htmlEncode(row['curl_command'])}</code></li>`;
-							description += '</ul></div>';
-						}
-
-						return description;
-					},
-					"targets": 11,
-				},
-				{
-					"render": function(data, type, row) {
-						if (data) {
-							return '<span class="badge badge-soft-danger">&nbsp;&nbsp;OPEN&nbsp;&nbsp;</span>'
-						} else {
-							return '<span class="badge badge-soft-success">&nbsp;&nbsp;RESOLVED&nbsp;&nbsp;</span>'
-						}
-					},
-					"targets": 14,
-				},
-				{
-					"render": function(data, type, row) {
-						if (!data) {
-							return `
-										<div class="btn-group mb-2 dropstart">
-										<a href="#" class="text-dark dropdown-toggle float-end" data-bs-toggle="dropdown" aria-haspopup="true" aria-expanded="false">
-										<svg xmlns="http://www.w3.org/2000/svg" width="24" height="24" viewBox="0 0 24 24" fill="none" stroke="currentColor" stroke-width="2" stroke-linecap="round" stroke-linejoin="round" class="feather feather-more-horizontal"><circle cx="12" cy="12" r="1"></circle><circle cx="19" cy="12" r="1"></circle><circle cx="5" cy="12" r="1"></circle></svg>
-										</a>
-										<div class="dropdown-menu" style="">
-										<a class="dropdown-item" href="javascript:report_hackerone(${row['id']}, '${row['severity']}');">Report to Hackerone</a>
-										</div>
-										</div>`;
-						} else {
-							return '';
-						}
-					},
-					"targets": 15,
-				},
-			],
-			drawCallback: function() {
-				if (!$('#vuln_type_checkbox').is(":checked")) {
-					vulnerability_table.column(1).visible(false);
-				}
-
-				if (!$('#vuln_severity_checkbox').is(":checked")) {
-					vulnerability_table.column(6).visible(false);
-				}
-				if (!$('#vuln_cvss_score_checkbox').is(":checked")) {
-					vulnerability_table.column(7).visible(false);
-				}
-				if (!$('#vuln_cve_cwe_checkbox').is(":checked")) {
-					vulnerability_table.column(8).visible(false);
-				}
-				if (!$('#vuln_vulnerable_url_checkbox').is(":checked")) {
-					vulnerability_table.column(10).visible(false);
-				}
-				if (!$('#vuln_description_checkbox').is(":checked")) {
-					vulnerability_table.column(11).visible(false);
-				}
-				if (!$('#vuln_discovered_on_checkbox').is(":checked")) {
-					vulnerability_table.column(13).visible(false);
-				}
-				if (!$('#vuln_status_checkbox').is(":checked")) {
-					vulnerability_table.column(14).visible(false);
-				}
-			},
-			createdRow: function(row, data, dataIndex) {
-				if (!data['open_status']) {
-					$(row).addClass('table-success text-strike');
-				}
-			},
-		});
-		$('#vulnerability-search-button').click(function() {
-			vulnerability_table.search($('#vulnerability-search').val()).draw();
-		});
-		$('#vulnerability-search-button').click(function() {
-			vulnerability_table.search($('#vulnerability-search').val()).draw();
-		});
-
-		$('input[name=vuln_type_checkbox]').change(function() {
-			if ($(this).is(':checked')) {
-				vulnerability_table.column(1).visible(true);
-			} else {
-				vulnerability_table.column(1).visible(false);
-			}
-			window.localStorage.setItem('vuln_type_checkbox', $(this).is(':checked'));
-		});
-
-		$('input[name=vuln_severity_checkbox]').change(function() {
-			if ($(this).is(':checked')) {
-				vulnerability_table.column(6).visible(true);
-			} else {
-				vulnerability_table.column(6).visible(false);
-			}
-			window.localStorage.setItem('vuln_severity_checkbox', $(this).is(':checked'));
-		});
-
-		$('input[name=vuln_cvss_score_checkbox]').change(function() {
-			if ($(this).is(':checked')) {
-				vulnerability_table.column(7).visible(true);
-			} else {
-				vulnerability_table.column(7).visible(false);
-			}
-			window.localStorage.setItem('vuln_cvss_score_checkbox', $(this).is(':checked'));
-		});
-
-		$('input[name=vuln_cve_cwe_checkbox]').change(function() {
-			if ($(this).is(':checked')) {
-				vulnerability_table.column(8).visible(true);
-			} else {
-				vulnerability_table.column(8).visible(false);
-			}
-			window.localStorage.setItem('vuln_cve_cwe_checkbox', $(this).is(':checked'));
-		});
-
-		$('input[name=vuln_vulnerable_url_checkbox]').change(function() {
-			if ($(this).is(':checked')) {
-				vulnerability_table.column(10).visible(true);
-			} else {
-				vulnerability_table.column(10).visible(false);
-			}
-			window.localStorage.setItem('vuln_vulnerable_url_checkbox', $(this).is(':checked'));
-		});
-
-		$('input[name=vuln_description_checkbox]').change(function() {
-			if ($(this).is(':checked')) {
-				vulnerability_table.column(11).visible(true);
-			} else {
-				vulnerability_table.column(11).visible(false);
-			}
-			window.localStorage.setItem('vuln_description_checkbox', $(this).is(':checked'));
-		});
-
-		$('input[name=vuln_discovered_on_checkbox]').change(function() {
-			if ($(this).is(':checked')) {
-				vulnerability_table.column(13).visible(true);
-			} else {
-				vulnerability_table.column(13).visible(false);
-			}
-			window.localStorage.setItem('vuln_discovered_on_checkbox', $(this).is(':checked'));
-		});
-
-		$('input[name=vuln_status_checkbox]').change(function() {
-			if ($(this).is(':checked')) {
-				vulnerability_table.column(14).visible(true);
-			} else {
-				vulnerability_table.column(14).visible(false);
-			}
-			window.localStorage.setItem('vuln_status_checkbox', $(this).is(':checked'));
-		});
-	});
-
-	// load scan history widget
-	loadSubscanHistoryWidget(scan_history_id=null, domain_id={{target.id}});
-
-	get_important_subdomains(target_id={{target.id}}, scan_history_id=null);
-	get_recon_notes(target_id={{target.id}}, scan_history_id=null);
-
-	get_ips(scan_id=null, domain_id={{target.id}});
-	get_technologies(scan_id=null, domain_id={{target.id}});
-	get_ports(scan_id=null, domain_id={{target.id}});
-
-	var clipboard = new Clipboard('.copyable');
-	clipboard.on('success', function(e) {
-		setTooltip(e.trigger, 'Copied!');
-		hideTooltip(e.trigger);
-	});
-
-	get_most_vulnerable_target(scan_id=null, target_id={{target.id}}, ignore_info=false);
-	// listener for info checkbox on most vulnerable target
-	$('#ignore_info_most_vuln_checkbox').change(function() {
-		if (this.checked) {
-			var text_msg = 'Informational Vulnerabilities ignored in Most Vulnerable Targets.';
-		}
-		else{
-			var text_msg = 'Informational Vulnerabilities included in Most Vulnerable Targets.';
-		}
-		get_most_vulnerable_target(scan_id=null, target_id={{target.id}}, ignore_info=this.checked);
-		Snackbar.show({
-			text: text_msg,
-			pos: 'top-right',
-			duration: 2500
-		});
-	});
-
-	get_most_common_vulnerability(scan_id=null, target_id={{target.id}}, ignore_info=false);
-	// listener for info checkbox on most vulnerable target
-	$('#ignore_info_most_common_vuln_checkbox').change(function() {
-		if (this.checked) {
-			var text_msg = 'Informational Vulnerabilities ignored for Most Common Vulnerabilities.';
-		}
-		else{
-			var text_msg = 'Informational Vulnerabilities included for Most Common Vulnerabilities.';
-		}
-		get_most_common_vulnerability(scan_id=null, target_id={{target.id}}, ignore_info=this.checked);
-		Snackbar.show({
-			text: text_msg,
-			pos: 'top-right',
-			duration: 2500
-		});
-	});
-
-
-	var filter_cols = [
-		'sub_http_status_filter_checkbox',
-		'sub_page_title_filter_checkbox',
-		'sub_ip_filter_checkbox',
-		'sub_ports_filter_checkbox',
-		'sub_content_length_filter_checkbox',
-		'sub_response_time_filter_checkbox',
-		'sub_screenshot_filter_checkbox',
-		'vuln_type_checkbox',
-		'vuln_severity_checkbox',
-		'vuln_cvss_score_checkbox',
-		'vuln_cve_cwe_checkbox',
-		'vuln_vulnerable_url_checkbox',
-		'vuln_description_checkbox',
-		'vuln_discovered_on_checkbox',
-		'vuln_status_checkbox',
-		'end_http_status_filter_checkbox',
-		'end_page_title_filter_checkbox',
-		'end_tags_filter_checkbox',
-		'end_content_type_filter_checkbox',
-		'end_content_length_filter_checkbox',
-		'end_response_time_filter_checkbox',
-	];
-
-	for (var col in filter_cols) {
-		if(window.localStorage.getItem(filter_cols[col]) != null && window.localStorage.getItem(filter_cols[col]) === 'false'){
-			$('#' + filter_cols[col]).prop('checked', false);
-		}
-	}
-
-	var countriesData = {
-		{% for country in asset_countries %}
-			"{{country.iso}}": {{country.count}},
-		{% endfor %}
-	};
-
-	$('#world_map').vectorMap({
-		map: 'world_mill_en',
-		hoverOpacity: 0.7,
-		hoverColor: false,
-		regionStyle: {
-				initial: {
-					fill: '#d4dadd'
-				}
-			},
-		backgroundColor: 'transparent',
-		series: {
-			regions: [{
-				values: countriesData,
-				scale: [
-					{% for country in asset_countries %}
-						shadeColor('#2C3E50', {{country.count}}),
-					{% endfor %}
-				],
-				normalizeFunction: 'polynomial'
-			}]
-		},
-		onRegionTipShow: function(e, el, code){
-			if (code in countriesData) {
-				el.html(el.html()+' (Total Assets : '+ countriesData[code]+')');
-			}
-			else{
-				el.html(el.html()+' (Total Assets : 0)');
-			}
-		}
-	});
-
-});
-</script>
-{% endblock page_level_script %}
->>>>>>> df032599
+{% extends 'base/base.html' %}
+{% load static %}
+{% load humanize %}
+{% load custom_tags %}
+{% block title %}
+{% load mathfilters %}
+Target Summary for {{target.name}}
+{% endblock title %}
+
+{% block custom_js_css_link %}
+<link href="{% static 'plugins/select2/select2.min.css' %}" rel="stylesheet" type="text/css" />
+<link href="{% static 'plugins/perfect-scrollbar/perfect-scrollbar.css' %}" rel="stylesheet" type="text/css" />
+<link rel="stylesheet" type="text/css" href="{% static 'plugins/j-map/jquery-jvectormap.css' %}">
+<link rel="stylesheet" href="https://cdnjs.cloudflare.com/ajax/libs/flag-icon-css/6.6.3/css/flag-icons.min.css" integrity="sha512-uvXdJud8WaOlQFjlz9B15Yy2Au/bMAvz79F7Xa6OakCl2jvQPdHD0hb3dEqZRdSwG4/sknePXlE7GiarwA/9Wg==" crossorigin="anonymous" referrerpolicy="no-referrer" />
+{% endblock custom_js_css_link %}
+
+{% block breadcrumb_title %}
+<li class="breadcrumb-item"><a href="{% url 'list_target' current_project.slug %}">Targets</a></li>
+<li class="breadcrumb-item active">Target Summary</li>
+<li class="breadcrumb-item active" aria-current="page">{{target.name}}</li>
+{% endblock breadcrumb_title %}
+
+{% block page_title %}
+Target Summary
+{% endblock page_title %}
+
+{% block main_content %}
+<span aria-current="page" style="display: none">{{target.name}}</span>
+<div class="row">
+	<div class="col-12">
+		<div class="card">
+			<ul class="nav nav-tabs nav-bordered m-1">
+				<li class="nav-item">
+					<a class="nav-link active" id="pills-summary-tab" data-bs-toggle="tab" aria-expanded="false" class="nav-link" href="#summary-tab">Home</a>
+				</li>
+				<li class="nav-item">
+					<a class="nav-link" id="pills-subdomain-tab" data-bs-toggle="tab" aria-expanded="false" class="nav-link" href="#subdomain-tab">Subdomains</a>
+				</li>
+				<li class="nav-item">
+					<a class="nav-link" id="pills-endpoints-tab" data-bs-toggle="tab" aria-expanded="false" class="nav-link" href="#endpoints-tab">URLs</a>
+				</li>
+				<li class="nav-item">
+					<a class="nav-link" id="pills-vulnerabilities-tab" data-bs-toggle="tab" aria-expanded="false" class="nav-link" href="#vulnerabilities-tab">Vulnerabilities</a>
+				</li>
+			</ul>
+		</div>
+	</div>
+</div>
+<input type="hidden" name="summary_identifier" value="{{target.id}}" id="summary_identifier_val">
+
+<div class="tab-content no-padding-tab">
+	<div class="tab-pane show active" id="summary-tab">
+		<div class="row">
+			<div class="col-xl-3 col-lg-4">
+				<div class="card">
+					<div class="card-body">
+						<div class="d-flex align-items-start mb-3">
+							<div class="w-100">
+								<h5 class="mt-0 mb-0 font-15">
+									Scan Timeline
+								</h5>
+								<div class="mt-1">
+									<small>
+										Target <span class="badge badge-soft-primary">{{target.name}}</span> has been scanned <b>{{scan_count}}</b> times.
+										<br>
+										<br>
+										{% if scan_count %}
+										The most recent scan was performed on <span class="text-primary">&nbsp;{{recent_scans.0.start_scan_date}} , {{recent_scans.0.start_scan_date|naturaltime}}</span>
+										{% endif %}
+									</small>
+								</div>
+								<div class="track-order-list mt-3">
+									<ul class="list-unstyled">
+										{% for scan in recent_scans %}
+										<li class="completed">
+											<a href="/scan/{{current_project.slug}}/detail/{{scan.id}}">
+												<h5 class="mt-0 mb-1">
+													{{scan.scan_type.engine_name}}
+													{% if scan.scan_status == -1 %}
+													<span class="badge badge-soft-warning float-end">Pending</span>
+													{% elif scan.scan_status == 0 %}
+													<span class="badge badge-soft-danger float-end">Failed</span>
+													{% elif scan.scan_status == 1 %}
+													<span class="badge badge-soft-primary float-end">Scanning</span>
+													{% elif scan.scan_status == 2 %}
+													<span class="badge badge-soft-success float-end">Completed</span>
+													{% elif scan.scan_status == 3 %}
+													<span class="badge badge-soft-danger float-end">Aborted</span>
+													{% else %}
+													<span class="badge badge-soft-danger float-end">Unknown</span>
+													{% endif %}
+												</h5>
+												<p class="text-muted">{{scan.start_scan_date|naturaltime}}<br><small class="text-muted">{{scan.start_scan_date}}</small></p>
+												{% if scan.scan_status == 0 %}
+													{% if scan.error_message %}
+														<p class="text-danger">ERROR: {{scan.error_message}}</p>
+													{% endif %}
+												{% endif %}
+												<p class="text-primary">
+													{{scan.get_subdomain_count}} Subdomains Discovered
+													<span class="float-end text-dark">
+														{% with next_element=recent_scans|next:forloop.counter0 %}
+														{% if next_element.get_subdomain_count and scan.get_subdomain_count and next_element.get_subdomain_count > scan.get_subdomain_count %}
+														<span class="text-danger" data-toggle="tooltip" data-placement="top" title="{{scan.get_subdomain_count|sub:next_element.get_subdomain_count|abs}} subdomains missing since last scan."><i class="fa fa-caret-down text-danger me-1"></i>{{scan.get_subdomain_count|sub:next_element.get_subdomain_count}} Subdomains</span>
+														{% elif next_element.get_subdomain_count and scan.get_subdomain_count and next_element.get_subdomain_count < scan.get_subdomain_count %}
+														<span class="text-success" data-toggle="tooltip" data-placement="top" title="{{scan.get_subdomain_count|sub:next_element.get_subdomain_count}} subdomains added since last scan."><i class="fa fa-caret-up text-success me-1"></i>{{scan.get_subdomain_count|sub:next_element.get_subdomain_count}} Subdomains</span>
+														{% endif %}
+														{% endwith %}
+													</span>
+												</p>
+											</a>
+										</li>
+										{% endfor %}
+									</ul>
+								</div>
+							</div>
+						</div>
+					</div>
+				</div>
+				<div class="card">
+					<div class="card-body">
+						<div class="d-flex align-items-start mb-3">
+							<div class="w-100">
+								<h5 class="mt-0 mb-0 font-15">
+									<span id="sub_scan_history_count"></span> Sub Scans</span>
+								</h5>
+								<div data-simplebar style="max-height: 510px;" class="p-2">
+									<div id="subscan_history_widget">
+									</div>
+								</div>
+							</div>
+						</div>
+					</div>
+				</div>
+				<div class="card">
+					<div class="card-body">
+						<div class="d-flex align-items-start mb-3">
+							<div class="w-100">
+								<h5 class="mt-0 mb-0 font-15">
+									<div class="header-title">
+										<span class="text-primary">
+										<span class="fe-link-2"></span></span>&nbsp;
+										Related Domains
+									</div>
+									<div class="sub-header">
+										{{target.domain_info.related_domains.all.count}} Domains related to {{target.name}}
+									</div>
+								</h5>
+								<div data-simplebar style="max-height: 550px;" class="p-2">
+									{% for domain in target.domain_info.related_domains.all %}
+										<span class="badge badge-soft-primary badge-link waves-effect waves-light me-1" data-toggle="tooltip" title="Add {{domain}} as target." onclick="add_target('{{domain}}')">{{domain}}</span>
+									{% empty %}
+									<div class="alert alert-warning" role="alert">
+										<i class="mdi mdi-alert-outline me-2"></i> Oops! Could not identify any Related Domains.
+									</div>
+									{% endfor %}
+								</div>
+							</div>
+						</div>
+					</div>
+				</div>
+				<div class="card">
+					<div class="card-body">
+						<div class="d-flex align-items-start mb-3">
+							<div class="w-100">
+								<h5 class="mt-0 mb-0 font-15">
+									<div class="header-title">
+										<span class="text-primary">
+										<span class="fe-link-2"></span></span>&nbsp;
+										Related TLDs
+									</div>
+									<div class="sub-header">
+										{{target.domain_info.related_tlds.all.count}} TLDs related to {{target.name}}
+									</div>
+								</h5>
+								<div data-simplebar style="max-height: 450px;" class="p-2">
+									{% for domain in target.domain_info.related_tlds.all %}
+										<span class="badge badge-soft-primary badge-link waves-effect waves-light me-1" data-toggle="tooltip" title="Add {{domain}} as target." onclick="add_target('{{domain}}')">{{domain}}</span>
+									{% empty %}
+									<div class="alert alert-warning" role="alert">
+										<i class="mdi mdi-alert-outline me-2"></i> Oops! Could not identify any Related TLDs.
+									</div>
+									{% endfor %}
+								</div>
+							</div>
+						</div>
+					</div>
+				</div>
+			</div>
+			<div class="col-xl-9 col-lg-8">
+				<div class="row">
+					<div class="col-xl-3 col-lg-3 col-6">
+						<div class="card" id="tooltip-container">
+							<div class="card-body">
+								<i class="fa fa-info-circle text-muted float-end" data-bs-container="#tooltip-container" data-bs-toggle="tooltip" data-bs-placement="bottom" title="The total times {{target.name}} is scanned."></i>
+								<h4 class="mt-0 font-16">Times target is scanned</h4>
+								<h2 class="text-primary my-3 text-center"><span data-plugin="counterup">{{scan_count|intcomma}}</span></h2>
+								<br>
+								<p class="mb-0"><span class="badge badge-soft-primary">{{this_week_scan_count}} Scans this week</span></p>
+							</div>
+						</div>
+					</div>
+
+					<div class="col-xl-3 col-lg-3 col-6">
+						<div class="card" id="tooltip-container">
+							<div class="card-body">
+								<i class="fa fa-info-circle text-muted float-end" data-bs-container="#tooltip-container" data-bs-toggle="tooltip" data-bs-placement="bottom" title="Total Subdomains Discovered by reNgine during this scan"></i>
+								<h4 class="mt-0 font-16">Subdomains Discovered</h4>
+								<h2 class="text-primary my-3 text-center"><span data-plugin="counterup">{{subdomain_count|intcomma}}</span></h2>
+								<br>
+								<p class="mb-0"><span class="badge badge-soft-success">Alive Subdomains: {{alive_count}}</span></p>
+							</div>
+						</div>
+					</div>
+
+					<div class="col-xl-3 col-lg-3 col-6">
+						<div class="card" id="tooltip-container1">
+							<div class="card-body">
+								<i class="fa fa-info-circle text-muted float-end" data-bs-container="#tooltip-container1" data-bs-toggle="tooltip" data-bs-placement="bottom" title="Total Endpoints discovered for this target. This includes any URLs discovered."></i>
+								<h4 class="mt-0 font-16">Endpoints Discovered</h4>
+								<h2 class="text-primary my-3 text-center"><span data-plugin="counterup">{{endpoint_count|intcomma}}</span></h2>
+								<br>
+								<p class="text-success mb-0"><span class="badge badge-soft-success">Alive Endpoints: {{endpoint_alive_count}}</span></p>
+							</div>
+						</div>
+					</div>
+
+					<div class="col-xl-3 col-lg-3 col-6">
+						<div class="card" id="tooltip-container2">
+							<div class="card-body">
+								<i class="fa fa-info-circle text-muted float-end" data-bs-container="#tooltip-container2" data-bs-toggle="tooltip" data-bs-placement="bottom" title="Total Vulnerabilities discovered for this target. This will be populated only if vulnerability scan is performed during any scan."></i>
+								<h4 class="mt-0 font-16">Vulnerabilities Discovered</h4>
+								<h2 class="text-danger my-3 text-center"><span data-plugin="counterup">{{vulnerability_count|intcomma}}</span></h2>
+								<p class="text-muted mb-0">
+									<span class="w-title text-danger">{{critical_count}} Critical, {{high_count}} High, {{medium_count}} Medium</span>
+									<br>
+									<span class="w-title text-primary">{{low_count}} Low, {{info_count}} Info Vulnerabilities</span>
+								</p>
+							</div>
+						</div>
+					</div>
+
+				</div>
+				<div class="row">
+					<div class="col-xl-7 col-lg-7 col-12">
+						<div class="card" style="height: 95%">
+							<div class="card-body">
+								<div class="card-widgets">
+									<a href="javascript: fetch_whois('{{target.name}}', true);" data-toggle="tooltip" title="Reload Whois"><i class="mdi mdi-refresh"></i></a>
+								</div>
+								<h4 class="header-title mb-0"><span class="text-primary"><i class="fe-activity"></i></span>&nbsp;Target Information</h4>
+								<div class="row mt-3">
+									<div class="col-sm-3">
+										<div class="nav flex-column nav-pills nav-pills-tab" id="v-pills-tab" role="tablist" aria-orientation="vertical">
+											<a class="nav-link active show mb-1" id="v-pills-domain-tab" data-bs-toggle="pill" href="#v-pills-domain" role="tab" aria-controls="v-pills-domain-tab" aria-selected="true">Domain info</a>
+											<a class="nav-link mb-1" id="v-pills-whois-tab" data-bs-toggle="pill" href="#v-pills-whois" role="tab" aria-controls="v-pills-whois" aria-selected="false">Whois</a>
+											<a class="nav-link mb-1" id="v-pills-dns-tab" data-bs-toggle="pill" href="#v-pills-dns" role="tab" aria-controls="v-pills-dns" aria-selected="false">DNS Records</a>
+											<a class="nav-link mb-1" id="v-pills-nameserver-tab" data-bs-toggle="pill" href="#v-pills-nameserver" role="tab" aria-controls="v-pills-nameserver"aria-selected="false">Nameservers</a>
+											<a class="nav-link mb-1" id="v-pills-history-tab" data-bs-toggle="pill" href="#v-pills-history" role="tab" aria-controls="v-pills-history"aria-selected="false">Historical Ips</a>
+										</div>
+									</div> <!-- end col-->
+									<div class="col-sm-9">
+										<div class="tab-content pt-0">
+											<div class="tab-pane fade active show" id="v-pills-domain" role="tabpanel" aria-labelledby="v-pills-domain-tab" data-simplebar style="min-height: 300px;">
+												{% if not target.domain_info %}
+												<div class="alert alert-danger alert-dismissible fade show" role="alert" id="whois_not_fetched_alert">
+													<button type="button" class="btn-close" data-bs-dismiss="alert" aria-label="Close"></button>
+													WHOIS Record Has not been fetched, would you like to <a href="javascript: fetch_whois('{{target}}', true);">fetch it now?</a>
+												</div>
+												{% endif %}
+												<div class="alert alert-info alert-dismissible fade show" role="alert" id="whois_fetching_alert" style="display: none">
+													Fetching WHOIS records, Please wait...
+													<div class="spinner-border spinner-border-sm float-end" role="status"></div>
+												</div>
+												<div class="alert alert-success alert-dismissible fade show" role="alert" id="whois_fetched_alert" style="display: none">
+													WHOIS Records have been fetched, please <a href="javascript:location.reload();">reload the page.</a>
+												</div>
+												<div class="row">
+													<div class="col-4">
+														<small class="sub-header">Domain</small>
+														<h5>{{target.name}}</h5>
+													</div>
+													<div class="col-4">
+														<small class="sub-header">Dnssec</small>
+														<h5>{{target.domain_info.dnssec}}</h5>
+													</div>
+													<div class="col-4">
+														<small class="sub-header">Geolocation</small>
+														<h5>{{target.domain_info.geolocation_iso|upper}}<span class="ms-2 fi fi-{{target.domain_info.geolocation_iso|lower}}"></span></h5>
+													</div>
+												</div>
+												<div class="row">
+													<div class="col-4">
+														<small class="sub-header">Created</small>
+														<h5>{{target.domain_info.created}}</h5>
+													</div>
+													<div class="col-4">
+														<small class="sub-header">Updated</small>
+														<h5>{{target.domain_info.updated}}</h5>
+													</div>
+													<div class="col-4">
+														<small class="sub-header">Expires</small>
+														<h5>{{target.domain_info.expires}}</h5>
+													</div>
+												</div>
+												<div class="row">
+													<div class="col-6">
+														<small class="sub-header">Whois Server</small>
+														<h5>{{target.domain_info.whois_server}}</h5>
+													</div>
+												</div>
+												<div class="row">
+													<div class="col-4">
+														<small class="sub-header">Registrar Name</small>
+														<h5>{{target.domain_info.registrar.name}}</h5>
+													</div>
+													<div class="col-4">
+														<smal class="sub-header"l>Registrar Phone</small>
+														<h5>{{target.domain_info.registrar.phone}}</h5>
+													</div>
+													<div class="col-4">
+														<small class="sub-header">Registrar Email</small>
+														<h5>{{target.domain_info.registrar.email}}</h5>
+													</div>
+												</div>
+												{% for status in target.domain_info.domain_statuses.all %}
+													{% if 'prohibited' in status.name %}
+														<span class="badge badge-soft-danger mt-1">{{status.name}}</span>
+													{% else %}
+														<span class="badge badge-soft-success mt-1">{{status.name}}</span>
+													{% endif %}
+												{% endfor %}
+											</div>
+											<div class="tab-pane fade" id="v-pills-whois" role="tabpanel" aria-labelledby="v-pills-whois-tab">
+												<ul class="nav nav-tabs nav-bordered nav-justified">
+													<li class="nav-item">
+														<a href="#registrant-tab" data-bs-toggle="tab" aria-expanded="false" class="nav-link active">
+															Registrant
+														</a>
+													</li>
+													<li class="nav-item">
+														<a href="#admin-tab" data-bs-toggle="tab" aria-expanded="true" class="nav-link">
+															Administrative
+														</a>
+													</li>
+													<li class="nav-item">
+														<a href="#technical-tab" data-bs-toggle="tab" aria-expanded="false" class="nav-link">
+															Technical
+														</a>
+													</li>
+												</ul>
+												<div class="tab-content">
+													<div class="tab-pane active" id="registrant-tab">
+														<div class="table-responsive">
+															<table class="table mb-0">
+																<tbody>
+																	<tr class="table-info">
+																		<td><b>ID</b></td>
+																		<td><span class="fe-user"></span>&nbsp;{{target.domain_info.registrant.id_str}}</td>
+																	</tr>
+																	<tr class="">
+																		<td><b>Name</b></td>
+																		<td><span class="fe-user"></span>&nbsp;{{target.domain_info.registrant.name}}</td>
+																	</tr>
+																	<tr class="table-primary">
+																		<td><b>Organization</b></td>
+																		<td><span class="fe-briefcase"></span>&nbsp;{{target.domain_info.registrant.organization}}</td>
+																	</tr>
+																	<tr class="">
+																		<td><b>Email</b></td>
+																		<td><span class="fe-mail"></span>&nbsp;{{target.domain_info.registrant.email}}</td>
+																	</tr>
+																	<tr class="table-info">
+																		<td><b>Phone/Fax</b></td>
+																		<td>
+																			{% if target.domain_info.registrant.phone %}
+																			<span class="fe-phone"></span>&nbsp;{{target.domain_info.registrant.phone}}
+																			{% endif %}
+																			{% if target.domain_info.registrant.fax %}
+																			<span class="fe-printer"></span>&nbsp;{{target.domain_info.registrant.fax}}
+																		</td>
+																		{% endif %}
+																	</tr>
+																	<tr class="">
+																		<td><b>Address</b></td>
+																		<td><span class="fe-home"></span>&nbsp;{{target.domain_info.registrant.address}}</td>
+																	</tr>
+																	<tr class="table-danger">
+																		<td><b>Address</b></td>
+																		<td><b>City: </b>{{target.domain_info.registrant.city}} <b>State: </b>{{target.domain_info.registrant.state}} <b>Zip Code: </b>{{target.domain_info.registrant.zip_code}} <b>Country:
+																		</b>{{target.domain_info.registrant.country}} </td>
+																	</tr>
+																</tbody>
+															</table>
+														</div>
+													</div>
+													<div class="tab-pane" id="admin-tab">
+														<div class="table-responsive">
+															<table class="table mb-0">
+																<tbody>
+																	<tr class="table-info">
+																		<td><b>ID</b></td>
+																		<td><span class="fe-user"></span>&nbsp;{{target.domain_info.admin.id_str}}</td>
+																	</tr>
+																	<tr class="">
+																		<td><b>Name</b></td>
+																		<td><span class="fe-user"></span>&nbsp;{{target.domain_info.admin.name}}</td>
+																	</tr>
+																	<tr class="table-primary">
+																		<td><b>Organization</b></td>
+																		<td><span class="fe-briefcase"></span>&nbsp;{{target.domain_info.admin.organization}}</td>
+																	</tr>
+																	<tr class="">
+																		<td><b>Email</b></td>
+																		<td><span class="fe-mail"></span>&nbsp;{{target.domain_info.admin.email}}</td>
+																	</tr>
+																	<tr class="table-info">
+																		<td><b>Phone/Fax</b></td>
+																		<td>
+																			{% if target.domain_info.admin.phone %}
+																			<span class="fe-phone"></span>&nbsp;{{target.domain_info.admin.phone}}
+																			{% endif %}
+																			{% if target.domain_info.admin.fax %}
+																			<span class="fe-printer"></span>&nbsp;{{target.domain_info.admin.fax}}
+																		</td>
+																		{% endif %}
+																	</tr>
+																	<tr class="">
+																		<td><b>Address</b></td>
+																		<td><span class="fe-home"></span>&nbsp;{{target.domain_info.admin.address}}</td>
+																	</tr>
+																	<tr class="table-danger">
+																		<td><b>Address</b></td>
+																		<td><b>City: </b>{{target.domain_info.admin.city}} <b>State: </b>{{target.domain_info.admin.state}} <b>Zip Code: </b>{{target.domain_info.admin.zip_code}} <b>Country:
+																		</b>{{target.domain_info.admin.country}} </td>
+																	</tr>
+																</tbody>
+															</table>
+														</div>
+													</div>
+													<div class="tab-pane" id="technical-tab">
+														<div class="table-responsive">
+															<table class="table mb-0">
+																<tbody>
+																	<tr class="table-info">
+																		<td><b>ID</b></td>
+																		<td><span class="fe-user"></span>&nbsp;{{target.domain_info.admin.id_str}}</td>
+																	</tr>
+																	<tr class="">
+																		<td><b>Name</b></td>
+																		<td><span class="fe-user"></span>&nbsp;{{target.domain_info.admin.name}}</td>
+																	</tr>
+																	<tr class="table-primary">
+																		<td><b>Organization</b></td>
+																		<td><span class="fe-briefcase"></span>&nbsp;{{target.domain_info.admin.organization}}</td>
+																	</tr>
+																	<tr class="">
+																		<td><b>Email</b></td>
+																		<td><span class="fe-mail"></span>&nbsp;{{target.domain_info.admin.email}}</td>
+																	</tr>
+																	<tr class="table-info">
+																		<td><b>Phone/Fax</b></td>
+																		<td>
+																			{% if target.domain_info.admin.phone %}
+																			<span class="fe-phone"></span>&nbsp;{{target.domain_info.admin.phone}}
+																			{% endif %}
+																			{% if target.domain_info.admin.fax %}
+																			<span class="fe-printer"></span>&nbsp;{{target.domain_info.admin.fax}}
+																		</td>
+																		{% endif %}
+																	</tr>
+																	<tr class="">
+																		<td><b>Address</b></td>
+																		<td><span class="fe-home"></span>&nbsp;{{target.domain_info.admin.address}}</td>
+																	</tr>
+																	<tr class="table-danger">
+																		<td><b>Address</b></td>
+																		<td><b>City: </b>{{target.domain_info.tech.city}} <b>State: </b>{{target.domain_info.tech.state}} <b>Zip Code: </b>{{target.domain_info.tech.zip_code}} <b>Country:
+																		</b>{{target.domain_info.tech.country}} </td>
+																	</tr>
+																</tbody>
+															</table>
+														</div>
+													</div>
+												</div>
+											</div>
+											<div class="tab-pane fade" id="v-pills-history" role="tabpanel" aria-labelledby="v-pills-history-tab" data-simplebar style="max-height: 300px; min-height: 300px;">
+												{% if target.domain_info.historical_ips.all %}
+												<div class="alert alert-success">{{target.domain_info.historical_ips.all.count}} Historical Ips</div>
+												<table id="basic-datatable" class="table dt-responsive w-100">
+													<thead>
+															<tr>
+																	<th>IP</th>
+																	<th>Location</th>
+																	<th>Owner</th>
+																	<th>Last Seen</th>
+															</tr>
+													</thead>
+													<tbody>
+														{% for ip in target.domain_info.historical_ips.all %}
+														<tr>
+															<td><b>{{ip.ip}}</b></td>
+															<td>{{ip.location}}</td>
+															<td>{{ip.owner}}</td>
+															<td>{{ip.last_seen}}</td>
+														</tr>
+														{% endfor %}
+													</tbody>
+												</table>
+												{% else %}
+												<div class="alert alert-info">No historical IPs found!</div>
+												{% endif %}
+											</div>
+											<div class="tab-pane fade" id="v-pills-dns" role="tabpanel" aria-labelledby="v-pills-dns-tab" data-simplebar style="min-height: 300px;">
+												<h4>A Records</h4>
+												{% for dns in target.domain_info.dns_records.all %}
+													{% if dns.type == 'a' %}
+														<span class="badge badge-soft-primary me-1 mt-1">{{ dns }}</span>
+													{% endif %}
+												{% endfor %}
+												<h4>MX Records</h4>
+												{% for dns in target.domain_info.dns_records.all %}
+													{% if dns.type == 'mx' %}
+														<span class="badge badge-soft-primary me-1 mt-1">{{ dns }}</span>
+													{% endif %}
+												{% endfor %}
+												<h4>TXT Records</h4>
+												{% for dns in target.domain_info.dns_records.all %}
+													{% if dns.type == 'txt' %}
+														<span class="badge badge-soft-secondary me-1 mt-1">{{ dns }}</span>
+													{% endif %}
+												{% endfor %}
+											</div>
+											<div class="tab-pane fade" id="v-pills-nameserver" role="tabpanel" aria-labelledby="v-pills-nameserver-tab" data-simplebar style="max-height: 300px; min-height: 300px;">
+												{% if target.domain_info.name_servers.all %}
+													<div class="alert alert-success">{{target.domain_info.name_servers.all.count}} NameServers identified</div>
+													{% for nameserver in target.domain_info.name_servers.all %}
+														<span class="badge badge-soft-primary me-1 mt-1">{{ nameserver}}</span>
+													{% endfor %}
+												{% else %}
+													<div class="alert alert-info">No NameServers identified</div>
+												{% endif %}
+											</div>
+										</div>
+									</div>
+								</div>
+							</div>
+						</div>
+					</div>
+					<div class="col-xl-5 col-lg-5 col-12">
+						<div class="card" style="height: 95%">
+							<div class="card-body">
+								<h4 class="header-title mb-0">HTTP Status Breakdown</h4>
+								<div id="http_status_chart" class="apex-charts"></div>
+							</div>
+						</div>
+					</div>
+					<div class="col-12">
+						<div class="card">
+							<div class="card-body">
+								<div class="row">
+									<div class="col-9">
+										<h4 class="header-title mb-0">Geographical Distribution of Assets</h4>
+										<div id="world_map" style="height: 520px"></div>
+									</div>
+									<div class="col-3">
+										<div class="table-responsive" data-simplebar style="max-height: 520px;">
+											<table class="table table-borderless table-hover table-centered m-0">
+												<thead class="table-light">
+													<tr>
+														<th>&nbsp;</th>
+														<th>Country</th>
+														<th>Assets</th>
+													</tr>
+												</thead>
+												<tbody>
+													{% for country in asset_countries %}
+													<tr>
+														<td><span class="fi fi-{{country.iso|lower}}"></span></td>
+														<td>{{country.name}}</td>
+														<td>{{country.count}}</td>
+													</tr>
+													{% endfor %}
+												</tbody>
+											</table>
+										</div>
+									</div>
+								</div>
+							</div>
+						</div>
+					</div>
+					<div class="col-xl-5 col-lg-5 col-12">
+						{% include 'base/_items/widgets/vulnerability_breakdown_by_severity_chart.html' %}
+					</div>
+					<div class="col-xl-7 col-lg-7 col-12">
+						{% include 'base/_items/widgets/vulnerability_highlights.html' %}
+					</div>
+					{% include 'base/_items/most_common_cve_cwe_tag_template.html' %}
+					<div class="col-xl-6 col-lg-6 col-12">
+						{% include 'base/_items/most_vuln_target.html' with most_vuln_widget_title='Most Vulnerable Subdomain'%}
+					</div>
+					<div class="col-xl-6 col-lg-6 col-12">
+						{% include 'base/_items/most_common_vuln.html' %}
+					</div>
+					<div class="col-xl-6 col-lg-6 col-12">
+						<div class="card">
+							<div class="card-body">
+								<h4 class="header-title mb-0"><span id="important-count"><span class="spinner-border spinner-border-sm me-1"></span></span>Important Subdomains</h4>
+								<div class="p-2" data-simplebar style="max-height: 235px; min-height: 235px;">
+									<div id="important-subdomains-list">
+									</div>
+								</div>
+							</div>
+						</div>
+					</div>
+					<div class="col-xl-6 col-lg-6 col-12">
+						<div class="card">
+							<div class="card-body">
+								<h4 class="header-title mb-0"><span id="tasks-count"><span class="spinner-border spinner-border-sm me-1"></span></span>
+									Recon Note/Todo
+									<!--<span class="text-primary float-end" data-toggle="tooltip" data-placement="top" title="Add Recon Todo" onclick="add_todo_for_scanhistory_modal({{history.id}})">
+									<svg xmlns="http://www.w3.org/2000/svg" width="24" height="24" viewBox="0 0 24 24" fill="none" stroke="currentColor" stroke-width="2" stroke-linecap="round" stroke-linejoin="round" class="feather feather-plus"><line x1="12" y1="5" x2="12" y2="19"></line><line x1="5" y1="12" x2="19" y2="12"></line></svg>
+								</span>-->
+							</h4>
+							<div class="p-2">
+								<div style="max-height: 210px;min-height: 210px;" data-simplebar>
+									<ul class="list-group list-group-flush todo-list" id="todo-list"></ul>
+								</div>
+							</div>
+							<div class="modal fade" id="addTaskModal" tabindex="-1" role="dialog" aria-labelledby="addTaskModalTitle" aria-hidden="true">
+								<div class="modal-dialog modal-dialog-centered modal-lg" role="document">
+									<div class="modal-content">
+										<div class="modal-body">
+											<div class="compose-box">
+												<div class="compose-content" id="addTaskModalTitle">
+													<h4 class="header-title">Add Recon Todo</h4>
+													<form>
+														<input type="hidden" name="summary_identifier" value="{{history.id}}" id="summary_identifier_val">
+
+														<div class="mt-2">
+															<label for="todoTitle" class="form-label">Todo Title</label>
+															<input id="todoTitle" type="text" placeholder="Todo Title" class="form-control" name="task">
+														</div>
+
+														<div class="mt-2">
+															<label for="todoSubdomainDropdown" class="form-label">Select Subdomain (Optional)</label>
+															<span id="selectedSubdomainCount"></span>
+															<select class="w-100 form-control" data-toggle="select2" data-width="100%" id="todoSubdomainDropdown">
+																<option>Choose Subdomain...</option>
+															</select>
+														</div>
+
+														<div class="">
+															<label for="todoDescription" class="form-label">Todo Description (Optional)</label>
+															<textarea class="form-control" id="todoDescription" rows="5" spellcheck="false" placeholder="Todo Description"></textarea>
+														</div>
+													</form>
+												</div>
+											</div>
+										</div>
+										<div class="modal-footer">
+											<button class="btn btn-primary add-scan-history-todo">Add Recon Todo</button>
+										</div>
+									</div>
+								</div>
+							</div>
+						</div>
+					</div>
+				</div>
+				<div class="col-xl-4 col-lg-4 col-12">
+					<div class="card">
+						<div class="card-body">
+							<h4 class="header-title mb-0"><span id="ip-address-count"><span class="spinner-border spinner-border-sm me-1"></span></span> IP Addresses</h4>
+							<span class="text-warning float-end">*IP Addresses highlighted with yellow are CDN IP</span>
+							<div class="p-2" data-simplebar style="max-height: 235px; min-height: 235px;">
+								<div id="ip-address" class="mt-2"></div>
+							</div>
+						</div>
+					</div>
+				</div>
+				<div class="col-xl-4 col-lg-4 col-12">
+					<div class="card">
+						<div class="card-body">
+							<h4 class="header-title mb-0"><span id="ports-count"><span class="spinner-border spinner-border-sm me-1"></span></span> Discovered Ports</h4>
+							<span class="text-danger float-end">*Ports highlighted with red are uncommon Ports</span>
+							<div class="p-2" data-simplebar style="max-height: 235px; min-height: 235px;">
+								<div id="ports" class="mt-2"></div>
+							</div>
+						</div>
+					</div>
+				</div>
+				<div class="col-xl-4 col-lg-4 col-12">
+					<div class="card">
+						<div class="card-body">
+							<h4 class="header-title mb-0"><span id="technologies-count"><span class="spinner-border spinner-border-sm me-1"></span></span> Discovered Technologies</h4>
+							<span class="text-warning float-end">&nbsp;</span>
+							<div class="p-2" data-simplebar style="max-height: 235px; min-height: 235px;">
+								<div id="technologies" class="mt-2"></div>
+							</div>
+						</div>
+					</div>
+				</div>
+			</div>
+		</div>
+	</div>
+</div>
+<div class="tab-pane" id="subdomain-tab">
+	{% include 'base/_items/subdomain_tab_content.html' with target_summary=True%}
+</div>
+<div class="tab-pane" id="endpoints-tab">
+	{% include 'base/_items/endpoint_tab_content.html' with target_summary=True%}
+</div>
+
+<div class="tab-pane" id="vulnerabilities-tab">
+	{% include 'base/_items/vulnerability_tab_content.html' %}
+</div>
+
+</div>
+
+{% include "base/_items/recon_note_modal.html" %}
+{% include "base/_items/subscan_modal.html" %}
+
+{# for passing subdomain id to initiate subtask scan #}
+<input type="hidden" name="subtask_subdomain_id" id="subtask_subdomain_id" value="0">
+
+{% endblock main_content %}
+
+{% block page_level_script %}
+<script src="https://cdnjs.cloudflare.com/ajax/libs/apexcharts/3.29.0/apexcharts.min.js" integrity="sha512-fe6OklXva8AWoqdwgkE7Ni4uWgHGWxFQWZx4lYehzY2Qrst5YfogjAbnLd6egsoTrnjGI9/LYt1Ont2cKNbP2A==" crossorigin="anonymous" referrerpolicy="no-referrer"></script>
+<script src="https://apexcharts.com/samples/assets/irregular-data-series.js"></script>
+<script src="https://apexcharts.com/samples/assets/ohlc.js"></script>
+<script src="{% static 'custom/custom.js' %}"></script>
+<script src="{% static 'custom/subdomain.js' %}"></script>
+<script src="{% static 'custom/todo.js' %}"></script>
+<script src="{% static 'note/js/todo.js' %}"></script>
+<script src="{% static 'assets/js/clipboard.min.js' %}"></script>
+<script src="{% static 'targetApp/js/target_summary.js' %}"></script>
+<script src="{% static 'plugins/perfect-scrollbar/perfect-scrollbar.min.js' %}"></script>
+<script src="{% static 'startScan/js/subdomains-suggestions.js' %}"></script>
+<script src="{% static 'startScan/js/endpoint-datatables-suggestions.js' %}"></script>
+<script src="{% static 'startScan/js/detail_scan.js' %}"></script>
+<script src="{% static 'startScan/js/vulnerability-datatables-suggestions.js' %}"></script>
+<script src="{% static 'plugins/j-map/jquery-jvectormap.min.js' %}"></script>
+<script src="{% static 'plugins/j-map/maps/jquery-jvectormap-world-mill-en.js' %}"></script>
+<script src="{% static 'custom/vuln_datatables.js' %}"></script>
+<script src="{% static 'custom/subdomain_datatable.js' %}"></script>
+<script type="text/javascript">
+$(document).ready(function(){
+	{% include 'base/_items/most_common_cve_cwe_tags.js' %}
+	const ps = new PerfectScrollbar(document.querySelector('.mt-container'));
+	const ps1 = new PerfectScrollbar(document.querySelector('.endpoint-search'));
+	const ps2 = new PerfectScrollbar(document.querySelector('.vulnerability-search'));
+	$('[data-toggle="tooltip"]').tooltip();
+	// HTTP STATUS Breakdown chart
+	// depending on http_status_breakdown, generate color
+	var colors = [
+		{% for status in http_status_breakdown %}
+		{% if status.http_status >= 200 and status.http_status < 300 %}
+		'#4CAF50',
+		{% elif status.http_status >= 300 and status.http_status < 400 %}
+		'#FFC107',
+		{% else %}
+		'#F44336',
+		{% endif %}
+		{% endfor %}
+	];
+
+	// http_status chart
+	var options = {
+		series: [{
+			name: 'Subdomains',
+			data: [{% for status in http_status_breakdown %}
+				{{status.http_status__count}},
+				{% endfor %}]
+			}],
+			chart: {
+				height: 350,
+				type: 'bar',
+				events: {
+					click: function(chart, w, e) {
+						// console.log(chart, w, e)
+					}
+				}
+			},
+			colors: colors,
+			plotOptions: {
+				bar: {
+					columnWidth: '45%',
+					distributed: true,
+				}
+			},
+			dataLabels: {
+				enabled: false
+			},
+			legend: {
+				show: false
+			},
+			xaxis: {
+				categories: [
+					{% for status in http_status_breakdown %}
+					'{{status.http_status}}',
+					{% endfor %}
+				],
+				labels: {
+					style: {
+						colors: colors,
+						fontSize: '12px'
+					}
+				}
+			}
+		};
+
+	var chart = new ApexCharts(document.querySelector("#http_status_chart"), options);
+	chart.render();
+
+	// vulnerability pie chart
+	var options = {
+		chart: {
+			type: 'donut',
+			height: 280,
+		},
+		colors: ['#D50000', '#F44336', '#FF6D00', '#FFD600', '#2962FF', '#03A9F4'],
+		dataLabels: {
+			enabled: false
+		},
+		legend: {
+			show: !0,
+			position: "bottom",
+			horizontalAlign: "center",
+			verticalAlign: "middle",
+			floating: !1,
+			fontSize: "15px",
+			offsetX: 0,
+			offsetY: 7
+		},
+		plotOptions: {
+			pie: {
+				donut: {
+					size: '70%',
+					background: 'transparent',
+					labels: {
+						show: true,
+						name: {
+							show: true,
+							fontSize: '29px',
+							fontFamily: 'Nunito, sans-serif',
+							color: undefined,
+							offsetY: -10
+						},
+						value: {
+							show: true,
+							fontSize: '26px',
+							fontFamily: 'Nunito, sans-serif',
+							color: '20',
+							offsetY: 16,
+							formatter: function (val) {
+								return val
+							}
+						},
+						total: {
+							show: true,
+							showAlways: true,
+							label: 'Total',
+							color: '#888ea8',
+							formatter: function (w) {
+								return w.globals.seriesTotals.reduce( function(a, b) {
+									return a + b
+								}, 0)
+							}
+						}
+					}
+				}
+			}
+		},
+		series: [{{critical_count}}, {{high_count}}, {{medium_count}}, {{low_count}}, {{info_count}}, {{unknown_count}}],
+		labels: ['Critical', 'High', 'Medium', 'Low', 'Info', 'Unknown'],
+		responsive: [{
+			breakpoint: 1599,
+			options: {
+				chart: {
+					height: 240
+				},
+				legend: {
+					position: 'bottom'
+				}
+			},
+			breakpoint: 1439,
+			options: {
+				chart: {
+					width: '250px',
+					height: '390px'
+				},
+			},
+		}],
+	}
+
+	var chart = new ApexCharts(
+		document.querySelector("#vulnerability-pie-chart"),
+		options
+	);
+	chart.render()
+
+	$("#pills-subdomain-tab").click(function() {
+		var is_subd_grouping = false;
+		var subd_grouping_col = 8;
+		var subdomain_ajax_url = '/api/listDatatableSubdomain/?project={{current_project.slug}}&target_id={{target.id}}&format=datatables';
+		var subdomain_datatables = $('#subdomain_scan_results').DataTable({
+			"headerCallback": function(e, a, t, n, s) {
+				e.getElementsByTagName("th")[0].innerHTML = '<div class="form-check ms-1 form-check-primary"><input type="checkbox" class="float-start form-check-input chk-parent" id="head_checkbox" onclick=mainCheckBoxSelected(this)>\n<span class="new-control-indicator"></span><span style="visibility:hidden">c</span></div>\n'
+			},
+			"destroy": true,
+			"processing": true,
+			"oLanguage": subdomain_oLanguage,
+			"fnCreatedRow": function(nRow, aData, iDataIndex) {
+				$(nRow).attr('id', 'subdomain_row_' + aData['id']);
+			},
+			"stripeClasses": [],
+			"lengthMenu": subdomain_datatable_length_menu,
+			"pageLength": subdomain_datatable_page_length,
+			'serverSide': true,
+			"ajax": {
+					'url': subdomain_ajax_url,
+			},
+			"order": [[ 8, "desc" ]],
+			"columns": subdomain_datatable_columns,
+			"columnDefs": [{
+					"orderable": false,
+					"targets": [2, 3, 6, 7, 9]
+				},
+				{
+					"targets": [2, 3, 12, 13, 14, 15, 16, 17, 18, 19, 20, 21, 25, 26, 27],
+					"visible": false,
+					"searchable": false,
+				},
+				{
+					"targets": [11, 13, 21, 22, 23],
+					"visible": false,
+					"searchable": true,
+				},
+				{
+					"className": "text-center",
+					"targets": [2, 3, 4, 8, 10]
+				},
+				// checkbox
+				{
+					"targets": 0,
+					"width": "20px",
+					"className": "",
+					"orderable": !1,
+					render: function(e, a, t, n) {
+						return '<div class="form-check ms-1 form-check-primary"><input type="checkbox" name="subdomain_checkbox[' + e + ']" class="float-start form-check-input subdomain_checkbox" value="' + e + '" onchange=toggleMultipleSubdomainButton()>\n<span class="new-control-indicator"></span><span style="visibility:hidden">c</span></div>';
+					}
+				},
+				// subdomain Name
+				{
+					"render": function(data, type, row) {
+						var badges = '';
+						var tech_badge = '';
+						var interesting_badge = '';
+						var content_type = '';
+						var web_server = '';
+						var waf_badge = '';
+						if (row['technologies']) {
+							tech_badge = '<div>' + parse_technology(row['technologies'], "primary", scan_id = null, domain_id = {{target.id}}) + '</div>';
+						}
+						if (row['is_interesting']) {
+							interesting_badge = `<div><span class='me-1 badge badge-soft-danger' data-toggle="tooltip" data-placement="top" title="Interesting Subdomain">Interesting</span></div>`;
+						}
+
+						if (row['content_type']) {
+							content_type = `<div><span class='mt-1 badge badge-soft-blue bs-tooltip' title="Content Type">${row['content_type']}</span></div>`;
+						}
+
+						if (row['webserver']) {
+							web_server = `<div><span class='mt-1 badge badge-soft-info bs-tooltip' title="Web Server">${row['webserver']}</span></div>`;
+						}
+
+						if (interesting_badge) {
+							badges = interesting_badge;
+						}
+
+						todo_icon = `<svg xmlns="http://www.w3.org/2000/svg" width="16" height="16" viewBox="0 0 24 24" fill="none" stroke="#e7515a" stroke-width="1.5" stroke-linecap="round" stroke-linejoin="round" class="feather feather-file-text"><path d="M14 2H6a2 2 0 0 0-2 2v16a2 2 0 0 0 2 2h12a2 2 0 0 0 2-2V8z"></path><polyline points="14 2 14 8 20 8"></polyline><line x1="16" y1="13" x2="8" y2="13"></line><line x1="16" y1="17" x2="8" y2="17"></line><polyline points="10 9 9 9 8 9"></polyline></svg>`;
+						todo_badge = '';
+
+						if (row['todos_count']) {
+							todo_badge = `<span class="text-danger badge badge-link badge-soft-danger float-end mt-1" onclick="list_subdomain_todos(${row['id']}, '${row['name']}')">${todo_icon}&nbsp;${row['todos_count']} Todos&nbsp;</span>`
+						}
+
+						endpoint_count_badge = '';
+						if (row['endpoint_count']) {
+							endpoint_count_badge = `<span class="pl-2 pr-2 me-1 badge badge-soft-primary badge-link bs-tooltip" title="Endpoints" onclick="get_endpoint_modal(scan_id=null, subdomain_id=${row['id']}, '${row['name']}')">${row['endpoint_count']} <i class=" fas fa-link"></i></span>`;
+						}
+
+						if(row['waf'].length){
+							waf_badge = `<div><span class="pl-2 pr-2 my-1 badge badge-soft-danger" bs-tooltip" title="WAF Detected by wafw00f!""><i class="fe-cloud-lightning mx-1"></i>WAF Detected</span>`;
+							for (var waf in row['waf']) {
+								var waf_object = row['waf'][waf];
+								waf_badge += `<span class="mx-1 my-1 badge badge-soft-danger" bs-tooltip" title="WAF Manufacturer: ${waf_object.manufacturer}">${waf_object.name}</span>`;
+							}
+							waf_badge += `</div>`;
+						}
+
+						vuln_count_badge = '';
+						total_vuln_badge = `<span class='pl-2 pr-2 me-1 mt-1 badge badge-critical bs-tooltip badge-link' title="All Vulnerabilities" onclick="get_vulnerability_modal(scan_id=null, severity=null, subdomain_id=${row['id']}, subdomain_name='${row['name']}')">${row['info_count'] + row['low_count'] + row['high_count'] + row['medium_count'] + row['critical_count']} <i class="fas fa-bug"></i></span>`;
+						info_badge = `<span class='pl-2 pr-2 me-1 mt-1 badge badge-soft-info bs-tooltip badge-link' title="Informational Vulnerabilities" onclick="get_vulnerability_modal(scan_id=null, severity=0, subdomain_id=${row['id']}, subdomain_name='${row['name']}')">${row['info_count']} Info</span>`;
+						low_badge = `<span class='pl-2 pr-2 me-1 mt-1 badge badge-low bs-tooltip badge-link' title=" Low Severity Vulnerabilities" onclick="get_vulnerability_modal(scan_id=null, severity=1, subdomain_id=${row['id']}, subdomain_name='${row['name']}')">${row['low_count']} Low</span>`;
+						medium_badge = `<span class='pl-2 pr-2 me-1 mt-1 badge badge-soft-warning bs-tooltip badge-link' title="Medium Severity Vulnerabilities" onclick="get_vulnerability_modal(scan_id=null, severity=2, subdomain_id=${row['id']}, subdomain_name='${row['name']}')">${row['medium_count']} Med</span>`;
+						high_badge = `<span class='pl-2 pr-2 me-1 mt-1 badge badge-soft-danger bs-tooltip badge-link' title="High Severity Vulnerabilities" onclick="get_vulnerability_modal(scan_id=null, severity=3, subdomain_id=${row['id']}, subdomain_name='${row['name']}')">${row['high_count']} High</span>`;
+						critical_badge = `<span class='pl-2 pr-2 me-1 mt-1 badge badge-critical bs-tooltip badge-link' title="Critical Vulnerabilities" onclick="get_vulnerability_modal(scan_id=null, severity=4, subdomain_id=${row['id']}, subdomain_name='${row['name']}')">${row['critical_count']} Critical</span>`;
+						vuln_count_badge = `<div class="">` + (row['info_count'] > 0 ? info_badge : '') + (row['low_count'] > 0 ? low_badge : '') + (row['medium_count'] > 0 ? medium_badge : '') + (row['high_count'] > 0 ? high_badge : '') + (row['critical_count'] > 0 ? critical_badge : '') + `</div>`;
+
+						vuln_count_badge = (row['info_count'] + row['low_count'] + row['high_count'] + row['medium_count'] + row['critical_count'] > 0 ? total_vuln_badge : '') + vuln_count_badge;
+
+						copy_icon = `
+							<a href="javascript:;" data-clipboard-action="copy" class="action-icon copyable" data-toggle="tooltip" data-placement="top" title="Copy Subdomain!" data-clipboard-target="#subdomain-${row['id']}" id="#subdomain-${row['id']}" onclick="setTooltip(this.id, 'Copied!')"> <i class="text-primary mdi mdi-content-copy"></i></a>
+							`;
+
+						var directory_count_badge = '';
+						if (row['directories_count']) {
+							directory_count_badge = `<span class="me-1 badge badge-soft-primary badge-link bs-tooltip" title="Directories" onclick="get_directory_modal(scan_id=null, subdomain_id=${row['id']}, subdomain_name='${row['name']}')">${row['directories_count']} <i class="far fa-folder"></i></span>`;
+						}
+
+						var subscan_count_badge = '';
+						if (row['subscan_count']) {
+							subscan_count_badge = `<span class="badge me-1 badge-soft-blue badge-link bs-tooltip" title="SubScans" onclick="get_and_render_subscan_history(${row['id']}, '${row['name']}')">${row['subscan_count']} <i class="fas fa-history"></i></span>`;
+						}
+
+						tech_badge += content_type;
+						tech_badge += web_server;
+
+						end_vuln_badge = '<div class="">' + subscan_count_badge + endpoint_count_badge + directory_count_badge + vuln_count_badge + '</div>';
+
+						if (row['http_url']) {
+							if (row['cname']) {
+								cname_badge = `<div><span class="text-dark">CNAME<br><span class="text-warning"> ❯ </span>` + row['cname'].replace(',', '<br><span class="text-warning"> ❯ </span>') + `</div>`;
+								return badges + `<div class="clipboard copy-txt"><a href="` + row['http_url'] + `" class="text-primary" target="_blank"><span id='subdomain-${row['id']}'>` + data + `${copy_icon} </span></a>` + `</div>` + cname_badge + waf_badge + end_vuln_badge + tech_badge + todo_badge;
+							}
+							return badges + `<div class="clipboard copy-txt"><a href="` + row['http_url'] + `" class="text-primary" target="_blank"><span id='subdomain-${row['id']}'>` + data + `${copy_icon} </span></a>` + `</div>` + waf_badge + end_vuln_badge + tech_badge + todo_badge;
+						}
+						return badges + `<div class="clipboard copy-txt"><a href="https://` + data + `" class="text-primary" target="_blank"><span id='subdomain-${row['id']}'>` + data + `${copy_icon} </span></a>` + `</div>` + waf_badge + end_vuln_badge + tech_badge + todo_badge;
+					},
+					"targets": 1
+				},
+				// http_status
+				{
+					"render": function(data, type, row) {
+						// display badge based on http status
+						// green for http status 2XX, orange for 3XX and warning for everything else
+						if (data >= 200 && data < 300) {
+							return "<span class='badge bg-success'>" + data + "</span>";
+						} else if (data >= 300 && data < 400) {
+							return "<span class='badge bg-warning'>" + data + "</span>";
+						} else if (data == 0) {
+							// datatable throws error when no data is returned
+							return "";
+						}
+						return `<span class='badge bg-danger'>` + data + `</span>`;
+					},
+					"targets": 4,
+				},
+				// page title
+				{
+					"render": function(data, type, row) {
+						if (data) {
+							return htmlEncode(data);
+						}
+						return "";
+					},
+					"targets": 5,
+				},
+				// ip address
+				{
+					"render": function(data, type, row) {
+						ip_badge = ''
+						if (data) {
+							Object.entries(data).forEach(([key, value]) => {
+								if (value['is_cdn']) {
+									ip_badge += `<span class='m-1 badge badge-soft-warning badge-link' title="CDN IP Address" onclick="get_ip_details('${value.address}', scan_id=null, domain_id={{target.id}})">${value.address}</span>`
+								} else {
+									ip_badge += `<span class='m-1 badge badge-soft-primary badge-link' onclick="get_ip_details('${value.address}', scan_id=null, domain_id={{target.id}})">${value.address}</span>`
+								}
+							});
+							return ip_badge;
+						}
+						return "";
+					},
+					"targets": 6,
+				},
+				// open ports
+				{
+					"render": function(data, type, row) {
+						port_badge = ''
+						if (data) {
+							for (ip in data) {
+								ports = data[ip]['ports']
+								for (port in ports) {
+									port_obj = data[ip]['ports'][port]
+									badge_color = port_obj['is_uncommon'] ? 'danger' : 'primary';
+									title = port_obj['is_uncommon'] ? 'Uncommon Port - ' + port_obj['description'] : port_obj['description'];
+									port_badge += `<span class='m-1 badge badge-soft-${badge_color} bs-tooltip badge-link' title='${title}' onclick="get_port_details(${port_obj['number']}, scan_id=null, domain_id={{target.id}})">${port_obj['number']}/${port_obj['service_name']}</span>`
+								}
+							}
+							return port_badge;
+						}
+						return "";
+					},
+					"targets": 7,
+				},
+				{
+					"render": function(data, type, row) {
+						if (data) {
+							//return lightbox with caption as http link
+							return data;
+						}
+						return 0;
+					},
+					"targets": 8,
+				},
+				// screenshot
+				{
+					"render": function(data, type, row) {
+						if (data) {
+							//return lightbox with caption as http link
+							return `<a href="/media/` + data + `" data-lightbox="screenshots" data-title="&lt;a target='_blank' href='` + row['http_url'] + `'&gt;&lt;h3 style=&quot;color:white&quot;&gt;` + row['name'] + `&lt;/h3&gt;&lt;/a&gt;"><img src="/media/` + data + `" class="img-fluid rounded mb-4 mt-4 screenshot" onerror="removeImageElement(this)"></a>`;
+						}
+						return "";
+					},
+					"targets": 9,
+				},
+				// response_time
+				{
+					"render": function(data, type, row) {
+						if (data) {
+							return get_response_time_text(data);
+						}
+						return "";
+					},
+					"targets": 10,
+				},
+				// Action
+				{
+					"render": function(data, type, row) {
+						const cms_detector_http_url = row['http_url'] ? row['http_url'] : 'https://' + row['name'];
+						return `
+							<div class="btn-group mt-2">
+							<button type="button" data-toggle="tooltip" data-placement="top" title="Further Scan Subdomain" class="btn btn-primary btn-scan-subdomain me-1" id="${row['id']}"><i class="fe-zap"></i></button>
+							<button type="button" data-toggle="tooltip" data-placement="top" title="Add Recon Todo/Note" class="btn btn-primary me-1" id="${row['id']}" onclick="add_note_for_subdomain(${row['id']}, '${row['name']}')"><i class="fe-file-plus"></i></button>
+							<button class="btn btn-primary me-1 dropdown-toggle" data-bs-toggle="dropdown" aria-expanded="false"><i class="mdi mdi-dots-horizontal"></i></button>
+							<div class="dropdown-menu dropdown-menu-end">
+							<a class="dropdown-item" href="#" onclick="mark_important_subdomain(this, ${row['id']})" id="${row['id']}"><i class="mdi mdi-alert-rhombus-outline me-2 text-muted font-18 vertical-middle"></i>Mark Important Subdomain</a>
+							<a class="dropdown-item" href="#" onclick="detect_subdomain_cms('${cms_detector_http_url}', ${row['http_status']})"><i class="fe-grid me-2 text-muted font-18 vertical-middle"></i>Detect CMS</a>
+							<a class="text-danger dropdown-item btn-delete-subdomain" href="#" id="${row['id']}"><i class="text-danger mdi mdi-delete-forever-outline me-2 font-18 vertical-middle"></i>Delete Subdomain</a>
+							</div>
+							</div>
+							`;
+					},
+					"targets": 24,
+				},
+			],
+			"dom": "<'dt--top-section'<'row'<'col-12 mb-3 mb-sm-0 col-sm-4 col-md-3 col-lg-4 d-flex justify-content-sm-start justify-content-center'l><'dt--pages-count col-12 col-sm-6 col-md-4 col-lg-4 d-flex justify-content-sm-middle justify-content-center'i><'dt--pagination col-12 col-sm-2 col-md-5 col-lg-4 d-flex justify-content-sm-end justify-content-center'p>>>" +
+			"<'table-responsive'tr>" +
+			"<'dt--bottom-section'<'row'<'col-12 mb-3 mb-sm-0 col-sm-4 col-md-3 col-lg-4 d-flex justify-content-sm-start justify-content-center'l><'dt--pages-count col-12 col-sm-6 col-md-4 col-lg-4 d-flex justify-content-sm-middle justify-content-center'i><'dt--pagination col-12 col-sm-2 col-md-5 col-lg-4 d-flex justify-content-sm-end justify-content-center'p>>>",
+				"initComplete": function(settings, json) {
+					api = this.api();
+					subdomain_datatable_col_visibility(subdomain_datatables);
+					var radioGroup = document.getElementsByName('grouping_subd_row');
+					radioGroup.forEach(function(radioButton) {
+						radioButton.addEventListener('change', function() {
+							if (this.checked) {
+								var groupRows = document.querySelectorAll('tr.group');
+								// Remove each group row
+								groupRows.forEach(function(row) {
+									row.parentNode.removeChild(row);
+								});
+								var col_index = get_datatable_col_index(this.value, subdomain_datatable_columns);
+								api.page.len(-1).draw();
+								api.order([col_index, 'asc']).draw();
+								is_subd_grouping = true;
+								sudb_grouping_col = col_index;
+								Snackbar.show({
+									text: 'Subdomains grouped by ' + this.value,
+									pos: 'top-right',
+									duration: 2500
+								});
+							}
+						});
+					});
+				},
+				"drawCallback": function () {
+					$('.badge').tooltip({ template: '<div class="tooltip status" role="tooltip"><div class="arrow"></div><div class="tooltip-inner"></div></div>' })
+					$('.bs-tooltip').tooltip();
+					drawCallback_api = this.api();
+					var last = null;
+					var rows = drawCallback_api.rows({ page: 'current' }).nodes();
+
+					if (is_subd_grouping) {
+						drawCallback_api.column(sudb_grouping_col)
+						.data()
+						.each(function (group, i) {
+							if (last !== group) {
+								$(rows)
+								.eq(i)
+								.before(
+									'<tr class="group"><td colspan="13"><b class="text-primary">' +
+									group +
+									'</b></td></tr>'
+								);
+								last = group;
+							}
+						});
+					}
+				},
+				"rowCallback": function( row, data, dataIndex ) {
+					if (data['is_important']){
+						$(row).addClass('table-danger');
+					}
+				},
+		});
+
+		$('#reload_subdomain_table_btn').click(function() {
+			subdomain_datatables.ajax.reload();
+		});
+
+		$('#subdomain-search-button').click(function() {
+			subdomain_datatables.search($("#subdomains-search").val()).draw();
+		});
+
+		$('input[name=sub_http_status_filter_checkbox]').change(function() {
+			if ($(this).is(':checked')) {
+				subdomain_datatables.column(4).visible(true);
+			} else {
+				subdomain_datatables.column(4).visible(false);
+			}
+			window.localStorage.setItem('sub_http_status_filter_checkbox', $(this).is(':checked'));
+		});
+
+		$('input[name=sub_page_title_filter_checkbox]').change(function() {
+			if ($(this).is(':checked')) {
+				subdomain_datatables.column(5).visible(true);
+			} else {
+				subdomain_datatables.column(5).visible(false);
+			}
+			window.localStorage.setItem('sub_page_title_filter_checkbox', $(this).is(':checked'));
+		});
+		$('input[name=sub_ip_filter_checkbox]').change(function() {
+			if ($(this).is(':checked')) {
+				subdomain_datatables.column(6).visible(true);
+			} else {
+				subdomain_datatables.column(6).visible(false);
+			}
+			window.localStorage.setItem('sub_ip_filter_checkbox', $(this).is(':checked'));
+		});
+		$('input[name=sub_ports_filter_checkbox]').change(function() {
+			if ($(this).is(':checked')) {
+				subdomain_datatables.column(7).visible(true);
+			} else {
+				subdomain_datatables.column(7).visible(false);
+			}
+			window.localStorage.setItem('sub_ports_filter_checkbox', $(this).is(':checked'));
+		});
+		$('input[name=sub_content_length_filter_checkbox]').change(function() {
+			if ($(this).is(':checked')) {
+				subdomain_datatables.column(8).visible(true);
+			} else {
+				subdomain_datatables.column(8).visible(false);
+			}
+			window.localStorage.setItem('sub_content_length_filter_checkbox', $(this).is(':checked'));
+		});
+		$('input[name=sub_response_time_filter_checkbox]').change(function() {
+			if ($(this).is(':checked')) {
+				subdomain_datatables.column(10).visible(true);
+			} else {
+				subdomain_datatables.column(10).visible(false);
+			}
+			window.localStorage.setItem('sub_response_time_filter_checkbox', $(this).is(':checked'));
+		});
+		$('input[name=sub_screenshot_filter_checkbox]').change(function() {
+			if ($(this).is(':checked')) {
+				subdomain_datatables.column(9).visible(true);
+			} else {
+				subdomain_datatables.column(9).visible(false);
+			}
+			window.localStorage.setItem('sub_screenshot_filter_checkbox', $(this).is(':checked'));
+		});
+
+		$("#subdomain_scan_results").on('click', '.btn-delete-subdomain', function() {
+			var subdomain_id = $(this).attr('id');
+			var data = {
+				'subdomain_ids': [subdomain_id]
+			};
+			var row = this;
+			Swal.fire({
+				showCancelButton: true,
+				title: 'Delete Subdomain!',
+				text: 'Do you really want to delete this subdomain? This action cannot be undone.',
+				icon: 'error',
+				confirmButtonText: 'Delete',
+			}).then((result) => {
+				if (result.isConfirmed) {
+					Swal.fire({
+						title: 'Deleting Subdomain...',
+						allowOutsideClick: false
+					});
+					swal.showLoading();
+					fetch('/api/action/subdomain/delete/', {
+							method: 'POST',
+							credentials: "same-origin",
+							headers: {
+								"X-CSRFToken": getCookie("csrftoken"),
+								'Content-Type': 'application/json'
+							},
+							body: JSON.stringify(data)
+						})
+						.then(response => response.json())
+						.then(function(response) {
+							swal.close();
+							if (response['status']) {
+								$(row).parent().parent().parent().remove();
+								Snackbar.show({
+									text: 'Subdomain successfully deleted!',
+									pos: 'top-right',
+									duration: 2500
+								});
+							} else {
+								Swal.fire({
+									title: 'Could not delete Subdomain!',
+									icon: 'fail',
+								});
+							}
+						});
+				}
+			});;
+			$('a[data-toggle="tooltip"]').tooltip("hide")
+		});
+
+		$("#subdomain_scan_results").on('click', '.btn-scan-subdomain', function() {
+			$('input[type=checkbox]').prop('checked', false);
+			$('#subscan-modal').modal('show');
+			var subdomain_id = $(this).attr('id');
+			$('a[data-toggle="tooltip"]').tooltip("hide")
+			$('#subtask_subdomain_id').val(subdomain_id);
+			// to distinguish multiple subscan or single, put a extra attribute on button
+			$('#btn-initiate-subtask').attr('multiple-subscan', false);
+		});
+
+	});
+
+	$("#pills-endpoints-tab").click(function() {
+		get_endpoints(project='{{current_project.slug}}', scan_history=null, domain_id={{target.id}}, gf_tags=null);
+	});
+
+	$("#pills-vulnerabilities-tab").click(function() {
+		var is_grouping = false;
+		var grouping_col = 3;
+		var vuln_ajax_url = '/api/listVulnerability/?target_id={{target.id}}&format=datatables';
+		var vulnerability_table = $('#vulnerability_results').DataTable({
+			"destroy": true,
+			"oLanguage": {
+				"oPaginate": {
+					"sPrevious": '<svg xmlns="http://www.w3.org/2000/svg" width="24" height="24" viewBox="0 0 24 24" fill="none" stroke="currentColor" stroke-width="1.5" stroke-linecap="round" stroke-linejoin="round" class="feather feather-arrow-left"><line x1="19" y1="12" x2="5" y2="12"></line><polyline points="12 19 5 12 12 5"></polyline></svg>',
+					"sNext": '<svg xmlns="http://www.w3.org/2000/svg" width="24" height="24" viewBox="0 0 24 24" fill="none" stroke="currentColor" stroke-width="1.5" stroke-linecap="round" stroke-linejoin="round" class="feather feather-arrow-right"><line x1="5" y1="12" x2="19" y2="12"></line><polyline points="12 5 19 12 12 19"></polyline></svg>'
+				},
+				"sInfo": "Showing page _PAGE_ of _PAGES_",
+				"sSearch": '<svg xmlns="http://www.w3.org/2000/svg" width="24" height="24" viewBox="0 0 24 24" fill="none" stroke="currentColor" stroke-width="1.5" stroke-linecap="round" stroke-linejoin="round" class="feather feather-search"><circle cx="11" cy="11" r="8"></circle><line x1="21" y1="21" x2="16.65" y2="16.65"></line></svg>',
+				"sSearchPlaceholder": "Search...",
+				"sLengthMenu": "Results :  _MENU_",
+			},
+			"processing": true,
+			"dom": "<'dt--top-section'<'row'<'col-12 mb-3 mb-sm-0 col-sm-4 col-md-3 col-lg-4 d-flex justify-content-sm-start justify-content-center'l><'dt--pages-count col-12 col-sm-6 col-md-4 col-lg-4 d-flex justify-content-sm-middle justify-content-center'i><'dt--pagination col-12 col-sm-2 col-md-5 col-lg-4 d-flex justify-content-sm-end justify-content-center'p>>>" +
+			"<'table-responsive'tr>" +
+			"<'dt--bottom-section'<'row'<'col-12 mb-3 mb-sm-0 col-sm-4 col-md-3 col-lg-4 d-flex justify-content-sm-start justify-content-center'l><'dt--pages-count col-12 col-sm-6 col-md-4 col-lg-4 d-flex justify-content-sm-middle justify-content-center'i><'dt--pagination col-12 col-sm-2 col-md-5 col-lg-4 d-flex justify-content-sm-end justify-content-center'p>>>",
+			"stripeClasses": [],
+			"lengthMenu": vuln_datatable_length_menu,
+			"pageLength": vuln_datatable_page_length,
+			'serverSide': true,
+			"ajax": {
+					'url': vuln_ajax_url,
+			},
+			"order": [[ 7, "desc" ]],
+			"columns": vuln_datatable_columns,
+			"columnDefs": [
+			{ "orderable": false, "targets": [16]},
+			{
+				"targets": [2, 4, 5, 6, 8, 9, 10, 12, 13, 14, 17, 18, 19],
+				"visible": false,
+				"searchable": true,
+			},
+			{
+				"targets": [20, 21, 22, 23, 24, 25, 26, 27],
+				"visible": false,
+				"searchable": false,
+			},
+			{
+				"className": "text-center",
+				"targets": []
+			},
+			{
+				"render": function(data, type, row) {
+					if (row['open_status']) {
+						return `<div class="form-check mb-2 form-check-primary"><input type="checkbox" name="targets_checkbox['+ e + ']" class="float-start form-check-input" onchange="vuln_status_change(this, ` + data + `);">\n<span class="new-control-indicator"></span><span style="visibility:hidden">c</span></div>`;
+					} else {
+						return `<div class="form-check mb-2 form-check-primary"><input type="checkbox" checked name="targets_checkbox['+ e + ']" class="float-start form-check-input" onchange="vuln_status_change(this, ` + data + `);">\n<span class="new-control-indicator"></span><span style="visibility:hidden">c</span></div>`;
+					}
+				},
+				"targets": 0,
+			},
+			{
+				"render": function(data, type, row) {
+					if (data) {
+						return `<span class="badge badge-outline-primary">&nbsp;&nbsp;${data.toUpperCase()}&nbsp;&nbsp;</span>`;
+					}
+				},
+				"targets": 1,
+			},
+			{
+				"render": function ( data, type, row ) {
+					if (data) {
+						return `<span class="badge badge-soft-primary">&nbsp;&nbsp;${data.toUpperCase()}&nbsp;&nbsp;</span>`;
+					}
+				},
+				"targets": 2,
+			},
+			{
+				"render": function(data, type, row) {
+					var tags = '';
+					var cvss_metrics_badge = '';
+					var cve_cwe_badge = '';
+					switch (row['severity']) {
+						case 'Info':
+							color = 'primary';
+							badge_color = 'soft-primary';
+							break;
+						case 'Low':
+							color = 'low';
+							badge_color = 'soft-warning';
+							break;
+						case 'Medium':
+							color = 'warning';
+							badge_color = 'soft-warning';
+							break;
+						case 'High':
+							color = 'danger';
+							badge_color = 'soft-danger';
+							break;
+						case 'Critical':
+							color = 'critical';
+							badge_color = 'critical';
+							break;
+						case 'Unknown':
+							color = 'info';
+							badge_color = 'soft-info';
+							break;
+						default:
+					}
+					if (row['tags']) {
+						tags = '<div>';
+						row['tags'].forEach(tag => {
+							tags += `<span class="badge badge-${badge_color} me-1 mt-1" data-toggle="tooltip" data-placement="top" title="Tags">${tag.name}</span>`;
+						});
+						tags += '</div>';
+					}
+					if (row['cvss_metrics']) {
+						cvss_metrics_badge = `<div><span class="badge badge-outline-primary mt-1" data-toggle="tooltip" data-placement="top" title="CVSS Metrics">${row['cvss_metrics']}</span></div>`;
+					}
+					if (row['cve_ids'] || row['cwe_ids']) {
+						cve_cwe_badge += '<br>';
+					}
+					if (row['cve_ids']) {
+						row['cve_ids'].forEach(cve => {
+							cve_cwe_badge += `<a href="#" onclick="get_and_render_cve_details('${cve.name.toUpperCase()}')" class="badge badge-outline-primary mt-1 me-1" data-toggle="tooltip" data-placement="top" title="CVE ID">${cve.name.toUpperCase()}</a>`;
+						});
+					}
+					if (row['cwe_ids']) {
+						row['cwe_ids'].forEach(cwe => {
+							cve_cwe_badge += `<a href="https://google.com/search?q=${cwe.name.toUpperCase()}" target="_blank" class="badge badge-outline-primary mt-1 me-1" data-toggle="tooltip" data-placement="top" title="CWE ID">${cwe.name.toUpperCase()}</a>`;
+						});
+					}
+					// if (cve_cwe_badge != "") {
+					// 	cve_cwe_badge
+					// }
+					hackerone_report = row['hackerone_report_id'] ? `<div><a class="badge badge-soft-danger mt-1 me-1" href="https://hackerone.com/reports/${row['hackerone_report_id']}" target="_blank">Reported to hackerone</a></div>` : "";
+					return `<b class="text-${color}">` + data + `</b>` + cvss_metrics_badge + cve_cwe_badge + tags + hackerone_report;
+				},
+				"targets": 3,
+			},
+			{
+				"render": function(data, type, row) {
+					return get_severity_badge(data);
+				},
+				"targets": 7,
+			},
+			{
+				"render": function(data, type, row) {
+					if (data) {
+						if (data > 0.1 && data <= 3.9) {
+							badge = 'info';
+						} else if (data > 3.9 && data <= 6.9) {
+							badge = 'warning';
+						} else if (data > 6.9 && data <= 8.9) {
+							badge = 'danger';
+						} else {
+							badge = 'danger';
+						}
+						return `<span class="badge badge-outline-${badge}" data-toggle="tooltip" data-placement="top" title="CVSS Score">${data}</span>`;
+					}
+					return '';
+				},
+				"targets": 8,
+			},
+			{
+				"render": function(data, type, row) {
+					if (data.includes('http')) {
+						return "<a href='" + htmlEncode(data) + "' target='_blank' class='text-danger'>" + split_into_lines(htmlEncode(data), 150) + "</a>";
+					}
+					return data;
+				},
+				"targets": 11,
+			},
+			{
+				"render": function(data, type, row) {
+					if (data) {
+						return '<span class="badge badge-soft-danger">&nbsp;&nbsp;OPEN&nbsp;&nbsp;</span>'
+					} else {
+						return '<span class="badge badge-soft-success">&nbsp;&nbsp;RESOLVED&nbsp;&nbsp;</span>'
+					}
+				},
+				"targets": 15,
+			},
+			{
+				"render": function(data, type, row) {
+					if (!data) {
+						return `
+									<div class="btn-group mb-2 dropstart">
+									<a href="#" class="text-dark dropdown-toggle float-end" data-bs-toggle="dropdown" aria-haspopup="true" aria-expanded="false">
+									<svg xmlns="http://www.w3.org/2000/svg" width="24" height="24" viewBox="0 0 24 24" fill="none" stroke="currentColor" stroke-width="2" stroke-linecap="round" stroke-linejoin="round" class="feather feather-more-horizontal"><circle cx="12" cy="12" r="1"></circle><circle cx="19" cy="12" r="1"></circle><circle cx="5" cy="12" r="1"></circle></svg>
+									</a>
+									<div class="dropdown-menu" style="">
+									<a class="dropdown-item" href="javascript:fetch_gpt_vuln_details(${row['id']}, '${row['name']}');">Fetch GPT Vulnerability Details</a>
+									<a class="dropdown-item" href="javascript:report_hackerone(${row['id']}, '${row['severity']}');">Report to Hackerone</a>
+									<a class="text-danger dropdown-item btn-delete-vulnerability" href="#" id="${row['id']}">Delete Vulnerability</a>
+									</div>
+									</div>`;
+					} else {
+						return '';
+					}
+				},
+				"targets": 16,
+			},
+		],
+		"initComplete": function(settings, json) {
+			api = this.api();
+			// row grouping
+			// vulnerability_datatable_grouping(vulnerability_table, drawCallback_api, vuln_datatable_columns);
+			var radioGroup = document.getElementsByName('grouping_vuln_row');
+			radioGroup.forEach(function(radioButton) {
+				radioButton.addEventListener('change', function() {
+					if (this.checked) {
+						var groupRows = document.querySelectorAll('tr.group');
+						// Remove each group row
+						groupRows.forEach(function(row) {
+							row.parentNode.removeChild(row);
+						});
+						var col_index = get_datatable_col_index(this.value, vuln_datatable_columns);
+						api.page.len(-1).draw();
+						api.order([col_index, 'asc']).draw();
+						is_grouping = true;
+						grouping_col = col_index;
+						Snackbar.show({
+							text: 'Vulnerabilities grouped by ' + this.value,
+							pos: 'top-right',
+							duration: 2500
+						});
+					}
+				});
+			});
+			// column visibility
+			vulnerability_datatable_col_visibility(vulnerability_table);
+		},
+		drawCallback: function (settings) {
+			drawCallback_api = this.api();
+			var last = null;
+			var rows = drawCallback_api.rows({ page: 'current' }).nodes();
+
+			if (is_grouping) {
+				drawCallback_api.column(grouping_col)
+				.data()
+				.each(function (group, i) {
+					console.log(group);
+					if (last !== group) {
+						$(rows)
+						.eq(i)
+						.before(
+							'<tr class="group"><td colspan="7"><b class="text-primary">' +
+							group +
+							'</b></td></tr>'
+						);
+						last = group;
+					}
+				});
+			}
+
+		},
+		createdRow: function( row, data, dataIndex ) {
+			if (!data['open_status']){
+				$(row).addClass('table-success text-strike');
+			}
+		},
+		});
+		$('#vulnerability-search-button').click(function() {
+			vulnerability_table.search($('#vulnerability-search').val()).draw();
+		});
+
+		$('input[name=vuln_source_checkbox]').change(function() {
+			if ($(this).is(':checked')) {
+				vulnerability_table.column(1).visible(true);
+			} else {
+				vulnerability_table.column(1).visible(false);
+			}
+			window.localStorage.setItem('vuln_source_checkbox', $(this).is(':checked'));
+		});
+
+		$('input[name=vuln_severity_checkbox]').change(function() {
+			if ($(this).is(':checked')) {
+				vulnerability_table.column(7).visible(true);
+			} else {
+				vulnerability_table.column(7).visible(false);
+			}
+			window.localStorage.setItem('vuln_severity_checkbox', $(this).is(':checked'));
+		});
+
+		$('input[name=vuln_vulnerable_url_checkbox]').change(function() {
+			if ($(this).is(':checked')) {
+				vulnerability_table.column(11).visible(true);
+			} else {
+				vulnerability_table.column(11).visible(false);
+			}
+			window.localStorage.setItem('vuln_vulnerable_url_checkbox', $(this).is(':checked'));
+		});
+
+		$('input[name=vuln_status_checkbox]').change(function() {
+			if ($(this).is(':checked')) {
+				vulnerability_table.column(15).visible(true);
+			} else {
+				vulnerability_table.column(15).visible(false);
+			}
+			window.localStorage.setItem('vuln_status_checkbox', $(this).is(':checked'));
+		});
+
+		$('#vulnerability_results').on('click', 'tr' , function (e) {
+			if ($(e.target).is('input[type="checkbox"]') || $(e.target).is('svg') || $(e.target).is('a')) {
+				return;
+			}
+			var data = vulnerability_table.row(this).data();
+			render_vuln_offcanvas(data);
+		});
+	});
+
+	// load scan history widget
+	loadSubscanHistoryWidget(scan_history_id=null, domain_id={{target.id}});
+
+	get_important_subdomains(target_id={{target.id}}, scan_history_id=null);
+	get_recon_notes(target_id={{target.id}}, scan_history_id=null);
+
+	get_ips(scan_id=null, domain_id={{target.id}});
+	get_technologies(scan_id=null, domain_id={{target.id}});
+	get_ports(scan_id=null, domain_id={{target.id}});
+
+	var clipboard = new Clipboard('.copyable');
+	clipboard.on('success', function(e) {
+		setTooltip(e.trigger, 'Copied!');
+		hideTooltip(e.trigger);
+	});
+
+	get_most_vulnerable_target(slug='{{current_project.slug}}', scan_id=null, target_id={{target.id}}, ignore_info=false);
+	// listener for info checkbox on most vulnerable target
+	$('#ignore_info_most_vuln_checkbox').change(function() {
+		if (this.checked) {
+			var text_msg = 'Informational Vulnerabilities ignored in Most Vulnerable Targets.';
+		}
+		else{
+			var text_msg = 'Informational Vulnerabilities included in Most Vulnerable Targets.';
+		}
+		get_most_vulnerable_target(slug='{{current_project.slug}}', scan_id=null, target_id={{target.id}}, ignore_info=this.checked);
+		Snackbar.show({
+			text: text_msg,
+			pos: 'top-right',
+			duration: 2500
+		});
+	});
+
+	get_most_common_vulnerability(slug='{{current_project.slug}}', scan_id=null, target_id={{target.id}}, ignore_info=false);
+	// listener for info checkbox on most vulnerable target
+	$('#ignore_info_most_common_vuln_checkbox').change(function() {
+		if (this.checked) {
+			var text_msg = 'Informational Vulnerabilities ignored for Most Common Vulnerabilities.';
+		}
+		else{
+			var text_msg = 'Informational Vulnerabilities included for Most Common Vulnerabilities.';
+		}
+		get_most_common_vulnerability(slug='{{current_project.slug}}', scan_id=null, target_id={{target.id}}, ignore_info=this.checked);
+		Snackbar.show({
+			text: text_msg,
+			pos: 'top-right',
+			duration: 2500
+		});
+	});
+
+
+	var filter_cols = [
+		'sub_http_status_filter_checkbox',
+		'sub_page_title_filter_checkbox',
+		'sub_ip_filter_checkbox',
+		'sub_ports_filter_checkbox',
+		'sub_content_length_filter_checkbox',
+		'sub_response_time_filter_checkbox',
+		'sub_screenshot_filter_checkbox',
+		'vuln_type_checkbox',
+		'vuln_severity_checkbox',
+		'vuln_cvss_score_checkbox',
+		'vuln_cve_cwe_checkbox',
+		'vuln_vulnerable_url_checkbox',
+		'vuln_description_checkbox',
+		'vuln_discovered_on_checkbox',
+		'vuln_status_checkbox',
+		'end_http_status_filter_checkbox',
+		'end_page_title_filter_checkbox',
+		'end_tags_filter_checkbox',
+		'end_content_type_filter_checkbox',
+		'end_content_length_filter_checkbox',
+		'end_response_time_filter_checkbox',
+	];
+
+	for (var col in filter_cols) {
+		if(window.localStorage.getItem(filter_cols[col]) != null && window.localStorage.getItem(filter_cols[col]) === 'false'){
+			$('#' + filter_cols[col]).prop('checked', false);
+		}
+	}
+
+	var countriesData = {
+		{% for country in asset_countries %}
+			"{{country.iso}}": {{country.count}},
+		{% endfor %}
+	};
+
+	$('#world_map').vectorMap({
+		map: 'world_mill_en',
+		hoverOpacity: 0.7,
+		hoverColor: false,
+		regionStyle: {
+				initial: {
+					fill: '#d4dadd'
+				}
+			},
+		backgroundColor: 'transparent',
+		series: {
+			regions: [{
+				values: countriesData,
+				scale: [
+					{% for country in asset_countries %}
+						shadeColor('#2C3E50', {{country.count}}),
+					{% endfor %}
+				],
+				normalizeFunction: 'polynomial'
+			}]
+		},
+		onRegionTipShow: function(e, el, code){
+			if (code in countriesData) {
+				el.html(el.html()+' (Total Assets : '+ countriesData[code]+')');
+			}
+			else{
+				el.html(el.html()+' (Total Assets : 0)');
+			}
+		}
+	});
+
+});
+</script>
+{% endblock page_level_script %}