--- conflicted
+++ resolved
@@ -47,9 +47,7 @@
   border-bottom: 1px solid #e0e6ed; }
 
 .table > thead > tr > th {
-<<<<<<< HEAD
   background: rgba(234, 241, 255, 1);
-=======
   text-transform: initial;
   font-weight: 600;
   border-top: none;
@@ -65,7 +63,6 @@
   font-weight: 600;
   font-size: 14px;
   letter-spacing: 1px;
->>>>>>> df032599
 }
 
 .dataTable.table-striped.table > thead > tr > th {
