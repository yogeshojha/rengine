--- conflicted
+++ resolved
@@ -249,16 +249,12 @@
   'wordlist_name': 'dicc'
 }
 fetch_url: {
-<<<<<<< HEAD
-  'uses_tools': ['gospider', 'hakrawler', 'waybackurls', 'gospider', 'katana', 'gau'],
-=======
   'uses_tools': [
     'gospider',
     'hakrawler',
     'waybackurls',
     'katana'
   ],
->>>>>>> 21ce0d89
   'remove_duplicate_endpoints': true,
   'duplicate_fields': ['content_length', 'page_title'],
   'enable_http_crawl': true,
