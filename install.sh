#!/bin/bash

usageFunction()
{
  echo " "
  tput setaf 2;
  echo "Usage: $0 (-n) (-h)"
  echo -e "\t-n Non-interactive installation (Optional)"
  echo -e "\t-h Show usage"
  exit 1
}

tput setaf 2;
cat web/art/reNgine.txt

tput setaf 1; echo "Before running this script, please make sure Docker is running and you have made changes to .env file."
tput setaf 2; echo "Changing the postgres username & password from .env is highly recommended."

tput setaf 4;

isNonInteractive=false
while getopts nh opt; do
   case $opt in
      n) isNonInteractive=true ;;
      h) usageFunction ;;
      ?) usageFunction ;;
   esac
done

if [ $isNonInteractive = false ]; then
    read -p "Are you sure, you made changes to .env file (y/n)? " answer
    case ${answer:0:1} in
        y|Y|yes|YES|Yes )
          echo "Continiuing Installation!"
        ;;
        * )
          nano .env
        ;;
    esac
else
  echo "Non-interactive installation parameter set. Installation begins."
fi

echo " "
tput setaf 3;
echo "#########################################################################"
echo "Please note that, this installation script is only intended for Linux"
echo "For Mac and Windows, refer to the official guide https://rengine.wiki"
echo "#########################################################################"

echo " "
tput setaf 4;
echo "Installing reNgine and its dependencies"

echo " "
if [ "$EUID" -ne 0 ]
  then
  tput setaf 1; echo "Error installing reNgine, Please run this script as root!"
  tput setaf 1; echo "Example: sudo ./install.sh"
  exit
fi

echo " "
tput setaf 4;
echo "#########################################################################"
echo "Installing curl..."
echo "#########################################################################"
if [ -x "$(command -v curl)" ]; then
  tput setaf 2; echo "CURL already installed, skipping."
else
  sudo apt update && sudo apt install curl -y
  tput setaf 2; echo "CURL installed!!!"
fi

echo " "
tput setaf 4;
echo "#########################################################################"
echo "Installing Docker..."
echo "#########################################################################"
if [ -x "$(command -v docker)" ]; then
  tput setaf 2; echo "Docker already installed, skipping."
else
  curl -fsSL https://get.docker.com -o get-docker.sh && sh get-docker.sh
  tput setaf 2; echo "Docker installed!!!"
fi


echo " "
tput setaf 4;
echo "#########################################################################"
<<<<<<< HEAD
echo "Installing Docker Compose"
echo "#########################################################################"
if [ -x "$(command -v docker compose)" ]; then
  tput setaf 2; echo "Docker Compose already installed, skipping."
=======
echo "Installing docker compose"
echo "#########################################################################"
if [ -x "$(command -v docker compose)" ]; then
  tput setaf 2; echo "docker compose already installed, skipping."
>>>>>>> ea3c53f6
else
  curl -L "https://github.com/docker/compose/releases/download/v2.24.6/docker-compose-$(uname -s)-$(uname -m)" -o /usr/local/bin/docker-compose
  chmod +x /usr/local/bin/docker-compose
  ln -s /usr/local/bin/docker-compose /usr/bin/docker-compose
<<<<<<< HEAD
  tput setaf 2; echo "Docker Compose installed!!!"
=======
  tput setaf 2; echo "docker compose installed!!!"
>>>>>>> ea3c53f6
fi


echo " "
tput setaf 4;
echo "#########################################################################"
echo "Installing make"
echo "#########################################################################"
if [ -x "$(command -v make)" ]; then
  tput setaf 2; echo "make already installed, skipping."
else
  apt install make
fi

echo " "
tput setaf 4;
echo "#########################################################################"
echo "Checking Docker status"
echo "#########################################################################"
if docker info >/dev/null 2>&1; then
  tput setaf 4;
  echo "Docker is running."
else
  tput setaf 1;
  echo "Docker is not running. Please run docker and try again."
  echo "You can run docker service using sudo systemctl start docker"
  exit 1
fi



echo " "
tput setaf 4;
echo "#########################################################################"
echo "Installing reNgine"
echo "#########################################################################"
make certs && make build && make up && tput setaf 2 && echo "reNgine is installed!!!" && failed=0 || failed=1

if [ "${failed}" -eq 0 ]; then
  sleep 3

  echo " "
  tput setaf 4;
  echo "#########################################################################"
  echo "Creating an account"
  echo "#########################################################################"
  make username isNonInteractive=$isNonInteractive
  make migrate

  tput setaf 2 && printf "\n%s\n" "Thank you for installing reNgine, happy recon!!"
  echo "In case you have unapplied migrations (see above in red), run 'make migrate'"
else
  tput setaf 1 && printf "\n%s\n" "reNgine installation failed!!"
fi<|MERGE_RESOLUTION|>--- conflicted
+++ resolved
@@ -88,26 +88,15 @@
 echo " "
 tput setaf 4;
 echo "#########################################################################"
-<<<<<<< HEAD
 echo "Installing Docker Compose"
 echo "#########################################################################"
 if [ -x "$(command -v docker compose)" ]; then
   tput setaf 2; echo "Docker Compose already installed, skipping."
-=======
-echo "Installing docker compose"
-echo "#########################################################################"
-if [ -x "$(command -v docker compose)" ]; then
-  tput setaf 2; echo "docker compose already installed, skipping."
->>>>>>> ea3c53f6
 else
   curl -L "https://github.com/docker/compose/releases/download/v2.24.6/docker-compose-$(uname -s)-$(uname -m)" -o /usr/local/bin/docker-compose
   chmod +x /usr/local/bin/docker-compose
   ln -s /usr/local/bin/docker-compose /usr/bin/docker-compose
-<<<<<<< HEAD
   tput setaf 2; echo "Docker Compose installed!!!"
-=======
-  tput setaf 2; echo "docker compose installed!!!"
->>>>>>> ea3c53f6
 fi
 
 
